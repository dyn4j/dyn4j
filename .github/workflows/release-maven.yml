--- conflicted
+++ resolved
@@ -21,13 +21,8 @@
       - name: Set up JDK
         uses: actions/setup-java@v2
         with:
-<<<<<<< HEAD
-          distribution: 'azul'
-          java-version: 17
-=======
           distribution: 'zulu'
           java-version: 11
->>>>>>> 37b4d6d7
       
       # release to GitHub packages
       # NOTE: this will fail with error 422 if the version in the pom is the same as an existing package
