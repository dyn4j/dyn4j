--- conflicted
+++ resolved
@@ -1,950 +1,946 @@
-/*
- * Copyright (c) 2010-2020 William Bittle  http://www.dyn4j.org/
- * All rights reserved.
- * 
- * Redistribution and use in source and binary forms, with or without modification, are permitted 
- * provided that the following conditions are met:
- * 
- *   * Redistributions of source code must retain the above copyright notice, this list of conditions 
- *     and the following disclaimer.
- *   * Redistributions in binary form must reproduce the above copyright notice, this list of conditions 
- *     and the following disclaimer in the documentation and/or other materials provided with the 
- *     distribution.
- *   * Neither the name of the copyright holder nor the names of its contributors may be used to endorse or 
- *     promote products derived from this software without specific prior written permission.
- * 
- * THIS SOFTWARE IS PROVIDED BY THE COPYRIGHT HOLDERS AND CONTRIBUTORS "AS IS" AND ANY EXPRESS OR 
- * IMPLIED WARRANTIES, INCLUDING, BUT NOT LIMITED TO, THE IMPLIED WARRANTIES OF MERCHANTABILITY AND 
- * FITNESS FOR A PARTICULAR PURPOSE ARE DISCLAIMED. IN NO EVENT SHALL THE COPYRIGHT HOLDER OR 
- * CONTRIBUTORS BE LIABLE FOR ANY DIRECT, INDIRECT, INCIDENTAL, SPECIAL, EXEMPLARY, OR CONSEQUENTIAL 
- * DAMAGES (INCLUDING, BUT NOT LIMITED TO, PROCUREMENT OF SUBSTITUTE GOODS OR SERVICES; LOSS OF USE, 
- * DATA, OR PROFITS; OR BUSINESS INTERRUPTION) HOWEVER CAUSED AND ON ANY THEORY OF LIABILITY, WHETHER 
- * IN CONTRACT, STRICT LIABILITY, OR TORT (INCLUDING NEGLIGENCE OR OTHERWISE) ARISING IN ANY WAY OUT 
- * OF THE USE OF THIS SOFTWARE, EVEN IF ADVISED OF THE POSSIBILITY OF SUCH DAMAGE.
- */
-package org.dyn4j.dynamics.joint;
-
-import org.dyn4j.DataContainer;
-import org.dyn4j.Epsilon;
-import org.dyn4j.dynamics.PhysicsBody;
-import org.dyn4j.dynamics.Settings;
-import org.dyn4j.dynamics.TimeStep;
-import org.dyn4j.geometry.Geometry;
-import org.dyn4j.geometry.Interval;
-import org.dyn4j.geometry.Mass;
-import org.dyn4j.geometry.Matrix22;
-import org.dyn4j.geometry.Matrix33;
-import org.dyn4j.geometry.Shiftable;
-import org.dyn4j.geometry.Transform;
-import org.dyn4j.geometry.Vector2;
-import org.dyn4j.geometry.Vector3;
-import org.dyn4j.resources.Messages;
-
-/**
- * Implementation of a prismatic joint.
- * <p>
- * A prismatic joint constrains the linear motion of two bodies along an axis
- * and prevents relative rotation.  The whole system can rotate and translate 
- * freely.
- * <p>
- * The initial relative rotation of the bodies will remain unchanged unless 
- * updated by calling {@link #setReferenceAngle(double)} method.  The bodies
- * are not required to be aligned in any particular way.
- * <p>
- * The world space anchor point can be any point but is typically a point on
- * the axis of allowed motion, usually the world center of either of the joined
- * bodies.
- * <p>
- * The limits are linear limits along the axis.  The limits are checked against
- * the separation of the local anchor points, rather than the separation of the
- * bodies.  This can have the effect of offsetting the limit values.  The best
- * way to describe the effect is to examine the "0 to 0" limit case.  This case
- * specifies that the bodies should not move along the axis, forcing them to 
- * stay at their <em>initial location</em> along the axis.  So if the bodies 
- * were initially separated when they were joined, they will stay separated at
- * that initial distance.
- * <p>
- * This joint also supports a motor.  The motor is a linear motor along the
- * axis.  The motor speed can be positive or negative to indicate motion along
- * or opposite the axis direction.  The maximum motor force must be greater 
- * than zero for the motor to apply any motion.
- * @author William Bittle
-<<<<<<< HEAD
- * @version 4.1.0
-=======
- * @version 4.0.1
->>>>>>> 0a67375f
- * @since 1.0.0
- * @see <a href="http://www.dyn4j.org/documentation/joints/#Prismatic_Joint" target="_blank">Documentation</a>
- * @see <a href="http://www.dyn4j.org/2011/03/prismatic-constraint/" target="_blank">Prismatic Constraint</a>
- * @param <T> the {@link PhysicsBody} type
- */
-public class PrismaticJoint<T extends PhysicsBody> extends Joint<T> implements Shiftable, DataContainer {
-	/** The local anchor point on the first {@link PhysicsBody} */
-	protected final Vector2 localAnchor1;
-	
-	/** The local anchor point on the second {@link PhysicsBody} */
-	protected final Vector2 localAnchor2;
-	
-	/** The axis representing the allowed line of motion */
-	private final Vector2 xAxis;
-	
-	/** The perpendicular axis of the line of motion */
-	private final Vector2 yAxis;
-
-	/** The initial angle between the two {@link PhysicsBody}s */
-	protected double referenceAngle;
-
-	// limits
-	
-	/** Whether the limit is enabled or not */
-	protected boolean limitEnabled;
-	
-	/** The upper limit in meters */
-	protected double upperLimit;
-	
-	/** The lower limit in meters */
-	protected double lowerLimit;
-	
-	// motor
-	
-	/** Whether the motor is enabled or not */
-	protected boolean motorEnabled;
-	
-	/** The target velocity in meters / second */
-	protected double motorSpeed;
-	
-	/** The maximum force the motor can apply in newtons */
-	protected double maximumMotorForce;
-
-	// current state
-	
-	/** The constraint mass; K = J * Minv * Jtrans */
-	private final Matrix22 K;
-	
-	/** The mass of the motor */
-	private double axialMass;
-	
-	// pre-computed values for J, recalculated each time step
-	
-	/** The world space yAxis  */
-	private Vector2 perp;
-	
-	/** The world space xAxis */
-	private Vector2 axis;
-	
-	/** s1 = (r1 + d).cross(perp) */
-	private double s1;
-	
-	/** s2 = r2.cross(perp) */
-	private double s2;
-	
-	/** a1 = (r1 + d).cross(axis) */
-	private double a1;
-
-	/** a2 = r2.cross(axis) */
-	private double a2;
-
-	/** The current translation */
-	private double translation;
-	
-	// output
-	
-	/** The accumulated impulse for warm starting */
-	private Vector2 impulse;
-	
-	/** The impulse applied by the motor */
-	private double motorImpulse;
-	
-	/** The impulse applied by the lower limit */
-	private double lowerImpulse;
-	
-	/** The impulse applied by the upper limit */
-	private double upperImpulse;
-	
-	/**
-	 * Minimal constructor.
-	 * @param body1 the first {@link PhysicsBody}
-	 * @param body2 the second {@link PhysicsBody}
-	 * @param anchor the anchor point in world coordinates
-	 * @param axis the axis of allowed motion
-	 * @throws NullPointerException if body1, body2, anchor or axis is null
-	 * @throws IllegalArgumentException if body1 == body2
-	 */
-	public PrismaticJoint(T body1, T body2, Vector2 anchor, Vector2 axis) {
-		super(body1, body2, false);
-		// verify the bodies are not the same instance
-		if (body1 == body2) throw new IllegalArgumentException(Messages.getString("dynamics.joint.sameBody"));
-		// check for a null anchor
-		if (anchor == null) throw new NullPointerException(Messages.getString("dynamics.joint.nullAnchor"));
-		// check for a null axis
-		if (axis == null) throw new NullPointerException(Messages.getString("dynamics.joint.nullAxis"));
-		
-		// set the anchor point
-		this.localAnchor1 = body1.getLocalPoint(anchor);
-		this.localAnchor2 = body2.getLocalPoint(anchor);
-		
-		// limits
-		this.limitEnabled = false;
-		this.lowerLimit = 0.0;
-		this.upperLimit = 0.0;
-		
-		// motor
-		this.motorEnabled = false;
-		this.motorSpeed = 0.0;
-		this.maximumMotorForce = 1000.0;
-		
-		// make sure the axis is normalized
-		Vector2 n = axis.getNormalized();
-		// get the axis in local coordinates
-		this.xAxis = body2.getLocalVector(n);
-		// get the perpendicular axis
-		this.yAxis = this.xAxis.getRightHandOrthogonalVector();
-		// get the initial rotation
-		this.referenceAngle = body1.getTransform().getRotationAngle() - body2.getTransform().getRotationAngle();
-		
-		// initialize
-		this.K = new Matrix22();
-		
-		this.axialMass = 0.0;
-		this.perp = null;
-		this.axis = null;
-		this.s1 = 0.0;
-		this.s2 = 0.0;
-		this.a1 = 0.0;
-		this.a2 = 0.0;
-		this.translation = 0.0;
-		
-		this.impulse = new Vector2();
-		this.motorImpulse = 0.0;
-		this.lowerImpulse = 0.0;
-		this.upperImpulse = 0.0;
-	}
-	
-	/* (non-Javadoc)
-	 * @see org.dyn4j.dynamics.joint.Joint#toString()
-	 */
-	@Override
-	public String toString() {
-		StringBuilder sb = new StringBuilder();
-		sb.append("PrismaticJoint[").append(super.toString())
-		  .append("|Anchor=").append(this.getAnchor1())
-		  .append("|Axis=").append(this.getAxis())
-		  .append("|IsMotorEnabled=").append(this.motorEnabled)
-		  .append("|MotorSpeed=").append(this.motorSpeed)
-		  .append("|MaximumMotorForce=").append(this.maximumMotorForce)
-		  .append("|ReferenceAngle=").append(this.referenceAngle)
-		  .append("|IsLimitEnabled=").append(this.limitEnabled)
-		  .append("|LowerLimit=").append(this.lowerLimit)
-		  .append("|UpperLimit=").append(this.upperLimit)
-		  .append("]");
-		return sb.toString();
-	}
-	
-	/* (non-Javadoc)
-	 * @see org.dyn4j.dynamics.joint.Joint#initializeConstraints(org.dyn4j.dynamics.TimeStep, org.dyn4j.dynamics.Settings)
-	 */
-	@Override
-	public void initializeConstraints(TimeStep step, Settings settings) {
-		Transform t1 = this.body1.getTransform();
-		Transform t2 = this.body2.getTransform();
-		
-		Mass m1 = this.body1.getMass();
-		Mass m2 = this.body2.getMass();
-		
-		double invM1 = m1.getInverseMass();
-		double invM2 = m2.getInverseMass();
-		double invI1 = m1.getInverseInertia();
-		double invI2 = m2.getInverseInertia();
-		
-		Vector2 r1 = t1.getTransformedR(this.body1.getLocalCenter().to(this.localAnchor1));
-		Vector2 r2 = t2.getTransformedR(this.body2.getLocalCenter().to(this.localAnchor2));
-		
-		Vector2 d = this.body1.getWorldCenter().sum(r1).subtract(this.body2.getWorldCenter().sum(r2));
-		
-		// axial (the allowed motion)
-		this.axis = this.body2.getWorldVector(this.xAxis);
-		this.a1 = r1.cross(this.axis);
-		this.a2 = r2.sum(d).cross(this.axis);
-		
-		this.axialMass = invM1 + invM2 + this.a1 * this.a1 * invI1 + this.a2 * this.a2 * invI2;
-		if (this.axialMass > Epsilon.E) {
-			this.axialMass = 1.0 / this.axialMass;
-		}
-		
-		// point on line
-		this.perp = this.body2.getWorldVector(this.yAxis);
-		this.s1 = r1.cross(this.perp);
-		this.s2 = r2.sum(d).cross(this.perp);
-		
-		this.K.m00 = invM1 + invM2 + this.s1 * this.s1 * invI1 + this.s2 * this.s2 * invI2;
-		this.K.m01 = this.s1 * invI1 + this.s2 * invI2;
-		this.K.m10 = this.K.m01;
-		this.K.m11 = invI1 + invI2;
-		
-		// handle prismatic constraint between two fixed rotation bodies
-		if (this.K.m11 <= Epsilon.E) {
-			this.K.m11 = 1.0;
-		}
-
-		// check for the limit being enabled
-		if (this.limitEnabled) {
-			this.translation = this.axis.dot(d);
-		} else {
-			this.lowerImpulse = 0.0;
-			this.upperImpulse = 0.0;
-		}
-		
-		// check if the motor is still enabled
-		if (!this.motorEnabled) {
-			// if not then make the current motor impulse zero
-			this.motorImpulse = 0.0;
-		}
-		
-		// warm start
-		if (settings.isWarmStartingEnabled()) {
-			// account for variable time step
-			double dtr = step.getDeltaTimeRatio();
-			this.impulse.multiply(dtr);
-			this.motorImpulse *= dtr;
-			this.lowerImpulse *= dtr;
-			this.upperImpulse *= dtr;
-			
-			// the impulse along the axis
-			double axialImpulse = this.motorImpulse + this.lowerImpulse - this.upperImpulse;
-			
-			// compute the applied impulses
-			// Pc = Jtrans * lambda
-			
-			// where Jtrans = |  perp   axis | excluding rotational elements
-			//                | -perp  -axis |
-			// we only compute the impulse for body1 since body2's impulse is
-			// just the negative of body1's impulse
-			Vector2 P = new Vector2();
-			// perp.product(impulse.x) + axis.product(motorImpulse + impulse.z)
-			P.x = this.perp.x * this.impulse.x + axialImpulse * this.axis.x;
-			P.y = this.perp.y * this.impulse.x + axialImpulse * this.axis.y;
-			
-			// where Jtrans = |  s1   a1 | excluding linear elements
-			//                |   1    1 |
-			//                | -s2  -a2 |
-			double l1 = this.impulse.x * this.s1 + this.impulse.y + axialImpulse * this.a1;
-			double l2 = this.impulse.x * this.s2 + this.impulse.y + axialImpulse * this.a2;
-			
-			// apply the impulses
-			this.body1.getLinearVelocity().add(P.product(invM1));
-			this.body1.setAngularVelocity(this.body1.getAngularVelocity() + invI1 * l1);
-			this.body2.getLinearVelocity().subtract(P.product(invM2));
-			this.body2.setAngularVelocity(this.body2.getAngularVelocity() - invI2 * l2);
-		} else {
-			this.impulse.zero();
-			this.motorImpulse = 0.0;
-			this.lowerImpulse = 0.0;
-			this.upperImpulse = 0.0;
-		}
-	}
-	
-	/* (non-Javadoc)
-	 * @see org.dyn4j.dynamics.joint.Joint#solveVelocityConstraints(org.dyn4j.dynamics.TimeStep, org.dyn4j.dynamics.Settings)
-	 */
-	@Override
-	public void solveVelocityConstraints(TimeStep step, Settings settings) {
-		Mass m1 = this.body1.getMass();
-		Mass m2 = this.body2.getMass();
-		
-		double invM1 = m1.getInverseMass();
-		double invM2 = m2.getInverseMass();
-		double invI1 = m1.getInverseInertia();
-		double invI2 = m2.getInverseInertia();
-		
-		Vector2 v1 = this.body1.getLinearVelocity();
-		Vector2 v2 = this.body2.getLinearVelocity();
-		double w1 = this.body1.getAngularVelocity();
-		double w2 = this.body2.getAngularVelocity();
-		
-		// solve the motor constraint
-		if (this.motorEnabled) {
-			// compute Jv + b
-			double Cdt = this.axis.dot(v1.difference(v2)) + this.a1 * w1 - this.a2 * w2;
-			// compute lambda = Kinv * (Jv + b)
-			double impulse = this.axialMass * (this.motorSpeed - Cdt);
-			// clamp the impulse between the max force
-			double oldImpulse = this.motorImpulse;
-			double maxImpulse = this.maximumMotorForce * step.getDeltaTime();
-			this.motorImpulse = Interval.clamp(this.motorImpulse + impulse, -maxImpulse, maxImpulse);
-			impulse = this.motorImpulse - oldImpulse;
-			
-			// apply the impulse
-			Vector2 P = this.axis.product(impulse);
-			double l1 = impulse * this.a1;
-			double l2 = impulse * this.a2;
-			
-			v1.add(P.product(invM1));
-			w1 += l1 * invI1;
-			v2.subtract(P.product(invM2));
-			w2 -= l2 * invI2;
-		}
-		
-		double invdt = step.getInverseDeltaTime();
-		
-		// is the limit enabled?
-		if (this.limitEnabled) {
-			// solve lower limit
-			{
-				double C = this.translation - this.lowerLimit;
-				double Cdot = this.axis.dot(v1.difference(v2)) + this.a1 * w1 - this.a2 * w2;
-				double impulse = -this.axialMass * (Cdot + Math.max(C, 0.0) * invdt);
-				double oldImpulse = this.lowerImpulse;
-				this.lowerImpulse = Math.max(this.lowerImpulse + impulse, 0.0);
-				impulse = this.lowerImpulse - oldImpulse;
-				
-				// apply the impulse
-				Vector2 P = this.axis.product(impulse);
-				double l1 = impulse * this.a1;
-				double l2 = impulse * this.a2;
-				
-				v1.add(P.product(invM1));
-				w1 += l1 * invI1;
-				v2.subtract(P.product(invM2));
-				w2 -= l2 * invI2;
-			}
-			
-			// solve upper limit
-			{
-				double C = this.upperLimit - this.translation;
-				double Cdot = this.axis.dot(v2.difference(v1)) + this.a2 * w2 - this.a1 * w1;
-				double impulse = -this.axialMass * (Cdot + Math.max(C, 0.0) * invdt);
-				double oldImpulse = this.upperImpulse;
-				this.upperImpulse = Math.max(this.upperImpulse + impulse, 0.0);
-				impulse = this.upperImpulse - oldImpulse;
-				
-				// apply the impulse
-				Vector2 P = this.axis.product(impulse);
-				double l1 = impulse * this.a1;
-				double l2 = impulse * this.a2;
-				
-				v1.subtract(P.product(invM1));
-				w1 -= l1 * invI1;
-				v2.add(P.product(invM2));
-				w2 += l2 * invI2;
-			}
-		}
-		
-		// solve the prismatic constraint
-		Vector2 Cdt = new Vector2();
-		Cdt.x = this.perp.dot(v1.difference(v2)) + this.s1 * w1 - this.s2 * w2;
-		Cdt.y = w1 - w2;
-		
-		// otherwise just solve the linear and angular constraints
-		Vector2 f2r = this.K.solve(Cdt.negate());
-		this.impulse.x += f2r.x;
-		this.impulse.y += f2r.y;
-		
-		// compute the applied impulses
-		// Pc = Jtrans * lambda
-		Vector2 P = this.perp.product(f2r.x);
-		double l1 = f2r.x * this.s1 + f2r.y;
-		double l2 = f2r.x * this.s2 + f2r.y;
-		
-		v1.add(P.product(invM1));
-		w1 += l1 * invI1;
-		v2.subtract(P.product(invM2));
-		w2 -= l2 * invI2;
-		
-		// finally set the velocities
-		// NOTE we dont have to update v1 or v2 because they are references
-		this.body1.setAngularVelocity(w1);
-		this.body2.setAngularVelocity(w2);
-	}
-	
-	/* (non-Javadoc)
-	 * @see org.dyn4j.dynamics.joint.Joint#solvePositionConstraints(org.dyn4j.dynamics.TimeStep, org.dyn4j.dynamics.Settings)
-	 */
-	@Override
-	public boolean solvePositionConstraints(TimeStep step, Settings settings) {
-		double linearTolerance = settings.getLinearTolerance();
-		double angularTolerance = settings.getAngularTolerance();
-		
-		Transform t1 = this.body1.getTransform();
-		Transform t2 = this.body2.getTransform();
-		
-		Mass m1 = this.body1.getMass();
-		Mass m2 = this.body2.getMass();
-		
-		double invM1 = m1.getInverseMass();
-		double invM2 = m2.getInverseMass();
-		double invI1 = m1.getInverseInertia();
-		double invI2 = m2.getInverseInertia();
-		
-		Vector2 c1 = this.body1.getWorldCenter();
-		Vector2 c2 = this.body2.getWorldCenter();
-		
-		Vector2 r1 = t1.getTransformedR(this.body1.getLocalCenter().to(this.localAnchor1));
-		Vector2 r2 = t2.getTransformedR(this.body2.getLocalCenter().to(this.localAnchor2));
-		
-		Vector2 d = c1.sum(r1).subtract(c2.sum(r2));
-		
-		Vector2 axis = this.body2.getWorldVector(this.xAxis);
-		double a1 = r1.cross(axis);
-		double a2 = r2.sum(d).cross(axis);
-		
-		Vector2 perp = this.body2.getWorldVector(this.yAxis);
-		double s1 = r1.cross(perp);
-		double s2 = r2.sum(d).cross(perp);
-		
-		Vector2 C = new Vector2();
-		C.x = perp.dot(d);
-		C.y = this.getRelativeRotation();
-		
-		double C2 = 0.0;
-		double linearError = Math.abs(C.x);
-		double angularError = Math.abs(C.y);
-		boolean limitActive = false;
-		
-		// check if the limit is enabled
-		if (this.limitEnabled) {
-			// what's the current distance
-			double translation = axis.dot(d);
-			// check for equal limits
-			if (Math.abs(this.upperLimit - this.lowerLimit) < 2.0 * linearTolerance) {
-				// then apply the limit and clamp it
-				C2 = translation;
-				linearError = Math.abs(translation);
-				limitActive = true;
-			} else if (translation <= this.lowerLimit) {
-				// if its less than the lower limit then attempt to correct it
-				C2 = Math.min(translation - this.lowerLimit, 0.0);
-				linearError = Math.max(linearError, this.lowerLimit - translation);
-				limitActive = true;
-			} else if (translation >= this.upperLimit) {
-				// if its less than the lower limit then attempt to correct it
-				C2 = Math.max(translation - this.upperLimit, 0.0);
-				linearError = Math.max(linearError, translation - this.upperLimit);
-				limitActive = true;
-			}
-		}
-		
-		Vector3 impulse;
-		// check if the limit is active
-		if (limitActive) {
-			Matrix33 K = new Matrix33();
-			
-			// then solve the linear and angular constraints along with the limit constraint
-			K.m00 = invM1 + invM2 + s1 * s1 * invI1 + s2 * s2 * invI2;
-			K.m01 = s1 * invI1 + s2 * invI2;
-			K.m02 = s1 * a1 * invI1 + s2 * a2 * invI2;
-			
-			K.m10 = K.m01;
-			K.m11 = invI1 + invI2;
-			
-			// handle prismatic constraint between two fixed rotation bodies
-			if (K.m11 <= Epsilon.E) {
-				K.m11 = 1.0;
-			}
-			
-			K.m12 = a1 * invI1 + a2 * invI2;
-			K.m20 = K.m02;
-			K.m21 = K.m12;
-			K.m22 = invM1 + invM2 + a1 * a1 * invI1 + a2 * a2 * invI2;
-			
-			Vector3 Clim = new Vector3(C.x, C.y, C2);
-			impulse = K.solve33(Clim.negate());
-		} else {
-			Matrix22 K = new Matrix22();
-			
-			// then solve just the linear and angular constraints
-			K.m00 = invM1 + invM2 + s1 * s1 * invI1 + s2 * s2 * invI2;
-			K.m01 = s1 * invI1 + s2 * invI2;
-			K.m10 = K.m01;
-			K.m11 = invI1 + invI2;
-			
-			// handle prismatic constraint between two fixed rotation bodies
-			if (K.m11 <= Epsilon.E) {
-				K.m11 = 1.0;
-			}
-			
-			Vector2 impulsec = K.solve(C.negate());
-			impulse = new Vector3(impulsec.x, impulsec.y, 0.0);
-		}
-		
-		// compute the applied impulses
-		// Pc = Jtrans * lambda
-		
-		// where Jtrans = |  perp   axis | excluding rotational elements
-		//                | -perp  -axis |
-		// we only compute the impulse for body1 since body2's impulse is
-		// just the negative of body1's impulse
-		Vector2 P = new Vector2();
-		// perp.product(impulse.x) + axis.product(impulse.y)
-		P.x = perp.x * impulse.x + impulse.z * axis.x;
-		P.y = perp.y * impulse.x + impulse.z * axis.y;
-		
-		// where Jtrans = |  s1   a1 | excluding linear elements
-		//                |   1    1 |
-		//                | -s2  -a2 |
-		double l1 = impulse.x * s1 + impulse.y + impulse.z * a1;
-		double l2 = impulse.x * s2 + impulse.y + impulse.z * a2;
-		
-		// apply the impulse
-		this.body1.translate(P.product(invM1));
-		this.body1.rotateAboutCenter(l1 * invI1);
-		
-		this.body2.translate(P.product(-invM2));
-		this.body2.rotateAboutCenter(-l2 * invI2);
-		
-		// return if we corrected the error enough
-		return linearError <= linearTolerance && angularError <= angularTolerance;
-	}
-
-	/**
-	 * Returns the relative angle between the two bodies given the reference angle.
-	 * @return double
-	 */
-	private double getRelativeRotation() {
-		double rr = this.body1.getTransform().getRotationAngle() - this.body2.getTransform().getRotationAngle() - this.referenceAngle;
-		if (rr < -Math.PI) rr += Geometry.TWO_PI;
-		if (rr > Math.PI) rr -= Geometry.TWO_PI;
-		return rr;
-	}
-	
-	/* (non-Javadoc)
-	 * @see org.dyn4j.dynamics.joint.Joint#getAnchor1()
-	 */
-	@Override
-	public Vector2 getAnchor1() {
-		return this.body1.getWorldPoint(this.localAnchor1);
-	}
-	
-	/* (non-Javadoc)
-	 * @see org.dyn4j.dynamics.joint.Joint#getAnchor2()
-	 */
-	@Override
-	public Vector2 getAnchor2() {
-		return this.body2.getWorldPoint(this.localAnchor2);
-	}
-	
-	/* (non-Javadoc)
-	 * @see org.dyn4j.dynamics.joint.Joint#getReactionForce(double)
-	 */
-	@Override
-	public Vector2 getReactionForce(double invdt) {
-		Vector2 force = new Vector2();
-		// compute the impulse
-		force.x = this.impulse.x * this.perp.x + (this.motorImpulse + this.lowerImpulse - this.upperImpulse) * this.axis.x;
-		force.y = this.impulse.x * this.perp.y + (this.motorImpulse + this.lowerImpulse - this.upperImpulse) * this.axis.y;
-		// multiply by invdt to obtain the force
-		force.multiply(invdt);
-		return force;
-	}
-	
-	/* (non-Javadoc)
-	 * @see org.dyn4j.dynamics.joint.Joint#getReactionTorque(double)
-	 */
-	@Override
-	public double getReactionTorque(double invdt) {
-		return invdt * this.impulse.y;
-	}
-	
-	/* (non-Javadoc)
-	 * @see org.dyn4j.geometry.Shiftable#shift(org.dyn4j.geometry.Vector2)
-	 */
-	@Override
-	public void shift(Vector2 shift) {
-		// nothing to translate here since the anchor points are in local coordinates
-		// they will move with the bodies
-	}
-	
-	/**
-	 * Returns the current joint speed.
-	 * @return double
-	 */
-	public double getJointSpeed() {
-		Transform t1 = this.body1.getTransform();
-		Transform t2 = this.body2.getTransform();
-		
-		Vector2 c1 = this.body1.getWorldCenter();
-		Vector2 c2 = this.body2.getWorldCenter();
-		
-		Vector2 r1 = t1.getTransformedR(this.body1.getLocalCenter().to(this.localAnchor1));
-		Vector2 r2 = t2.getTransformedR(this.body2.getLocalCenter().to(this.localAnchor2));
-		
-		Vector2 d = c1.sum(r1).subtract(c2.sum(r2));
-		Vector2 axis = this.body2.getWorldVector(this.xAxis);
-		
-		Vector2 v1 = this.body1.getLinearVelocity();
-		Vector2 v2 = this.body2.getLinearVelocity();
-		double w1 = this.body1.getAngularVelocity();
-		double w2 = this.body2.getAngularVelocity();
-		
-		double speed = d.dot(axis.cross(w2)) + axis.dot(v1.sum(r1.cross(w1)).subtract(v2.sum(r2.cross(w2))));
-		return speed;
-	}
-	
-	/**
-	 * Returns the current joint translation.
-	 * @return double
-	 */
-	public double getJointTranslation() {
-		Vector2 p1 = this.body1.getWorldPoint(this.localAnchor1);
-		Vector2 p2 = this.body2.getWorldPoint(this.localAnchor2);
-		Vector2 d = p1.difference(p2);
-		Vector2 axis = this.body2.getWorldVector(this.xAxis);
-		return d.dot(axis);
-	}
-	
-	/**
-	 * Returns true if the motor is enabled.
-	 * @return boolean
-	 */
-	public boolean isMotorEnabled() {
-		return this.motorEnabled;
-	}
-	
-	/**
-	 * Enables or disables the motor.
-	 * @param motorEnabled true if the motor should be enabled
-	 */
-	public void setMotorEnabled(boolean motorEnabled) {
-		// only wake the bodies if the enable flag changed
-		if (this.motorEnabled != motorEnabled) {
-			// wake up the joined bodies
-			this.body1.setAtRest(false);
-			this.body2.setAtRest(false);
-			// set the new value
-			this.motorEnabled = motorEnabled;
-		}
-	}
-	
-	/**
-	 * Returns the target motor speed in meters / second.
-	 * @return double
-	 */
-	public double getMotorSpeed() {
-		return this.motorSpeed;
-	}
-	
-	/**
-	 * Sets the target motor speed.
-	 * @param motorSpeed the target motor speed in meters / second
-	 * @see #setMaximumMotorForce(double)
-	 */
-	public void setMotorSpeed(double motorSpeed) {
-		// don't do anything if the motor speed isn't changing
-		if (this.motorSpeed != motorSpeed) {
-			// only wake up the bodies if the motor is currently enabled
-			if (this.motorEnabled) {
-				// wake up the joined bodies
-				this.body1.setAtRest(false);
-				this.body2.setAtRest(false);
-			}
-			// set the new value
-			this.motorSpeed = motorSpeed;
-		}
-	}
-	
-	/**
-	 * Returns the maximum force the motor can apply to the joint
-	 * to achieve the target speed.
-	 * @return double
-	 */
-	public double getMaximumMotorForce() {
-		return this.maximumMotorForce;
-	}
-	
-	/**
-	 * Sets the maximum force the motor can apply to the joint
-	 * to achieve the target speed.
-	 * @param maximumMotorForce the maximum force in newtons; must be greater than zero
-	 * @throws IllegalArgumentException if maxMotorForce is less than zero
-	 * @see #setMotorSpeed(double)
-	 */
-	public void setMaximumMotorForce(double maximumMotorForce) {
-		// make sure its greater than or equal to zero
-		if (maximumMotorForce < 0.0) throw new IllegalArgumentException(Messages.getString("dynamics.joint.invalidMaximumMotorForce"));
-		// don't do anything if the max motor force isn't changing
-		if (this.maximumMotorForce != maximumMotorForce) {
-			if (this.motorEnabled) {
-				// wake up the joined bodies
-				this.body1.setAtRest(false);
-				this.body2.setAtRest(false);
-			}
-			// set the new value
-			this.maximumMotorForce = maximumMotorForce;
-		}
-	}
-	
-	/**
-	 * Returns the applied motor force.
-	 * @param invdt the inverse delta time
-	 * @return double
-	 */
-	public double getMotorForce(double invdt) {
-		return this.motorImpulse * invdt;
-	}
-	
-	/**
-	 * Returns true if the limit is enabled.
-	 * @return boolean
-	 */
-	public boolean isLimitEnabled() {
-		return this.limitEnabled;
-	}
-	
-	/**
-	 * Enables or disables the limits.
-	 * @param limitEnabled true if the limit should be enabled.
-	 */
-	public void setLimitEnabled(boolean limitEnabled) {
-		if (this.limitEnabled != limitEnabled) {
-			// wake up the joined bodies
-			this.body1.setAtRest(false);
-			this.body2.setAtRest(false);
-			// set the new value
-			this.limitEnabled = limitEnabled;
-		}
-	}
-	
-	/**
-	 * Returns the lower limit in meters.
-	 * @return double
-	 */
-	public double getLowerLimit() {
-		return this.lowerLimit;
-	}
-	
-	/**
-	 * Sets the lower limit.
-	 * @param lowerLimit the lower limit in meters
-	 * @throws IllegalArgumentException if lowerLimit is greater than the current upper limit
-	 */
-	public void setLowerLimit(double lowerLimit) {
-		// check for valid value
-		if (lowerLimit > this.upperLimit) throw new IllegalArgumentException(Messages.getString("dynamics.joint.invalidLowerLimit"));
-		
-		if (this.lowerLimit != lowerLimit) {
-			// make sure the limits are enabled and that the limit has changed
-			if (this.limitEnabled) {
-				// wake up the joined bodies
-				this.body1.setAtRest(false);
-				this.body2.setAtRest(false);
-				// reset the limit impulse
-				this.lowerImpulse = 0.0;
-			}
-			// set the new value
-			this.lowerLimit = lowerLimit;
-		}
-	}
-	
-	/**
-	 * Returns the upper limit in meters.
-	 * @return double
-	 */
-	public double getUpperLimit() {
-		return this.upperLimit;
-	}
-
-	/**
-	 * Sets the upper limit.
-	 * @param upperLimit the upper limit in meters
-	 * @throws IllegalArgumentException if upperLimit is less than the current lower limit
-	 */
-	public void setUpperLimit(double upperLimit) {
-		// check for valid value
-		if (upperLimit < this.lowerLimit) throw new IllegalArgumentException(Messages.getString("dynamics.joint.invalidUpperLimit"));
-		
-		if (this.upperLimit != upperLimit) {
-			// make sure the limits are enabled and that the limit has changed
-			if (this.limitEnabled) {
-				// wake up the joined bodies
-				this.body1.setAtRest(false);
-				this.body2.setAtRest(false);
-				// reset the limit impulse
-				this.upperImpulse = 0.0;
-			}
-			// set the new value
-			this.upperLimit = upperLimit;
-		}
-	}
-	
-	/**
-	 * Sets the upper and lower limits.
-	 * <p>
-	 * The lower limit must be less than or equal to the upper limit.
-	 * @param lowerLimit the lower limit in meters
-	 * @param upperLimit the upper limit in meters
-	 * @throws IllegalArgumentException if lowerLimit is greater than upperLimit
-	 */
-	public void setLimits(double lowerLimit, double upperLimit) {
-		if (lowerLimit > upperLimit) throw new IllegalArgumentException(Messages.getString("dynamics.joint.invalidLimits"));
-		// make sure the limits are enabled and that the limit has changed
-		if (this.lowerLimit != lowerLimit || this.upperLimit != upperLimit) {
-			if (this.limitEnabled) {
-				// wake up the bodies
-				this.body1.setAtRest(false);
-				this.body2.setAtRest(false);
-			}
-			// reset the limit impulse
-			this.lowerImpulse = 0.0;
-			this.upperImpulse = 0.0;
-			// set the values
-			this.lowerLimit = lowerLimit;
-			this.upperLimit = upperLimit;
-		}
-	}
-	
-	/**
-	 * Sets the upper and lower limits and enables the limits.
-	 * <p>
-	 * The lower limit must be less than or equal to the upper limit.
-	 * @param lowerLimit the lower limit in meters
-	 * @param upperLimit the upper limit in meters
-	 * @throws IllegalArgumentException if lowerLimit is greater than upperLimit
-	 * @since 2.2.2
-	 */
-	public void setLimitsEnabled(double lowerLimit, double upperLimit) {
-		if (lowerLimit > upperLimit) throw new IllegalArgumentException(Messages.getString("dynamics.joint.invalidLimits"));
-		// enable the limits
-		this.setLimitEnabled(true);
-		// set the limits
-		this.setLimits(lowerLimit, upperLimit);
-		// NOTE: one of these will wake the bodies
-	}
-	
-	/**
-	 * Returns the axis in which the joint is allowed move along in world coordinates.
-	 * @return {@link Vector2}
-	 * @since 3.0.0
-	 */
-	public Vector2 getAxis() {
-		return this.body2.getWorldVector(this.xAxis);
-	}
-	
-	/**
-	 * Returns the reference angle.
-	 * <p>
-	 * The reference angle is the angle calculated when the joint was created from the
-	 * two joined bodies.  The reference angle is the angular difference between the
-	 * bodies.
-	 * @return double
-	 * @since 3.0.1
-	 */
-	public double getReferenceAngle() {
-		return this.referenceAngle;
-	}
-	
-	/**
-	 * Sets the reference angle.
-	 * <p>
-	 * This method can be used to set the reference angle to override the computed
-	 * reference angle from the constructor.  This is useful in recreating the joint
-	 * from a current state.
-	 * <p>
-	 * This can also be used to override the initial angle between the bodies.
-	 * @param angle the reference angle
-	 * @see #getReferenceAngle()
-	 * @since 3.0.1
-	 */
-	public void setReferenceAngle(double angle) {
-		this.referenceAngle = angle;
-	}
-}
+/*
+ * Copyright (c) 2010-2021 William Bittle  http://www.dyn4j.org/
+ * All rights reserved.
+ * 
+ * Redistribution and use in source and binary forms, with or without modification, are permitted 
+ * provided that the following conditions are met:
+ * 
+ *   * Redistributions of source code must retain the above copyright notice, this list of conditions 
+ *     and the following disclaimer.
+ *   * Redistributions in binary form must reproduce the above copyright notice, this list of conditions 
+ *     and the following disclaimer in the documentation and/or other materials provided with the 
+ *     distribution.
+ *   * Neither the name of the copyright holder nor the names of its contributors may be used to endorse or 
+ *     promote products derived from this software without specific prior written permission.
+ * 
+ * THIS SOFTWARE IS PROVIDED BY THE COPYRIGHT HOLDERS AND CONTRIBUTORS "AS IS" AND ANY EXPRESS OR 
+ * IMPLIED WARRANTIES, INCLUDING, BUT NOT LIMITED TO, THE IMPLIED WARRANTIES OF MERCHANTABILITY AND 
+ * FITNESS FOR A PARTICULAR PURPOSE ARE DISCLAIMED. IN NO EVENT SHALL THE COPYRIGHT HOLDER OR 
+ * CONTRIBUTORS BE LIABLE FOR ANY DIRECT, INDIRECT, INCIDENTAL, SPECIAL, EXEMPLARY, OR CONSEQUENTIAL 
+ * DAMAGES (INCLUDING, BUT NOT LIMITED TO, PROCUREMENT OF SUBSTITUTE GOODS OR SERVICES; LOSS OF USE, 
+ * DATA, OR PROFITS; OR BUSINESS INTERRUPTION) HOWEVER CAUSED AND ON ANY THEORY OF LIABILITY, WHETHER 
+ * IN CONTRACT, STRICT LIABILITY, OR TORT (INCLUDING NEGLIGENCE OR OTHERWISE) ARISING IN ANY WAY OUT 
+ * OF THE USE OF THIS SOFTWARE, EVEN IF ADVISED OF THE POSSIBILITY OF SUCH DAMAGE.
+ */
+package org.dyn4j.dynamics.joint;
+
+import org.dyn4j.DataContainer;
+import org.dyn4j.Epsilon;
+import org.dyn4j.dynamics.PhysicsBody;
+import org.dyn4j.dynamics.Settings;
+import org.dyn4j.dynamics.TimeStep;
+import org.dyn4j.geometry.Geometry;
+import org.dyn4j.geometry.Interval;
+import org.dyn4j.geometry.Mass;
+import org.dyn4j.geometry.Matrix22;
+import org.dyn4j.geometry.Matrix33;
+import org.dyn4j.geometry.Shiftable;
+import org.dyn4j.geometry.Transform;
+import org.dyn4j.geometry.Vector2;
+import org.dyn4j.geometry.Vector3;
+import org.dyn4j.resources.Messages;
+
+/**
+ * Implementation of a prismatic joint.
+ * <p>
+ * A prismatic joint constrains the linear motion of two bodies along an axis
+ * and prevents relative rotation.  The whole system can rotate and translate 
+ * freely.
+ * <p>
+ * The initial relative rotation of the bodies will remain unchanged unless 
+ * updated by calling {@link #setReferenceAngle(double)} method.  The bodies
+ * are not required to be aligned in any particular way.
+ * <p>
+ * The world space anchor point can be any point but is typically a point on
+ * the axis of allowed motion, usually the world center of either of the joined
+ * bodies.
+ * <p>
+ * The limits are linear limits along the axis.  The limits are checked against
+ * the separation of the local anchor points, rather than the separation of the
+ * bodies.  This can have the effect of offsetting the limit values.  The best
+ * way to describe the effect is to examine the "0 to 0" limit case.  This case
+ * specifies that the bodies should not move along the axis, forcing them to 
+ * stay at their <em>initial location</em> along the axis.  So if the bodies 
+ * were initially separated when they were joined, they will stay separated at
+ * that initial distance.
+ * <p>
+ * This joint also supports a motor.  The motor is a linear motor along the
+ * axis.  The motor speed can be positive or negative to indicate motion along
+ * or opposite the axis direction.  The maximum motor force must be greater 
+ * than zero for the motor to apply any motion.
+ * @author William Bittle
+ * @version 4.1.0
+ * @since 1.0.0
+ * @see <a href="http://www.dyn4j.org/documentation/joints/#Prismatic_Joint" target="_blank">Documentation</a>
+ * @see <a href="http://www.dyn4j.org/2011/03/prismatic-constraint/" target="_blank">Prismatic Constraint</a>
+ * @param <T> the {@link PhysicsBody} type
+ */
+public class PrismaticJoint<T extends PhysicsBody> extends Joint<T> implements Shiftable, DataContainer {
+	/** The local anchor point on the first {@link PhysicsBody} */
+	protected final Vector2 localAnchor1;
+	
+	/** The local anchor point on the second {@link PhysicsBody} */
+	protected final Vector2 localAnchor2;
+	
+	/** The axis representing the allowed line of motion */
+	private final Vector2 xAxis;
+	
+	/** The perpendicular axis of the line of motion */
+	private final Vector2 yAxis;
+
+	/** The initial angle between the two {@link PhysicsBody}s */
+	protected double referenceAngle;
+
+	// limits
+	
+	/** Whether the limit is enabled or not */
+	protected boolean limitEnabled;
+	
+	/** The upper limit in meters */
+	protected double upperLimit;
+	
+	/** The lower limit in meters */
+	protected double lowerLimit;
+	
+	// motor
+	
+	/** Whether the motor is enabled or not */
+	protected boolean motorEnabled;
+	
+	/** The target velocity in meters / second */
+	protected double motorSpeed;
+	
+	/** The maximum force the motor can apply in newtons */
+	protected double maximumMotorForce;
+
+	// current state
+	
+	/** The constraint mass; K = J * Minv * Jtrans */
+	private final Matrix22 K;
+	
+	/** The mass of the motor */
+	private double axialMass;
+	
+	// pre-computed values for J, recalculated each time step
+	
+	/** The world space yAxis  */
+	private Vector2 perp;
+	
+	/** The world space xAxis */
+	private Vector2 axis;
+	
+	/** s1 = (r1 + d).cross(perp) */
+	private double s1;
+	
+	/** s2 = r2.cross(perp) */
+	private double s2;
+	
+	/** a1 = (r1 + d).cross(axis) */
+	private double a1;
+
+	/** a2 = r2.cross(axis) */
+	private double a2;
+
+	/** The current translation */
+	private double translation;
+	
+	// output
+	
+	/** The accumulated impulse for warm starting */
+	private Vector2 impulse;
+	
+	/** The impulse applied by the motor */
+	private double motorImpulse;
+	
+	/** The impulse applied by the lower limit */
+	private double lowerImpulse;
+	
+	/** The impulse applied by the upper limit */
+	private double upperImpulse;
+	
+	/**
+	 * Minimal constructor.
+	 * @param body1 the first {@link PhysicsBody}
+	 * @param body2 the second {@link PhysicsBody}
+	 * @param anchor the anchor point in world coordinates
+	 * @param axis the axis of allowed motion
+	 * @throws NullPointerException if body1, body2, anchor or axis is null
+	 * @throws IllegalArgumentException if body1 == body2
+	 */
+	public PrismaticJoint(T body1, T body2, Vector2 anchor, Vector2 axis) {
+		super(body1, body2, false);
+		// verify the bodies are not the same instance
+		if (body1 == body2) throw new IllegalArgumentException(Messages.getString("dynamics.joint.sameBody"));
+		// check for a null anchor
+		if (anchor == null) throw new NullPointerException(Messages.getString("dynamics.joint.nullAnchor"));
+		// check for a null axis
+		if (axis == null) throw new NullPointerException(Messages.getString("dynamics.joint.nullAxis"));
+		
+		// set the anchor point
+		this.localAnchor1 = body1.getLocalPoint(anchor);
+		this.localAnchor2 = body2.getLocalPoint(anchor);
+		
+		// limits
+		this.limitEnabled = false;
+		this.lowerLimit = 0.0;
+		this.upperLimit = 0.0;
+		
+		// motor
+		this.motorEnabled = false;
+		this.motorSpeed = 0.0;
+		this.maximumMotorForce = 1000.0;
+		
+		// make sure the axis is normalized
+		Vector2 n = axis.getNormalized();
+		// get the axis in local coordinates
+		this.xAxis = body2.getLocalVector(n);
+		// get the perpendicular axis
+		this.yAxis = this.xAxis.getRightHandOrthogonalVector();
+		// get the initial rotation
+		this.referenceAngle = body1.getTransform().getRotationAngle() - body2.getTransform().getRotationAngle();
+		
+		// initialize
+		this.K = new Matrix22();
+		
+		this.axialMass = 0.0;
+		this.perp = null;
+		this.axis = null;
+		this.s1 = 0.0;
+		this.s2 = 0.0;
+		this.a1 = 0.0;
+		this.a2 = 0.0;
+		this.translation = 0.0;
+		
+		this.impulse = new Vector2();
+		this.motorImpulse = 0.0;
+		this.lowerImpulse = 0.0;
+		this.upperImpulse = 0.0;
+	}
+	
+	/* (non-Javadoc)
+	 * @see org.dyn4j.dynamics.joint.Joint#toString()
+	 */
+	@Override
+	public String toString() {
+		StringBuilder sb = new StringBuilder();
+		sb.append("PrismaticJoint[").append(super.toString())
+		  .append("|Anchor=").append(this.getAnchor1())
+		  .append("|Axis=").append(this.getAxis())
+		  .append("|IsMotorEnabled=").append(this.motorEnabled)
+		  .append("|MotorSpeed=").append(this.motorSpeed)
+		  .append("|MaximumMotorForce=").append(this.maximumMotorForce)
+		  .append("|ReferenceAngle=").append(this.referenceAngle)
+		  .append("|IsLimitEnabled=").append(this.limitEnabled)
+		  .append("|LowerLimit=").append(this.lowerLimit)
+		  .append("|UpperLimit=").append(this.upperLimit)
+		  .append("]");
+		return sb.toString();
+	}
+	
+	/* (non-Javadoc)
+	 * @see org.dyn4j.dynamics.joint.Joint#initializeConstraints(org.dyn4j.dynamics.TimeStep, org.dyn4j.dynamics.Settings)
+	 */
+	@Override
+	public void initializeConstraints(TimeStep step, Settings settings) {
+		Transform t1 = this.body1.getTransform();
+		Transform t2 = this.body2.getTransform();
+		
+		Mass m1 = this.body1.getMass();
+		Mass m2 = this.body2.getMass();
+		
+		double invM1 = m1.getInverseMass();
+		double invM2 = m2.getInverseMass();
+		double invI1 = m1.getInverseInertia();
+		double invI2 = m2.getInverseInertia();
+		
+		Vector2 r1 = t1.getTransformedR(this.body1.getLocalCenter().to(this.localAnchor1));
+		Vector2 r2 = t2.getTransformedR(this.body2.getLocalCenter().to(this.localAnchor2));
+		
+		Vector2 d = this.body1.getWorldCenter().sum(r1).subtract(this.body2.getWorldCenter().sum(r2));
+		
+		// axial (the allowed motion)
+		this.axis = this.body2.getWorldVector(this.xAxis);
+		this.a1 = r1.cross(this.axis);
+		this.a2 = r2.sum(d).cross(this.axis);
+		
+		this.axialMass = invM1 + invM2 + this.a1 * this.a1 * invI1 + this.a2 * this.a2 * invI2;
+		if (this.axialMass > Epsilon.E) {
+			this.axialMass = 1.0 / this.axialMass;
+		}
+		
+		// point on line
+		this.perp = this.body2.getWorldVector(this.yAxis);
+		this.s1 = r1.cross(this.perp);
+		this.s2 = r2.sum(d).cross(this.perp);
+		
+		this.K.m00 = invM1 + invM2 + this.s1 * this.s1 * invI1 + this.s2 * this.s2 * invI2;
+		this.K.m01 = this.s1 * invI1 + this.s2 * invI2;
+		this.K.m10 = this.K.m01;
+		this.K.m11 = invI1 + invI2;
+		
+		// handle prismatic constraint between two fixed rotation bodies
+		if (this.K.m11 <= Epsilon.E) {
+			this.K.m11 = 1.0;
+		}
+
+		// check for the limit being enabled
+		if (this.limitEnabled) {
+			this.translation = this.axis.dot(d);
+		} else {
+			this.lowerImpulse = 0.0;
+			this.upperImpulse = 0.0;
+		}
+		
+		// check if the motor is still enabled
+		if (!this.motorEnabled) {
+			// if not then make the current motor impulse zero
+			this.motorImpulse = 0.0;
+		}
+		
+		// warm start
+		if (settings.isWarmStartingEnabled()) {
+			// account for variable time step
+			double dtr = step.getDeltaTimeRatio();
+			this.impulse.multiply(dtr);
+			this.motorImpulse *= dtr;
+			this.lowerImpulse *= dtr;
+			this.upperImpulse *= dtr;
+			
+			// the impulse along the axis
+			double axialImpulse = this.motorImpulse + this.lowerImpulse - this.upperImpulse;
+			
+			// compute the applied impulses
+			// Pc = Jtrans * lambda
+			
+			// where Jtrans = |  perp   axis | excluding rotational elements
+			//                | -perp  -axis |
+			// we only compute the impulse for body1 since body2's impulse is
+			// just the negative of body1's impulse
+			Vector2 P = new Vector2();
+			// perp.product(impulse.x) + axis.product(motorImpulse + impulse.z)
+			P.x = this.perp.x * this.impulse.x + axialImpulse * this.axis.x;
+			P.y = this.perp.y * this.impulse.x + axialImpulse * this.axis.y;
+			
+			// where Jtrans = |  s1   a1 | excluding linear elements
+			//                |   1    1 |
+			//                | -s2  -a2 |
+			double l1 = this.impulse.x * this.s1 + this.impulse.y + axialImpulse * this.a1;
+			double l2 = this.impulse.x * this.s2 + this.impulse.y + axialImpulse * this.a2;
+			
+			// apply the impulses
+			this.body1.getLinearVelocity().add(P.product(invM1));
+			this.body1.setAngularVelocity(this.body1.getAngularVelocity() + invI1 * l1);
+			this.body2.getLinearVelocity().subtract(P.product(invM2));
+			this.body2.setAngularVelocity(this.body2.getAngularVelocity() - invI2 * l2);
+		} else {
+			this.impulse.zero();
+			this.motorImpulse = 0.0;
+			this.lowerImpulse = 0.0;
+			this.upperImpulse = 0.0;
+		}
+	}
+	
+	/* (non-Javadoc)
+	 * @see org.dyn4j.dynamics.joint.Joint#solveVelocityConstraints(org.dyn4j.dynamics.TimeStep, org.dyn4j.dynamics.Settings)
+	 */
+	@Override
+	public void solveVelocityConstraints(TimeStep step, Settings settings) {
+		Mass m1 = this.body1.getMass();
+		Mass m2 = this.body2.getMass();
+		
+		double invM1 = m1.getInverseMass();
+		double invM2 = m2.getInverseMass();
+		double invI1 = m1.getInverseInertia();
+		double invI2 = m2.getInverseInertia();
+		
+		Vector2 v1 = this.body1.getLinearVelocity();
+		Vector2 v2 = this.body2.getLinearVelocity();
+		double w1 = this.body1.getAngularVelocity();
+		double w2 = this.body2.getAngularVelocity();
+		
+		// solve the motor constraint
+		if (this.motorEnabled) {
+			// compute Jv + b
+			double Cdt = this.axis.dot(v1.difference(v2)) + this.a1 * w1 - this.a2 * w2;
+			// compute lambda = Kinv * (Jv + b)
+			double impulse = this.axialMass * (this.motorSpeed - Cdt);
+			// clamp the impulse between the max force
+			double oldImpulse = this.motorImpulse;
+			double maxImpulse = this.maximumMotorForce * step.getDeltaTime();
+			this.motorImpulse = Interval.clamp(this.motorImpulse + impulse, -maxImpulse, maxImpulse);
+			impulse = this.motorImpulse - oldImpulse;
+			
+			// apply the impulse
+			Vector2 P = this.axis.product(impulse);
+			double l1 = impulse * this.a1;
+			double l2 = impulse * this.a2;
+			
+			v1.add(P.product(invM1));
+			w1 += l1 * invI1;
+			v2.subtract(P.product(invM2));
+			w2 -= l2 * invI2;
+		}
+		
+		double invdt = step.getInverseDeltaTime();
+		
+		// is the limit enabled?
+		if (this.limitEnabled) {
+			// solve lower limit
+			{
+				double C = this.translation - this.lowerLimit;
+				double Cdot = this.axis.dot(v1.difference(v2)) + this.a1 * w1 - this.a2 * w2;
+				double impulse = -this.axialMass * (Cdot + Math.max(C, 0.0) * invdt);
+				double oldImpulse = this.lowerImpulse;
+				this.lowerImpulse = Math.max(this.lowerImpulse + impulse, 0.0);
+				impulse = this.lowerImpulse - oldImpulse;
+				
+				// apply the impulse
+				Vector2 P = this.axis.product(impulse);
+				double l1 = impulse * this.a1;
+				double l2 = impulse * this.a2;
+				
+				v1.add(P.product(invM1));
+				w1 += l1 * invI1;
+				v2.subtract(P.product(invM2));
+				w2 -= l2 * invI2;
+			}
+			
+			// solve upper limit
+			{
+				double C = this.upperLimit - this.translation;
+				double Cdot = this.axis.dot(v2.difference(v1)) + this.a2 * w2 - this.a1 * w1;
+				double impulse = -this.axialMass * (Cdot + Math.max(C, 0.0) * invdt);
+				double oldImpulse = this.upperImpulse;
+				this.upperImpulse = Math.max(this.upperImpulse + impulse, 0.0);
+				impulse = this.upperImpulse - oldImpulse;
+				
+				// apply the impulse
+				Vector2 P = this.axis.product(impulse);
+				double l1 = impulse * this.a1;
+				double l2 = impulse * this.a2;
+				
+				v1.subtract(P.product(invM1));
+				w1 -= l1 * invI1;
+				v2.add(P.product(invM2));
+				w2 += l2 * invI2;
+			}
+		}
+		
+		// solve the prismatic constraint
+		Vector2 Cdt = new Vector2();
+		Cdt.x = this.perp.dot(v1.difference(v2)) + this.s1 * w1 - this.s2 * w2;
+		Cdt.y = w1 - w2;
+		
+		// otherwise just solve the linear and angular constraints
+		Vector2 f2r = this.K.solve(Cdt.negate());
+		this.impulse.x += f2r.x;
+		this.impulse.y += f2r.y;
+		
+		// compute the applied impulses
+		// Pc = Jtrans * lambda
+		Vector2 P = this.perp.product(f2r.x);
+		double l1 = f2r.x * this.s1 + f2r.y;
+		double l2 = f2r.x * this.s2 + f2r.y;
+		
+		v1.add(P.product(invM1));
+		w1 += l1 * invI1;
+		v2.subtract(P.product(invM2));
+		w2 -= l2 * invI2;
+		
+		// finally set the velocities
+		// NOTE we dont have to update v1 or v2 because they are references
+		this.body1.setAngularVelocity(w1);
+		this.body2.setAngularVelocity(w2);
+	}
+	
+	/* (non-Javadoc)
+	 * @see org.dyn4j.dynamics.joint.Joint#solvePositionConstraints(org.dyn4j.dynamics.TimeStep, org.dyn4j.dynamics.Settings)
+	 */
+	@Override
+	public boolean solvePositionConstraints(TimeStep step, Settings settings) {
+		double linearTolerance = settings.getLinearTolerance();
+		double angularTolerance = settings.getAngularTolerance();
+		
+		Transform t1 = this.body1.getTransform();
+		Transform t2 = this.body2.getTransform();
+		
+		Mass m1 = this.body1.getMass();
+		Mass m2 = this.body2.getMass();
+		
+		double invM1 = m1.getInverseMass();
+		double invM2 = m2.getInverseMass();
+		double invI1 = m1.getInverseInertia();
+		double invI2 = m2.getInverseInertia();
+		
+		Vector2 c1 = this.body1.getWorldCenter();
+		Vector2 c2 = this.body2.getWorldCenter();
+		
+		Vector2 r1 = t1.getTransformedR(this.body1.getLocalCenter().to(this.localAnchor1));
+		Vector2 r2 = t2.getTransformedR(this.body2.getLocalCenter().to(this.localAnchor2));
+		
+		Vector2 d = c1.sum(r1).subtract(c2.sum(r2));
+		
+		Vector2 axis = this.body2.getWorldVector(this.xAxis);
+		double a1 = r1.cross(axis);
+		double a2 = r2.sum(d).cross(axis);
+		
+		Vector2 perp = this.body2.getWorldVector(this.yAxis);
+		double s1 = r1.cross(perp);
+		double s2 = r2.sum(d).cross(perp);
+		
+		Vector2 C = new Vector2();
+		C.x = perp.dot(d);
+		C.y = this.getRelativeRotation();
+		
+		double C2 = 0.0;
+		double linearError = Math.abs(C.x);
+		double angularError = Math.abs(C.y);
+		boolean limitActive = false;
+		
+		// check if the limit is enabled
+		if (this.limitEnabled) {
+			// what's the current distance
+			double translation = axis.dot(d);
+			// check for equal limits
+			if (Math.abs(this.upperLimit - this.lowerLimit) < 2.0 * linearTolerance) {
+				// then apply the limit and clamp it
+				C2 = translation;
+				linearError = Math.abs(translation);
+				limitActive = true;
+			} else if (translation <= this.lowerLimit) {
+				// if its less than the lower limit then attempt to correct it
+				C2 = Math.min(translation - this.lowerLimit, 0.0);
+				linearError = Math.max(linearError, this.lowerLimit - translation);
+				limitActive = true;
+			} else if (translation >= this.upperLimit) {
+				// if its less than the lower limit then attempt to correct it
+				C2 = Math.max(translation - this.upperLimit, 0.0);
+				linearError = Math.max(linearError, translation - this.upperLimit);
+				limitActive = true;
+			}
+		}
+		
+		Vector3 impulse;
+		// check if the limit is active
+		if (limitActive) {
+			Matrix33 K = new Matrix33();
+			
+			// then solve the linear and angular constraints along with the limit constraint
+			K.m00 = invM1 + invM2 + s1 * s1 * invI1 + s2 * s2 * invI2;
+			K.m01 = s1 * invI1 + s2 * invI2;
+			K.m02 = s1 * a1 * invI1 + s2 * a2 * invI2;
+			
+			K.m10 = K.m01;
+			K.m11 = invI1 + invI2;
+			
+			// handle prismatic constraint between two fixed rotation bodies
+			if (K.m11 <= Epsilon.E) {
+				K.m11 = 1.0;
+			}
+			
+			K.m12 = a1 * invI1 + a2 * invI2;
+			K.m20 = K.m02;
+			K.m21 = K.m12;
+			K.m22 = invM1 + invM2 + a1 * a1 * invI1 + a2 * a2 * invI2;
+			
+			Vector3 Clim = new Vector3(C.x, C.y, C2);
+			impulse = K.solve33(Clim.negate());
+		} else {
+			Matrix22 K = new Matrix22();
+			
+			// then solve just the linear and angular constraints
+			K.m00 = invM1 + invM2 + s1 * s1 * invI1 + s2 * s2 * invI2;
+			K.m01 = s1 * invI1 + s2 * invI2;
+			K.m10 = K.m01;
+			K.m11 = invI1 + invI2;
+			
+			// handle prismatic constraint between two fixed rotation bodies
+			if (K.m11 <= Epsilon.E) {
+				K.m11 = 1.0;
+			}
+			
+			Vector2 impulsec = K.solve(C.negate());
+			impulse = new Vector3(impulsec.x, impulsec.y, 0.0);
+		}
+		
+		// compute the applied impulses
+		// Pc = Jtrans * lambda
+		
+		// where Jtrans = |  perp   axis | excluding rotational elements
+		//                | -perp  -axis |
+		// we only compute the impulse for body1 since body2's impulse is
+		// just the negative of body1's impulse
+		Vector2 P = new Vector2();
+		// perp.product(impulse.x) + axis.product(impulse.y)
+		P.x = perp.x * impulse.x + impulse.z * axis.x;
+		P.y = perp.y * impulse.x + impulse.z * axis.y;
+		
+		// where Jtrans = |  s1   a1 | excluding linear elements
+		//                |   1    1 |
+		//                | -s2  -a2 |
+		double l1 = impulse.x * s1 + impulse.y + impulse.z * a1;
+		double l2 = impulse.x * s2 + impulse.y + impulse.z * a2;
+		
+		// apply the impulse
+		this.body1.translate(P.product(invM1));
+		this.body1.rotateAboutCenter(l1 * invI1);
+		
+		this.body2.translate(P.product(-invM2));
+		this.body2.rotateAboutCenter(-l2 * invI2);
+		
+		// return if we corrected the error enough
+		return linearError <= linearTolerance && angularError <= angularTolerance;
+	}
+
+	/**
+	 * Returns the relative angle between the two bodies given the reference angle.
+	 * @return double
+	 */
+	private double getRelativeRotation() {
+		double rr = this.body1.getTransform().getRotationAngle() - this.body2.getTransform().getRotationAngle() - this.referenceAngle;
+		if (rr < -Math.PI) rr += Geometry.TWO_PI;
+		if (rr > Math.PI) rr -= Geometry.TWO_PI;
+		return rr;
+	}
+	
+	/* (non-Javadoc)
+	 * @see org.dyn4j.dynamics.joint.Joint#getAnchor1()
+	 */
+	@Override
+	public Vector2 getAnchor1() {
+		return this.body1.getWorldPoint(this.localAnchor1);
+	}
+	
+	/* (non-Javadoc)
+	 * @see org.dyn4j.dynamics.joint.Joint#getAnchor2()
+	 */
+	@Override
+	public Vector2 getAnchor2() {
+		return this.body2.getWorldPoint(this.localAnchor2);
+	}
+	
+	/* (non-Javadoc)
+	 * @see org.dyn4j.dynamics.joint.Joint#getReactionForce(double)
+	 */
+	@Override
+	public Vector2 getReactionForce(double invdt) {
+		Vector2 force = new Vector2();
+		// compute the impulse
+		force.x = this.impulse.x * this.perp.x + (this.motorImpulse + this.lowerImpulse - this.upperImpulse) * this.axis.x;
+		force.y = this.impulse.x * this.perp.y + (this.motorImpulse + this.lowerImpulse - this.upperImpulse) * this.axis.y;
+		// multiply by invdt to obtain the force
+		force.multiply(invdt);
+		return force;
+	}
+	
+	/* (non-Javadoc)
+	 * @see org.dyn4j.dynamics.joint.Joint#getReactionTorque(double)
+	 */
+	@Override
+	public double getReactionTorque(double invdt) {
+		return invdt * this.impulse.y;
+	}
+	
+	/* (non-Javadoc)
+	 * @see org.dyn4j.geometry.Shiftable#shift(org.dyn4j.geometry.Vector2)
+	 */
+	@Override
+	public void shift(Vector2 shift) {
+		// nothing to translate here since the anchor points are in local coordinates
+		// they will move with the bodies
+	}
+	
+	/**
+	 * Returns the current joint speed.
+	 * @return double
+	 */
+	public double getJointSpeed() {
+		Transform t1 = this.body1.getTransform();
+		Transform t2 = this.body2.getTransform();
+		
+		Vector2 c1 = this.body1.getWorldCenter();
+		Vector2 c2 = this.body2.getWorldCenter();
+		
+		Vector2 r1 = t1.getTransformedR(this.body1.getLocalCenter().to(this.localAnchor1));
+		Vector2 r2 = t2.getTransformedR(this.body2.getLocalCenter().to(this.localAnchor2));
+		
+		Vector2 d = c1.sum(r1).subtract(c2.sum(r2));
+		Vector2 axis = this.body2.getWorldVector(this.xAxis);
+		
+		Vector2 v1 = this.body1.getLinearVelocity();
+		Vector2 v2 = this.body2.getLinearVelocity();
+		double w1 = this.body1.getAngularVelocity();
+		double w2 = this.body2.getAngularVelocity();
+		
+		double speed = d.dot(axis.cross(w2)) + axis.dot(v1.sum(r1.cross(w1)).subtract(v2.sum(r2.cross(w2))));
+		return speed;
+	}
+	
+	/**
+	 * Returns the current joint translation.
+	 * @return double
+	 */
+	public double getJointTranslation() {
+		Vector2 p1 = this.body1.getWorldPoint(this.localAnchor1);
+		Vector2 p2 = this.body2.getWorldPoint(this.localAnchor2);
+		Vector2 d = p1.difference(p2);
+		Vector2 axis = this.body2.getWorldVector(this.xAxis);
+		return d.dot(axis);
+	}
+	
+	/**
+	 * Returns true if the motor is enabled.
+	 * @return boolean
+	 */
+	public boolean isMotorEnabled() {
+		return this.motorEnabled;
+	}
+	
+	/**
+	 * Enables or disables the motor.
+	 * @param motorEnabled true if the motor should be enabled
+	 */
+	public void setMotorEnabled(boolean motorEnabled) {
+		// only wake the bodies if the enable flag changed
+		if (this.motorEnabled != motorEnabled) {
+			// wake up the joined bodies
+			this.body1.setAtRest(false);
+			this.body2.setAtRest(false);
+			// set the new value
+			this.motorEnabled = motorEnabled;
+		}
+	}
+	
+	/**
+	 * Returns the target motor speed in meters / second.
+	 * @return double
+	 */
+	public double getMotorSpeed() {
+		return this.motorSpeed;
+	}
+	
+	/**
+	 * Sets the target motor speed.
+	 * @param motorSpeed the target motor speed in meters / second
+	 * @see #setMaximumMotorForce(double)
+	 */
+	public void setMotorSpeed(double motorSpeed) {
+		// don't do anything if the motor speed isn't changing
+		if (this.motorSpeed != motorSpeed) {
+			// only wake up the bodies if the motor is currently enabled
+			if (this.motorEnabled) {
+				// wake up the joined bodies
+				this.body1.setAtRest(false);
+				this.body2.setAtRest(false);
+			}
+			// set the new value
+			this.motorSpeed = motorSpeed;
+		}
+	}
+	
+	/**
+	 * Returns the maximum force the motor can apply to the joint
+	 * to achieve the target speed.
+	 * @return double
+	 */
+	public double getMaximumMotorForce() {
+		return this.maximumMotorForce;
+	}
+	
+	/**
+	 * Sets the maximum force the motor can apply to the joint
+	 * to achieve the target speed.
+	 * @param maximumMotorForce the maximum force in newtons; must be greater than zero
+	 * @throws IllegalArgumentException if maxMotorForce is less than zero
+	 * @see #setMotorSpeed(double)
+	 */
+	public void setMaximumMotorForce(double maximumMotorForce) {
+		// make sure its greater than or equal to zero
+		if (maximumMotorForce < 0.0) throw new IllegalArgumentException(Messages.getString("dynamics.joint.invalidMaximumMotorForce"));
+		// don't do anything if the max motor force isn't changing
+		if (this.maximumMotorForce != maximumMotorForce) {
+			if (this.motorEnabled) {
+				// wake up the joined bodies
+				this.body1.setAtRest(false);
+				this.body2.setAtRest(false);
+			}
+			// set the new value
+			this.maximumMotorForce = maximumMotorForce;
+		}
+	}
+	
+	/**
+	 * Returns the applied motor force.
+	 * @param invdt the inverse delta time
+	 * @return double
+	 */
+	public double getMotorForce(double invdt) {
+		return this.motorImpulse * invdt;
+	}
+	
+	/**
+	 * Returns true if the limit is enabled.
+	 * @return boolean
+	 */
+	public boolean isLimitEnabled() {
+		return this.limitEnabled;
+	}
+	
+	/**
+	 * Enables or disables the limits.
+	 * @param limitEnabled true if the limit should be enabled.
+	 */
+	public void setLimitEnabled(boolean limitEnabled) {
+		if (this.limitEnabled != limitEnabled) {
+			// wake up the joined bodies
+			this.body1.setAtRest(false);
+			this.body2.setAtRest(false);
+			// set the new value
+			this.limitEnabled = limitEnabled;
+		}
+	}
+	
+	/**
+	 * Returns the lower limit in meters.
+	 * @return double
+	 */
+	public double getLowerLimit() {
+		return this.lowerLimit;
+	}
+	
+	/**
+	 * Sets the lower limit.
+	 * @param lowerLimit the lower limit in meters
+	 * @throws IllegalArgumentException if lowerLimit is greater than the current upper limit
+	 */
+	public void setLowerLimit(double lowerLimit) {
+		// check for valid value
+		if (lowerLimit > this.upperLimit) throw new IllegalArgumentException(Messages.getString("dynamics.joint.invalidLowerLimit"));
+		
+		if (this.lowerLimit != lowerLimit) {
+			// make sure the limits are enabled and that the limit has changed
+			if (this.limitEnabled) {
+				// wake up the joined bodies
+				this.body1.setAtRest(false);
+				this.body2.setAtRest(false);
+				// reset the limit impulse
+				this.lowerImpulse = 0.0;
+			}
+			// set the new value
+			this.lowerLimit = lowerLimit;
+		}
+	}
+	
+	/**
+	 * Returns the upper limit in meters.
+	 * @return double
+	 */
+	public double getUpperLimit() {
+		return this.upperLimit;
+	}
+
+	/**
+	 * Sets the upper limit.
+	 * @param upperLimit the upper limit in meters
+	 * @throws IllegalArgumentException if upperLimit is less than the current lower limit
+	 */
+	public void setUpperLimit(double upperLimit) {
+		// check for valid value
+		if (upperLimit < this.lowerLimit) throw new IllegalArgumentException(Messages.getString("dynamics.joint.invalidUpperLimit"));
+		
+		if (this.upperLimit != upperLimit) {
+			// make sure the limits are enabled and that the limit has changed
+			if (this.limitEnabled) {
+				// wake up the joined bodies
+				this.body1.setAtRest(false);
+				this.body2.setAtRest(false);
+				// reset the limit impulse
+				this.upperImpulse = 0.0;
+			}
+			// set the new value
+			this.upperLimit = upperLimit;
+		}
+	}
+	
+	/**
+	 * Sets the upper and lower limits.
+	 * <p>
+	 * The lower limit must be less than or equal to the upper limit.
+	 * @param lowerLimit the lower limit in meters
+	 * @param upperLimit the upper limit in meters
+	 * @throws IllegalArgumentException if lowerLimit is greater than upperLimit
+	 */
+	public void setLimits(double lowerLimit, double upperLimit) {
+		if (lowerLimit > upperLimit) throw new IllegalArgumentException(Messages.getString("dynamics.joint.invalidLimits"));
+		// make sure the limits are enabled and that the limit has changed
+		if (this.lowerLimit != lowerLimit || this.upperLimit != upperLimit) {
+			if (this.limitEnabled) {
+				// wake up the bodies
+				this.body1.setAtRest(false);
+				this.body2.setAtRest(false);
+			}
+			// reset the limit impulse
+			this.lowerImpulse = 0.0;
+			this.upperImpulse = 0.0;
+			// set the values
+			this.lowerLimit = lowerLimit;
+			this.upperLimit = upperLimit;
+		}
+	}
+	
+	/**
+	 * Sets the upper and lower limits and enables the limits.
+	 * <p>
+	 * The lower limit must be less than or equal to the upper limit.
+	 * @param lowerLimit the lower limit in meters
+	 * @param upperLimit the upper limit in meters
+	 * @throws IllegalArgumentException if lowerLimit is greater than upperLimit
+	 * @since 2.2.2
+	 */
+	public void setLimitsEnabled(double lowerLimit, double upperLimit) {
+		if (lowerLimit > upperLimit) throw new IllegalArgumentException(Messages.getString("dynamics.joint.invalidLimits"));
+		// enable the limits
+		this.setLimitEnabled(true);
+		// set the limits
+		this.setLimits(lowerLimit, upperLimit);
+		// NOTE: one of these will wake the bodies
+	}
+	
+	/**
+	 * Returns the axis in which the joint is allowed move along in world coordinates.
+	 * @return {@link Vector2}
+	 * @since 3.0.0
+	 */
+	public Vector2 getAxis() {
+		return this.body2.getWorldVector(this.xAxis);
+	}
+	
+	/**
+	 * Returns the reference angle.
+	 * <p>
+	 * The reference angle is the angle calculated when the joint was created from the
+	 * two joined bodies.  The reference angle is the angular difference between the
+	 * bodies.
+	 * @return double
+	 * @since 3.0.1
+	 */
+	public double getReferenceAngle() {
+		return this.referenceAngle;
+	}
+	
+	/**
+	 * Sets the reference angle.
+	 * <p>
+	 * This method can be used to set the reference angle to override the computed
+	 * reference angle from the constructor.  This is useful in recreating the joint
+	 * from a current state.
+	 * <p>
+	 * This can also be used to override the initial angle between the bodies.
+	 * @param angle the reference angle
+	 * @see #getReferenceAngle()
+	 * @since 3.0.1
+	 */
+	public void setReferenceAngle(double angle) {
+		this.referenceAngle = angle;
+	}
+}