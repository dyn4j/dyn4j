--- conflicted
+++ resolved
@@ -1,611 +1,607 @@
-/*
- * Copyright (c) 2010-2020 William Bittle  http://www.dyn4j.org/
- * All rights reserved.
- * 
- * Redistribution and use in source and binary forms, with or without modification, are permitted 
- * provided that the following conditions are met:
- * 
- *   * Redistributions of source code must retain the above copyright notice, this list of conditions 
- *     and the following disclaimer.
- *   * Redistributions in binary form must reproduce the above copyright notice, this list of conditions 
- *     and the following disclaimer in the documentation and/or other materials provided with the 
- *     distribution.
- *   * Neither the name of the copyright holder nor the names of its contributors may be used to endorse or 
- *     promote products derived from this software without specific prior written permission.
- * 
- * THIS SOFTWARE IS PROVIDED BY THE COPYRIGHT HOLDERS AND CONTRIBUTORS "AS IS" AND ANY EXPRESS OR 
- * IMPLIED WARRANTIES, INCLUDING, BUT NOT LIMITED TO, THE IMPLIED WARRANTIES OF MERCHANTABILITY AND 
- * FITNESS FOR A PARTICULAR PURPOSE ARE DISCLAIMED. IN NO EVENT SHALL THE COPYRIGHT HOLDER OR 
- * CONTRIBUTORS BE LIABLE FOR ANY DIRECT, INDIRECT, INCIDENTAL, SPECIAL, EXEMPLARY, OR CONSEQUENTIAL 
- * DAMAGES (INCLUDING, BUT NOT LIMITED TO, PROCUREMENT OF SUBSTITUTE GOODS OR SERVICES; LOSS OF USE, 
- * DATA, OR PROFITS; OR BUSINESS INTERRUPTION) HOWEVER CAUSED AND ON ANY THEORY OF LIABILITY, WHETHER 
- * IN CONTRACT, STRICT LIABILITY, OR TORT (INCLUDING NEGLIGENCE OR OTHERWISE) ARISING IN ANY WAY OUT 
- * OF THE USE OF THIS SOFTWARE, EVEN IF ADVISED OF THE POSSIBILITY OF SUCH DAMAGE.
- */
-package org.dyn4j.dynamics.joint;
-
-import org.dyn4j.DataContainer;
-import org.dyn4j.Epsilon;
-import org.dyn4j.dynamics.PhysicsBody;
-import org.dyn4j.dynamics.Settings;
-import org.dyn4j.dynamics.TimeStep;
-import org.dyn4j.geometry.Interval;
-import org.dyn4j.geometry.Mass;
-import org.dyn4j.geometry.Shiftable;
-import org.dyn4j.geometry.Transform;
-import org.dyn4j.geometry.Vector2;
-import org.dyn4j.resources.Messages;
-
-/**
- * Implementation a maximum and/or minimum length distance joint.
- * <p>
- * A rope joint contains the distance between two bodies.  The bodies can 
- * rotate freely about the anchor points.  The system as a whole can rotate and
- * translate freely as well.
- * <p>
- * This joint is like the {@link DistanceJoint}, but includes an upper and 
- * lower limit and does not include a spring-damper system.
- * <p>
- * By default the lower and upper limits are set to the current distance
- * between the given anchor points and will function identically like a
- * {@link DistanceJoint}.  The upper and lower limits can be enabled
- * separately.
- * <p>
- * The lower limit constraint requires that the bodies are initially separated
- * for it to be enforced. The lower limit will be enforced as soon as the bodies
- * separate, but it's recommended that they start separated instead. If the lower
- * limit is not being used, then the initial state doesn't matter.
- * @author William Bittle
-<<<<<<< HEAD
- * @version 4.1.0
-=======
- * @version 4.0.1
->>>>>>> 0a67375f
- * @since 2.2.1
- * @see <a href="http://www.dyn4j.org/documentation/joints/#Rope_Joint" target="_blank">Documentation</a>
- * @see <a href="http://www.dyn4j.org/2010/09/distance-constraint/" target="_blank">Distance Constraint</a>
- * @see <a href="http://www.dyn4j.org/2010/12/max-distance-constraint/" target="_blank">Max Distance Constraint</a>
- * @param <T> the {@link PhysicsBody} type
- */
-public class RopeJoint<T extends PhysicsBody> extends Joint<T> implements Shiftable, DataContainer {
-	/** The local anchor point on the first {@link PhysicsBody} */
-	protected final Vector2 localAnchor1;
-	
-	/** The local anchor point on the second {@link PhysicsBody} */
-	protected final Vector2 localAnchor2;
-	
-	/** The maximum distance between the two world space anchor points */
-	protected double upperLimit;
-	
-	/** The minimum distance between the two world space anchor points */
-	protected double lowerLimit;
-	
-	/** Whether the maximum distance is enabled */
-	protected boolean upperLimitEnabled;
-	
-	/** Whether the minimum distance is enabled */
-	protected boolean lowerLimitEnabled;
-	
-	// current state
-	
-	/** The current distance */
-	private double length;
-	
-	/** The effective mass of the two body system (Kinv = J * Minv * Jtrans) */
-	private double invK;
-	
-	/** The normal */
-	private Vector2 n;
-	
-	// output
-	
-	/** The accumulated upper limit impulse */
-	private double upperImpulse;
-	
-	/** The accumulated lower limit impulse */
-	private double lowerImpulse;
-	
-	/**
-	 * Minimal constructor.
-	 * <p>
-	 * Creates a rope joint between the two bodies that acts like a distance joint.
-	 * @param body1 the first {@link PhysicsBody}
-	 * @param body2 the second {@link PhysicsBody}
-	 * @param anchor1 in world coordinates
-	 * @param anchor2 in world coordinates
-	 * @throws NullPointerException if body1, body2, anchor1, or anchor2 is null
-	 * @throws IllegalArgumentException if body1 == body2
-	 */
-	public RopeJoint(T body1, T body2, Vector2 anchor1, Vector2 anchor2) {
-		super(body1, body2, false);
-		// verify the bodies are not the same instance
-		if (body1 == body2) throw new IllegalArgumentException(Messages.getString("dynamics.joint.sameBody"));
-		// verify the anchor points are not null
-		if (anchor1 == null) throw new NullPointerException(Messages.getString("dynamics.joint.nullAnchor1"));
-		if (anchor2 == null) throw new NullPointerException(Messages.getString("dynamics.joint.nullAnchor2"));
-		// get the local anchor points
-		this.localAnchor1 = body1.getLocalPoint(anchor1);
-		this.localAnchor2 = body2.getLocalPoint(anchor2);
-		// default to act like a fixed length distance joint
-		this.upperLimitEnabled = true;
-		this.lowerLimitEnabled = true;
-		// default the limits
-		double distance = anchor1.distance(anchor2);
-		this.upperLimit = distance;
-		this.lowerLimit = distance;
-		
-		this.length = 0.0;
-		this.invK = 0.0;
-		this.n = null;
-		
-		this.lowerImpulse = 0.0;
-		this.upperImpulse = 0.0;
-	}
-	
-	/* (non-Javadoc)
-	 * @see org.dyn4j.dynamics.joint.Joint#toString()
-	 */
-	public String toString() {
-		StringBuilder sb = new StringBuilder();
-		sb.append("RopeJoint[").append(super.toString())
-		  .append("|Anchor1=").append(this.getAnchor1())
-		  .append("|Anchor2=").append(this.getAnchor2())
-	 	  .append("|IsLowerLimitEnabled=").append(this.lowerLimitEnabled)
-		  .append("|LowerLimit").append(this.lowerLimit)
-		  .append("|IsUpperLimitEnabled=").append(this.upperLimitEnabled)
-		  .append("|UpperLimit=").append(this.upperLimit)
-		  .append("]");
-		return sb.toString();
-	}
-	
-	/* (non-Javadoc)
-	 * @see org.dyn4j.dynamics.joint.Joint#initializeConstraints(org.dyn4j.dynamics.TimeStep, org.dyn4j.dynamics.Settings)
-	 */
-	@Override
-	public void initializeConstraints(TimeStep step, Settings settings) {
-		double linearTolerance = settings.getLinearTolerance();
-		
-		Transform t1 = this.body1.getTransform();
-		Transform t2 = this.body2.getTransform();
-		Mass m1 = this.body1.getMass();
-		Mass m2 = this.body2.getMass();
-		
-		double invM1 = m1.getInverseMass();
-		double invM2 = m2.getInverseMass();
-		double invI1 = m1.getInverseInertia();
-		double invI2 = m2.getInverseInertia();
-		
-		// compute the normal
-		Vector2 r1 = t1.getTransformedR(this.body1.getLocalCenter().to(this.localAnchor1));
-		Vector2 r2 = t2.getTransformedR(this.body2.getLocalCenter().to(this.localAnchor2));
-		this.n = r1.sum(this.body1.getWorldCenter()).subtract(r2.sum(this.body2.getWorldCenter()));
-		
-		// get the current length
-		this.length = this.n.getMagnitude();
-		// check for the tolerance
-		if (this.length < linearTolerance) {
-			this.n.zero();
-			this.upperImpulse = 0.0;
-			this.lowerImpulse = 0.0;
-			return;
-		} else {
-			// normalize it
-			this.n.multiply(1.0 / this.length);
-		}
-		
-		if (!this.upperLimitEnabled) {
-			this.upperImpulse = 0.0;
-		}
-		if (!this.lowerLimitEnabled) {
-			this.lowerImpulse = 0.0;
-		}
-
-		// compute K inverse
-		double cr1n = r1.cross(this.n);
-		double cr2n = r2.cross(this.n);
-		double invMass = 
-				invM1 + invI1 * cr1n * cr1n + 
-				invM2 + invI2 * cr2n * cr2n;
-		
-		// check for zero before inverting
-		this.invK = invMass <= Epsilon.E ? 0.0 : 1.0 / invMass;
-		
-		if (settings.isWarmStartingEnabled()) {
-			// warm start
-			this.upperImpulse *= step.getDeltaTimeRatio();
-			this.lowerImpulse *= step.getDeltaTimeRatio();
-			
-			Vector2 J = this.n.product(this.lowerImpulse - this.upperImpulse);
-			this.body1.getLinearVelocity().add(J.product(invM1));
-			this.body1.setAngularVelocity(this.body1.getAngularVelocity() + invI1 * r1.cross(J));
-			this.body2.getLinearVelocity().subtract(J.product(invM2));
-			this.body2.setAngularVelocity(this.body2.getAngularVelocity() - invI2 * r2.cross(J));
-		} else {
-			this.upperImpulse = 0.0;
-			this.lowerImpulse = 0.0;
-		}
-	}
-	
-	/* (non-Javadoc)
-	 * @see org.dyn4j.dynamics.joint.Joint#solveVelocityConstraints(org.dyn4j.dynamics.TimeStep, org.dyn4j.dynamics.Settings)
-	 */
-	@Override
-	public void solveVelocityConstraints(TimeStep step, Settings settings) {
-		if (this.lowerLimitEnabled || this.upperLimitEnabled) {
-			Transform t1 = this.body1.getTransform();
-			Transform t2 = this.body2.getTransform();
-			Mass m1 = this.body1.getMass();
-			Mass m2 = this.body2.getMass();
-			
-			double invM1 = m1.getInverseMass();
-			double invM2 = m2.getInverseMass();
-			double invI1 = m1.getInverseInertia();
-			double invI2 = m2.getInverseInertia();
-			
-			// compute r1 and r2
-			Vector2 r1 = t1.getTransformedR(this.body1.getLocalCenter().to(this.localAnchor1));
-			Vector2 r2 = t2.getTransformedR(this.body2.getLocalCenter().to(this.localAnchor2));
-			
-			// compute the relative velocity
-			Vector2 v1 = this.body1.getLinearVelocity().sum(r1.cross(this.body1.getAngularVelocity()));
-			Vector2 v2 = this.body2.getLinearVelocity().sum(r2.cross(this.body2.getAngularVelocity()));
-			
-			double invdt = step.getInverseDeltaTime();
-			// upper limit (max length)
-			if (this.upperLimitEnabled) {
-				double d = this.length - this.lowerLimit;
-				double Jv = this.n.dot(v1.difference(v2));
-				
-				// compute lambda (the magnitude of the impulse)
-				double impulse = -this.invK * (Jv + Math.max(d, 0.0) * invdt);
-				double oldImpulse = this.lowerImpulse;
-				this.lowerImpulse = Math.max(0.0, this.lowerImpulse + impulse);
-				impulse = this.lowerImpulse - oldImpulse;
-				
-				// apply the impulse
-				Vector2 J = this.n.product(impulse);
-				this.body1.getLinearVelocity().add(J.product(invM1));
-				this.body1.setAngularVelocity(this.body1.getAngularVelocity() + invI1 * r1.cross(J));
-				this.body2.getLinearVelocity().subtract(J.product(invM2));
-				this.body2.setAngularVelocity(this.body2.getAngularVelocity() - invI2 * r2.cross(J));
-			}
-			
-			// lower limit (min length)
-			if (this.lowerLimitEnabled) {
-				double d = this.upperLimit - this.length;
-				double Jv = this.n.dot(v2.difference(v1));
-				
-				// compute lambda (the magnitude of the impulse)
-				double impulse = -this.invK * (Jv + Math.max(d, 0.0) * invdt);
-				double oldImpulse = this.upperImpulse;
-				this.upperImpulse = Math.max(0.0, this.upperImpulse + impulse);
-				impulse = this.upperImpulse - oldImpulse;
-				
-				// apply the impulse
-				Vector2 J = this.n.product(impulse);
-				this.body1.getLinearVelocity().subtract(J.product(invM1));
-				this.body1.setAngularVelocity(this.body1.getAngularVelocity() - invI1 * r1.cross(J));
-				this.body2.getLinearVelocity().add(J.product(invM2));
-				this.body2.setAngularVelocity(this.body2.getAngularVelocity() + invI2 * r2.cross(J));
-			}
-		}
-	}
-	
-	/* (non-Javadoc)
-	 * @see org.dyn4j.dynamics.joint.Joint#solvePositionConstraints(org.dyn4j.dynamics.TimeStep, org.dyn4j.dynamics.Settings)
-	 */
-	@Override
-	public boolean solvePositionConstraints(TimeStep step, Settings settings) {
-		if (this.lowerLimitEnabled || this.upperLimitEnabled) {	
-			double linearTolerance = settings.getLinearTolerance();
-			double maxLinearCorrection = settings.getMaximumLinearCorrection();
-			
-			Transform t1 = this.body1.getTransform();
-			Transform t2 = this.body2.getTransform();
-			Mass m1 = this.body1.getMass();
-			Mass m2 = this.body2.getMass();	
-			
-			double invM1 = m1.getInverseMass();
-			double invM2 = m2.getInverseMass();
-			double invI1 = m1.getInverseInertia();
-			double invI2 = m2.getInverseInertia();
-			
-			Vector2 c1 = this.body1.getWorldCenter();
-			Vector2 c2 = this.body2.getWorldCenter();
-			
-			// recompute n since it may have changed after integration
-			Vector2 r1 = t1.getTransformedR(this.body1.getLocalCenter().to(this.localAnchor1));
-			Vector2 r2 = t2.getTransformedR(this.body2.getLocalCenter().to(this.localAnchor2));
-			this.n = r1.sum(this.body1.getWorldCenter()).subtract(r2.sum(this.body2.getWorldCenter()));
-			
-			// solve the position constraint
-			double l = this.n.normalize();
-			double C = 0.0;
-			
-			if (this.upperLimitEnabled && this.lowerLimitEnabled && Math.abs(this.upperLimit - this.lowerLimit) < 2.0 * linearTolerance) {
-				C = Interval.clamp(l - this.lowerLimit, -maxLinearCorrection, maxLinearCorrection);
-			} else if (this.lowerLimitEnabled && l <= this.lowerLimit) {
-				C = Interval.clamp(l - this.lowerLimit, -maxLinearCorrection, 0.0);
-			} else if (this.upperLimitEnabled && l >= this.upperLimit) {
-				C = Interval.clamp(l - this.upperLimit, 0.0, maxLinearCorrection);
-			}
-			
-			double impulse = -this.invK * C;
-			
-			Vector2 J = this.n.product(impulse);
-			
-			// translate and rotate the objects
-			this.body1.translate(J.product(invM1));
-			this.body1.rotate(invI1 * r1.cross(J), c1);
-			
-			this.body2.translate(J.product(-invM2));
-			this.body2.rotate(-invI2 * r2.cross(J), c2);
-			
-			return Math.abs(C) < linearTolerance;
-		} else {
-			// if not then just return true that the position constraint is satisfied
-			return true;
-		}
-	}
-	
-	/* (non-Javadoc)
-	 * @see org.dyn4j.dynamics.joint.Joint#getAnchor1()
-	 */
-	public Vector2 getAnchor1() {
-		return body1.getWorldPoint(this.localAnchor1);
-	}
-	
-	/* (non-Javadoc)
-	 * @see org.dyn4j.dynamics.joint.Joint#getAnchor2()
-	 */
-	public Vector2 getAnchor2() {
-		return body2.getWorldPoint(this.localAnchor2);
-	}
-	
-	/* (non-Javadoc)
-	 * @see org.dyn4j.dynamics.joint.Joint#getReactionForce(double)
-	 */
-	@Override
-	public Vector2 getReactionForce(double invdt) {
-		return this.n.product((this.lowerImpulse - this.upperImpulse) * invdt);
-	}
-	
-	/**
-	 * {@inheritDoc}
-	 * <p>
-	 * Not applicable to this joint.
-	 * Always returns zero.
-	 */
-	@Override
-	public double getReactionTorque(double invdt) {
-		return 0.0;
-	}
-	
-	/* (non-Javadoc)
-	 * @see org.dyn4j.geometry.Shiftable#shift(org.dyn4j.geometry.Vector2)
-	 */
-	@Override
-	public void shift(Vector2 shift) {
-		// nothing to translate here since the anchor points are in local coordinates
-		// they will move with the bodies
-	}
-	
-	/**
-	 * Returns the upper limit in meters.
-	 * @return double
-	 */
-	public double getUpperLimit() {
-		return this.upperLimit;
-	}
-	
-	/**
-	 * Sets the upper limit in meters.
-	 * @param upperLimit the upper limit in meters; must be greater than or equal to zero
-	 * @throws IllegalArgumentException if upperLimit is less than zero or less than the current lower limit
-	 */
-	public void setUpperLimit(double upperLimit) {
-		// make sure the distance is greater than zero
-		if (upperLimit < 0.0) throw new IllegalArgumentException(Messages.getString("dynamics.joint.rope.lessThanZeroUpperLimit"));
-		// make sure the minimum is less than or equal to the maximum
-		if (upperLimit < this.lowerLimit) throw new IllegalArgumentException(Messages.getString("dynamics.joint.invalidUpperLimit"));
-		
-		if (this.upperLimit != upperLimit) {
-			// make sure its changed and enabled before waking the bodies
-			if (this.upperLimitEnabled) {
-				// wake up both bodies
-				this.body1.setAtRest(false);
-				this.body2.setAtRest(false);
-			}
-			// set the new target distance
-			this.upperLimit = upperLimit;
-			// clear the accumulated impulse
-			this.upperImpulse = 0.0;
-		}
-	}
-	
-	/**
-	 * Sets whether the upper limit is enabled.
-	 * @param flag true if the upper limit should be enabled
-	 */
-	public void setUpperLimitEnabled(boolean flag) {
-		if (this.upperLimitEnabled != flag) {
-			// wake up both bodies
-			this.body1.setAtRest(false);
-			this.body2.setAtRest(false);
-			// set the flag
-			this.upperLimitEnabled = flag;
-			// clear the accumulated impulse
-			this.upperImpulse = 0.0;
-		}
-	}
-	
-	/**
-	 * Returns true if the upper limit is enabled.
-	 * @return boolean true if the upper limit is enabled
-	 */
-	public boolean isUpperLimitEnabled() {
-		return this.upperLimitEnabled;
-	}
-	
-	/**
-	 * Returns the lower limit in meters.
-	 * @return double
-	 */
-	public double getLowerLimit() {
-		return this.lowerLimit;
-	}
-	
-	/**
-	 * Sets the lower limit in meters.
-	 * @param lowerLimit the lower limit in meters; must be greater than or equal to zero
-	 * @throws IllegalArgumentException if lowerLimit is less than zero or greater than the current upper limit
-	 */
-	public void setLowerLimit(double lowerLimit) {
-		// make sure the distance is greater than zero
-		if (lowerLimit < 0.0) throw new IllegalArgumentException(Messages.getString("dynamics.joint.rope.lessThanZeroLowerLimit"));
-		// make sure the minimum is less than or equal to the maximum
-		if (lowerLimit > this.upperLimit) throw new IllegalArgumentException(Messages.getString("dynamics.joint.invalidLowerLimit"));
-		
-		if (this.lowerLimit != lowerLimit) {
-			// make sure its changed and enabled before waking the bodies
-			if (this.lowerLimitEnabled) {
-				// wake up both bodies
-				this.body1.setAtRest(false);
-				this.body2.setAtRest(false);
-			}
-			// set the new target distance
-			this.lowerLimit = lowerLimit;
-			// clear the accumulated impulse
-			this.lowerImpulse = 0.0;
-		}
-	}
-
-	/**
-	 * Sets whether the lower limit is enabled.
-	 * @param flag true if the lower limit should be enabled
-	 */
-	public void setLowerLimitEnabled(boolean flag) {
-		if (this.lowerLimitEnabled != flag) {
-			// wake up both bodies
-			this.body1.setAtRest(false);
-			this.body2.setAtRest(false);
-			// set the flag
-			this.lowerLimitEnabled = flag;
-			// clear the accumulated impulse
-			this.lowerImpulse = 0.0;
-		}
-	}
-
-	/**
-	 * Returns true if the lower limit is enabled.
-	 * @return boolean true if the lower limit is enabled
-	 */
-	public boolean isLowerLimitEnabled() {
-		return this.lowerLimitEnabled;
-	}
-	
-	/**
-	 * Sets both the lower and upper limits.
-	 * @param lowerLimit the lower limit in meters; must be greater than or equal to zero
-	 * @param upperLimit the upper limit in meters; must be greater than or equal to zero
-	 * @throws IllegalArgumentException if lowerLimit is less than zero, upperLimit is less than zero, or lowerLimit is greater than upperLimit
-	 */
-	public void setLimits(double lowerLimit, double upperLimit) {
-		// make sure the minimum distance is greater than zero
-		if (lowerLimit < 0.0) throw new IllegalArgumentException(Messages.getString("dynamics.joint.rope.lessThanZeroLowerLimit"));
-		// make sure the maximum distance is greater than zero
-		if (upperLimit < 0.0) throw new IllegalArgumentException(Messages.getString("dynamics.joint.rope.lessThanZeroUpperLimit"));
-		// make sure the min < max
-		if (lowerLimit > upperLimit) throw new IllegalArgumentException(Messages.getString("dynamics.joint.invalidLimits"));
-		
-		if (this.lowerLimit != lowerLimit || this.upperLimit != upperLimit) {
-			// make sure one of the limits is enabled and has changed before waking the bodies
-			if (this.lowerLimitEnabled || this.upperLimitEnabled) {
-				// wake up the bodies
-				this.body1.setAtRest(false);
-				this.body2.setAtRest(false);
-			}
-			// set the limits
-			this.upperLimit = upperLimit;
-			this.lowerLimit = lowerLimit;
-			// clear the accumulated impulse
-			this.upperImpulse = 0.0;
-			this.lowerImpulse = 0.0;
-		}
-	}
-
-	/**
-	 * Sets both the lower and upper limits and enables both.
-	 * @param lowerLimit the lower limit in meters; must be greater than or equal to zero
-	 * @param upperLimit the upper limit in meters; must be greater than or equal to zero
-	 * @throws IllegalArgumentException if lowerLimit is less than zero, upperLimit is less than zero, or lowerLimit is greater than upperLimit
-	 */
-	public void setLimitsEnabled(double lowerLimit, double upperLimit) {
-		// enable the limits
-		this.setLimitsEnabled(true);
-		// set the values
-		this.setLimits(lowerLimit, upperLimit);
-	}
-	
-	/**
-	 * Enables or disables both the lower and upper limits.
-	 * @param flag true if both limits should be enabled
-	 * @since 2.2.2
-	 */
-	public void setLimitsEnabled(boolean flag) {
-		if (this.upperLimitEnabled != flag || this.lowerLimitEnabled != flag) {
-			this.upperLimitEnabled = flag;
-			this.lowerLimitEnabled = flag;
-			// wake up the bodies
-			this.body1.setAtRest(false);
-			this.body2.setAtRest(false);
-			// clear the accumulated impulse
-			this.upperImpulse = 0.0;
-			this.lowerImpulse = 0.0;
-		}
-	}
-	
-	/**
-	 * Sets both the lower and upper limits to the given limit.
-	 * <p>
-	 * This makes the joint a fixed length joint.
-	 * @param limit the desired limit
-	 * @throws IllegalArgumentException if limit is less than zero
-	 * @since 2.2.2
-	 */
-	public void setLimits(double limit) {
-		// make sure the distance is greater than zero
-		if (limit < 0.0) throw new IllegalArgumentException(Messages.getString("dynamics.joint.rope.invalidLimit"));
-		
-		if (this.lowerLimit != limit || this.upperLimit != limit) {
-			// make sure one of the limits is enabled and has changed before waking the bodies
-			if (this.lowerLimitEnabled || this.upperLimitEnabled) {
-				// wake up the bodies
-				this.body1.setAtRest(false);
-				this.body2.setAtRest(false);
-			}
-			// set the limits
-			this.upperLimit = limit;
-			this.lowerLimit = limit;
-			// clear the accumulated impulse
-			this.upperImpulse = 0.0;
-			this.lowerImpulse = 0.0;
-		}
-	}
-	
-	/**
-	 * Sets both the lower and upper limits to the given limit and
-	 * enables both.
-	 * <p>
-	 * This makes the joint a fixed length joint.
-	 * @param limit the desired limit
-	 * @throws IllegalArgumentException if limit is less than zero
-	 * @since 2.2.2
-	 */
-	public void setLimitsEnabled(double limit) {
-		// enable the limits
-		this.setLimitsEnabled(true);
-		// set the values
-		this.setLimits(limit);
-	}
-}
+/*
+ * Copyright (c) 2010-2020 William Bittle  http://www.dyn4j.org/
+ * All rights reserved.
+ * 
+ * Redistribution and use in source and binary forms, with or without modification, are permitted 
+ * provided that the following conditions are met:
+ * 
+ *   * Redistributions of source code must retain the above copyright notice, this list of conditions 
+ *     and the following disclaimer.
+ *   * Redistributions in binary form must reproduce the above copyright notice, this list of conditions 
+ *     and the following disclaimer in the documentation and/or other materials provided with the 
+ *     distribution.
+ *   * Neither the name of the copyright holder nor the names of its contributors may be used to endorse or 
+ *     promote products derived from this software without specific prior written permission.
+ * 
+ * THIS SOFTWARE IS PROVIDED BY THE COPYRIGHT HOLDERS AND CONTRIBUTORS "AS IS" AND ANY EXPRESS OR 
+ * IMPLIED WARRANTIES, INCLUDING, BUT NOT LIMITED TO, THE IMPLIED WARRANTIES OF MERCHANTABILITY AND 
+ * FITNESS FOR A PARTICULAR PURPOSE ARE DISCLAIMED. IN NO EVENT SHALL THE COPYRIGHT HOLDER OR 
+ * CONTRIBUTORS BE LIABLE FOR ANY DIRECT, INDIRECT, INCIDENTAL, SPECIAL, EXEMPLARY, OR CONSEQUENTIAL 
+ * DAMAGES (INCLUDING, BUT NOT LIMITED TO, PROCUREMENT OF SUBSTITUTE GOODS OR SERVICES; LOSS OF USE, 
+ * DATA, OR PROFITS; OR BUSINESS INTERRUPTION) HOWEVER CAUSED AND ON ANY THEORY OF LIABILITY, WHETHER 
+ * IN CONTRACT, STRICT LIABILITY, OR TORT (INCLUDING NEGLIGENCE OR OTHERWISE) ARISING IN ANY WAY OUT 
+ * OF THE USE OF THIS SOFTWARE, EVEN IF ADVISED OF THE POSSIBILITY OF SUCH DAMAGE.
+ */
+package org.dyn4j.dynamics.joint;
+
+import org.dyn4j.DataContainer;
+import org.dyn4j.Epsilon;
+import org.dyn4j.dynamics.PhysicsBody;
+import org.dyn4j.dynamics.Settings;
+import org.dyn4j.dynamics.TimeStep;
+import org.dyn4j.geometry.Interval;
+import org.dyn4j.geometry.Mass;
+import org.dyn4j.geometry.Shiftable;
+import org.dyn4j.geometry.Transform;
+import org.dyn4j.geometry.Vector2;
+import org.dyn4j.resources.Messages;
+
+/**
+ * Implementation a maximum and/or minimum length distance joint.
+ * <p>
+ * A rope joint contains the distance between two bodies.  The bodies can 
+ * rotate freely about the anchor points.  The system as a whole can rotate and
+ * translate freely as well.
+ * <p>
+ * This joint is like the {@link DistanceJoint}, but includes an upper and 
+ * lower limit and does not include a spring-damper system.
+ * <p>
+ * By default the lower and upper limits are set to the current distance
+ * between the given anchor points and will function identically like a
+ * {@link DistanceJoint}.  The upper and lower limits can be enabled
+ * separately.
+ * <p>
+ * The lower limit constraint requires that the bodies are initially separated
+ * for it to be enforced. The lower limit will be enforced as soon as the bodies
+ * separate, but it's recommended that they start separated instead. If the lower
+ * limit is not being used, then the initial state doesn't matter.
+ * @author William Bittle
+ * @version 4.1.0
+ * @since 2.2.1
+ * @see <a href="http://www.dyn4j.org/documentation/joints/#Rope_Joint" target="_blank">Documentation</a>
+ * @see <a href="http://www.dyn4j.org/2010/09/distance-constraint/" target="_blank">Distance Constraint</a>
+ * @see <a href="http://www.dyn4j.org/2010/12/max-distance-constraint/" target="_blank">Max Distance Constraint</a>
+ * @param <T> the {@link PhysicsBody} type
+ */
+public class RopeJoint<T extends PhysicsBody> extends Joint<T> implements Shiftable, DataContainer {
+	/** The local anchor point on the first {@link PhysicsBody} */
+	protected final Vector2 localAnchor1;
+	
+	/** The local anchor point on the second {@link PhysicsBody} */
+	protected final Vector2 localAnchor2;
+	
+	/** The maximum distance between the two world space anchor points */
+	protected double upperLimit;
+	
+	/** The minimum distance between the two world space anchor points */
+	protected double lowerLimit;
+	
+	/** Whether the maximum distance is enabled */
+	protected boolean upperLimitEnabled;
+	
+	/** Whether the minimum distance is enabled */
+	protected boolean lowerLimitEnabled;
+	
+	// current state
+	
+	/** The current distance */
+	private double length;
+	
+	/** The effective mass of the two body system (Kinv = J * Minv * Jtrans) */
+	private double invK;
+	
+	/** The normal */
+	private Vector2 n;
+	
+	// output
+	
+	/** The accumulated upper limit impulse */
+	private double upperImpulse;
+	
+	/** The accumulated lower limit impulse */
+	private double lowerImpulse;
+	
+	/**
+	 * Minimal constructor.
+	 * <p>
+	 * Creates a rope joint between the two bodies that acts like a distance joint.
+	 * @param body1 the first {@link PhysicsBody}
+	 * @param body2 the second {@link PhysicsBody}
+	 * @param anchor1 in world coordinates
+	 * @param anchor2 in world coordinates
+	 * @throws NullPointerException if body1, body2, anchor1, or anchor2 is null
+	 * @throws IllegalArgumentException if body1 == body2
+	 */
+	public RopeJoint(T body1, T body2, Vector2 anchor1, Vector2 anchor2) {
+		super(body1, body2, false);
+		// verify the bodies are not the same instance
+		if (body1 == body2) throw new IllegalArgumentException(Messages.getString("dynamics.joint.sameBody"));
+		// verify the anchor points are not null
+		if (anchor1 == null) throw new NullPointerException(Messages.getString("dynamics.joint.nullAnchor1"));
+		if (anchor2 == null) throw new NullPointerException(Messages.getString("dynamics.joint.nullAnchor2"));
+		// get the local anchor points
+		this.localAnchor1 = body1.getLocalPoint(anchor1);
+		this.localAnchor2 = body2.getLocalPoint(anchor2);
+		// default to act like a fixed length distance joint
+		this.upperLimitEnabled = true;
+		this.lowerLimitEnabled = true;
+		// default the limits
+		double distance = anchor1.distance(anchor2);
+		this.upperLimit = distance;
+		this.lowerLimit = distance;
+		
+		this.length = 0.0;
+		this.invK = 0.0;
+		this.n = null;
+		
+		this.lowerImpulse = 0.0;
+		this.upperImpulse = 0.0;
+	}
+	
+	/* (non-Javadoc)
+	 * @see org.dyn4j.dynamics.joint.Joint#toString()
+	 */
+	public String toString() {
+		StringBuilder sb = new StringBuilder();
+		sb.append("RopeJoint[").append(super.toString())
+		  .append("|Anchor1=").append(this.getAnchor1())
+		  .append("|Anchor2=").append(this.getAnchor2())
+	 	  .append("|IsLowerLimitEnabled=").append(this.lowerLimitEnabled)
+		  .append("|LowerLimit").append(this.lowerLimit)
+		  .append("|IsUpperLimitEnabled=").append(this.upperLimitEnabled)
+		  .append("|UpperLimit=").append(this.upperLimit)
+		  .append("]");
+		return sb.toString();
+	}
+	
+	/* (non-Javadoc)
+	 * @see org.dyn4j.dynamics.joint.Joint#initializeConstraints(org.dyn4j.dynamics.TimeStep, org.dyn4j.dynamics.Settings)
+	 */
+	@Override
+	public void initializeConstraints(TimeStep step, Settings settings) {
+		double linearTolerance = settings.getLinearTolerance();
+		
+		Transform t1 = this.body1.getTransform();
+		Transform t2 = this.body2.getTransform();
+		Mass m1 = this.body1.getMass();
+		Mass m2 = this.body2.getMass();
+		
+		double invM1 = m1.getInverseMass();
+		double invM2 = m2.getInverseMass();
+		double invI1 = m1.getInverseInertia();
+		double invI2 = m2.getInverseInertia();
+		
+		// compute the normal
+		Vector2 r1 = t1.getTransformedR(this.body1.getLocalCenter().to(this.localAnchor1));
+		Vector2 r2 = t2.getTransformedR(this.body2.getLocalCenter().to(this.localAnchor2));
+		this.n = r1.sum(this.body1.getWorldCenter()).subtract(r2.sum(this.body2.getWorldCenter()));
+		
+		// get the current length
+		this.length = this.n.getMagnitude();
+		// check for the tolerance
+		if (this.length < linearTolerance) {
+			this.n.zero();
+			this.upperImpulse = 0.0;
+			this.lowerImpulse = 0.0;
+			return;
+		} else {
+			// normalize it
+			this.n.multiply(1.0 / this.length);
+		}
+		
+		if (!this.upperLimitEnabled) {
+			this.upperImpulse = 0.0;
+		}
+		if (!this.lowerLimitEnabled) {
+			this.lowerImpulse = 0.0;
+		}
+
+		// compute K inverse
+		double cr1n = r1.cross(this.n);
+		double cr2n = r2.cross(this.n);
+		double invMass = 
+				invM1 + invI1 * cr1n * cr1n + 
+				invM2 + invI2 * cr2n * cr2n;
+		
+		// check for zero before inverting
+		this.invK = invMass <= Epsilon.E ? 0.0 : 1.0 / invMass;
+		
+		if (settings.isWarmStartingEnabled()) {
+			// warm start
+			this.upperImpulse *= step.getDeltaTimeRatio();
+			this.lowerImpulse *= step.getDeltaTimeRatio();
+			
+			Vector2 J = this.n.product(this.lowerImpulse - this.upperImpulse);
+			this.body1.getLinearVelocity().add(J.product(invM1));
+			this.body1.setAngularVelocity(this.body1.getAngularVelocity() + invI1 * r1.cross(J));
+			this.body2.getLinearVelocity().subtract(J.product(invM2));
+			this.body2.setAngularVelocity(this.body2.getAngularVelocity() - invI2 * r2.cross(J));
+		} else {
+			this.upperImpulse = 0.0;
+			this.lowerImpulse = 0.0;
+		}
+	}
+	
+	/* (non-Javadoc)
+	 * @see org.dyn4j.dynamics.joint.Joint#solveVelocityConstraints(org.dyn4j.dynamics.TimeStep, org.dyn4j.dynamics.Settings)
+	 */
+	@Override
+	public void solveVelocityConstraints(TimeStep step, Settings settings) {
+		if (this.lowerLimitEnabled || this.upperLimitEnabled) {
+			Transform t1 = this.body1.getTransform();
+			Transform t2 = this.body2.getTransform();
+			Mass m1 = this.body1.getMass();
+			Mass m2 = this.body2.getMass();
+			
+			double invM1 = m1.getInverseMass();
+			double invM2 = m2.getInverseMass();
+			double invI1 = m1.getInverseInertia();
+			double invI2 = m2.getInverseInertia();
+			
+			// compute r1 and r2
+			Vector2 r1 = t1.getTransformedR(this.body1.getLocalCenter().to(this.localAnchor1));
+			Vector2 r2 = t2.getTransformedR(this.body2.getLocalCenter().to(this.localAnchor2));
+			
+			// compute the relative velocity
+			Vector2 v1 = this.body1.getLinearVelocity().sum(r1.cross(this.body1.getAngularVelocity()));
+			Vector2 v2 = this.body2.getLinearVelocity().sum(r2.cross(this.body2.getAngularVelocity()));
+			
+			double invdt = step.getInverseDeltaTime();
+			// upper limit (max length)
+			if (this.upperLimitEnabled) {
+				double d = this.length - this.lowerLimit;
+				double Jv = this.n.dot(v1.difference(v2));
+				
+				// compute lambda (the magnitude of the impulse)
+				double impulse = -this.invK * (Jv + Math.max(d, 0.0) * invdt);
+				double oldImpulse = this.lowerImpulse;
+				this.lowerImpulse = Math.max(0.0, this.lowerImpulse + impulse);
+				impulse = this.lowerImpulse - oldImpulse;
+				
+				// apply the impulse
+				Vector2 J = this.n.product(impulse);
+				this.body1.getLinearVelocity().add(J.product(invM1));
+				this.body1.setAngularVelocity(this.body1.getAngularVelocity() + invI1 * r1.cross(J));
+				this.body2.getLinearVelocity().subtract(J.product(invM2));
+				this.body2.setAngularVelocity(this.body2.getAngularVelocity() - invI2 * r2.cross(J));
+			}
+			
+			// lower limit (min length)
+			if (this.lowerLimitEnabled) {
+				double d = this.upperLimit - this.length;
+				double Jv = this.n.dot(v2.difference(v1));
+				
+				// compute lambda (the magnitude of the impulse)
+				double impulse = -this.invK * (Jv + Math.max(d, 0.0) * invdt);
+				double oldImpulse = this.upperImpulse;
+				this.upperImpulse = Math.max(0.0, this.upperImpulse + impulse);
+				impulse = this.upperImpulse - oldImpulse;
+				
+				// apply the impulse
+				Vector2 J = this.n.product(impulse);
+				this.body1.getLinearVelocity().subtract(J.product(invM1));
+				this.body1.setAngularVelocity(this.body1.getAngularVelocity() - invI1 * r1.cross(J));
+				this.body2.getLinearVelocity().add(J.product(invM2));
+				this.body2.setAngularVelocity(this.body2.getAngularVelocity() + invI2 * r2.cross(J));
+			}
+		}
+	}
+	
+	/* (non-Javadoc)
+	 * @see org.dyn4j.dynamics.joint.Joint#solvePositionConstraints(org.dyn4j.dynamics.TimeStep, org.dyn4j.dynamics.Settings)
+	 */
+	@Override
+	public boolean solvePositionConstraints(TimeStep step, Settings settings) {
+		if (this.lowerLimitEnabled || this.upperLimitEnabled) {	
+			double linearTolerance = settings.getLinearTolerance();
+			double maxLinearCorrection = settings.getMaximumLinearCorrection();
+			
+			Transform t1 = this.body1.getTransform();
+			Transform t2 = this.body2.getTransform();
+			Mass m1 = this.body1.getMass();
+			Mass m2 = this.body2.getMass();	
+			
+			double invM1 = m1.getInverseMass();
+			double invM2 = m2.getInverseMass();
+			double invI1 = m1.getInverseInertia();
+			double invI2 = m2.getInverseInertia();
+			
+			Vector2 c1 = this.body1.getWorldCenter();
+			Vector2 c2 = this.body2.getWorldCenter();
+			
+			// recompute n since it may have changed after integration
+			Vector2 r1 = t1.getTransformedR(this.body1.getLocalCenter().to(this.localAnchor1));
+			Vector2 r2 = t2.getTransformedR(this.body2.getLocalCenter().to(this.localAnchor2));
+			this.n = r1.sum(this.body1.getWorldCenter()).subtract(r2.sum(this.body2.getWorldCenter()));
+			
+			// solve the position constraint
+			double l = this.n.normalize();
+			double C = 0.0;
+			
+			if (this.upperLimitEnabled && this.lowerLimitEnabled && Math.abs(this.upperLimit - this.lowerLimit) < 2.0 * linearTolerance) {
+				C = Interval.clamp(l - this.lowerLimit, -maxLinearCorrection, maxLinearCorrection);
+			} else if (this.lowerLimitEnabled && l <= this.lowerLimit) {
+				C = Interval.clamp(l - this.lowerLimit, -maxLinearCorrection, 0.0);
+			} else if (this.upperLimitEnabled && l >= this.upperLimit) {
+				C = Interval.clamp(l - this.upperLimit, 0.0, maxLinearCorrection);
+			}
+			
+			double impulse = -this.invK * C;
+			
+			Vector2 J = this.n.product(impulse);
+			
+			// translate and rotate the objects
+			this.body1.translate(J.product(invM1));
+			this.body1.rotate(invI1 * r1.cross(J), c1);
+			
+			this.body2.translate(J.product(-invM2));
+			this.body2.rotate(-invI2 * r2.cross(J), c2);
+			
+			return Math.abs(C) < linearTolerance;
+		} else {
+			// if not then just return true that the position constraint is satisfied
+			return true;
+		}
+	}
+	
+	/* (non-Javadoc)
+	 * @see org.dyn4j.dynamics.joint.Joint#getAnchor1()
+	 */
+	public Vector2 getAnchor1() {
+		return body1.getWorldPoint(this.localAnchor1);
+	}
+	
+	/* (non-Javadoc)
+	 * @see org.dyn4j.dynamics.joint.Joint#getAnchor2()
+	 */
+	public Vector2 getAnchor2() {
+		return body2.getWorldPoint(this.localAnchor2);
+	}
+	
+	/* (non-Javadoc)
+	 * @see org.dyn4j.dynamics.joint.Joint#getReactionForce(double)
+	 */
+	@Override
+	public Vector2 getReactionForce(double invdt) {
+		return this.n.product((this.lowerImpulse - this.upperImpulse) * invdt);
+	}
+	
+	/**
+	 * {@inheritDoc}
+	 * <p>
+	 * Not applicable to this joint.
+	 * Always returns zero.
+	 */
+	@Override
+	public double getReactionTorque(double invdt) {
+		return 0.0;
+	}
+	
+	/* (non-Javadoc)
+	 * @see org.dyn4j.geometry.Shiftable#shift(org.dyn4j.geometry.Vector2)
+	 */
+	@Override
+	public void shift(Vector2 shift) {
+		// nothing to translate here since the anchor points are in local coordinates
+		// they will move with the bodies
+	}
+	
+	/**
+	 * Returns the upper limit in meters.
+	 * @return double
+	 */
+	public double getUpperLimit() {
+		return this.upperLimit;
+	}
+	
+	/**
+	 * Sets the upper limit in meters.
+	 * @param upperLimit the upper limit in meters; must be greater than or equal to zero
+	 * @throws IllegalArgumentException if upperLimit is less than zero or less than the current lower limit
+	 */
+	public void setUpperLimit(double upperLimit) {
+		// make sure the distance is greater than zero
+		if (upperLimit < 0.0) throw new IllegalArgumentException(Messages.getString("dynamics.joint.rope.lessThanZeroUpperLimit"));
+		// make sure the minimum is less than or equal to the maximum
+		if (upperLimit < this.lowerLimit) throw new IllegalArgumentException(Messages.getString("dynamics.joint.invalidUpperLimit"));
+		
+		if (this.upperLimit != upperLimit) {
+			// make sure its changed and enabled before waking the bodies
+			if (this.upperLimitEnabled) {
+				// wake up both bodies
+				this.body1.setAtRest(false);
+				this.body2.setAtRest(false);
+			}
+			// set the new target distance
+			this.upperLimit = upperLimit;
+			// clear the accumulated impulse
+			this.upperImpulse = 0.0;
+		}
+	}
+	
+	/**
+	 * Sets whether the upper limit is enabled.
+	 * @param flag true if the upper limit should be enabled
+	 */
+	public void setUpperLimitEnabled(boolean flag) {
+		if (this.upperLimitEnabled != flag) {
+			// wake up both bodies
+			this.body1.setAtRest(false);
+			this.body2.setAtRest(false);
+			// set the flag
+			this.upperLimitEnabled = flag;
+			// clear the accumulated impulse
+			this.upperImpulse = 0.0;
+		}
+	}
+	
+	/**
+	 * Returns true if the upper limit is enabled.
+	 * @return boolean true if the upper limit is enabled
+	 */
+	public boolean isUpperLimitEnabled() {
+		return this.upperLimitEnabled;
+	}
+	
+	/**
+	 * Returns the lower limit in meters.
+	 * @return double
+	 */
+	public double getLowerLimit() {
+		return this.lowerLimit;
+	}
+	
+	/**
+	 * Sets the lower limit in meters.
+	 * @param lowerLimit the lower limit in meters; must be greater than or equal to zero
+	 * @throws IllegalArgumentException if lowerLimit is less than zero or greater than the current upper limit
+	 */
+	public void setLowerLimit(double lowerLimit) {
+		// make sure the distance is greater than zero
+		if (lowerLimit < 0.0) throw new IllegalArgumentException(Messages.getString("dynamics.joint.rope.lessThanZeroLowerLimit"));
+		// make sure the minimum is less than or equal to the maximum
+		if (lowerLimit > this.upperLimit) throw new IllegalArgumentException(Messages.getString("dynamics.joint.invalidLowerLimit"));
+		
+		if (this.lowerLimit != lowerLimit) {
+			// make sure its changed and enabled before waking the bodies
+			if (this.lowerLimitEnabled) {
+				// wake up both bodies
+				this.body1.setAtRest(false);
+				this.body2.setAtRest(false);
+			}
+			// set the new target distance
+			this.lowerLimit = lowerLimit;
+			// clear the accumulated impulse
+			this.lowerImpulse = 0.0;
+		}
+	}
+
+	/**
+	 * Sets whether the lower limit is enabled.
+	 * @param flag true if the lower limit should be enabled
+	 */
+	public void setLowerLimitEnabled(boolean flag) {
+		if (this.lowerLimitEnabled != flag) {
+			// wake up both bodies
+			this.body1.setAtRest(false);
+			this.body2.setAtRest(false);
+			// set the flag
+			this.lowerLimitEnabled = flag;
+			// clear the accumulated impulse
+			this.lowerImpulse = 0.0;
+		}
+	}
+
+	/**
+	 * Returns true if the lower limit is enabled.
+	 * @return boolean true if the lower limit is enabled
+	 */
+	public boolean isLowerLimitEnabled() {
+		return this.lowerLimitEnabled;
+	}
+	
+	/**
+	 * Sets both the lower and upper limits.
+	 * @param lowerLimit the lower limit in meters; must be greater than or equal to zero
+	 * @param upperLimit the upper limit in meters; must be greater than or equal to zero
+	 * @throws IllegalArgumentException if lowerLimit is less than zero, upperLimit is less than zero, or lowerLimit is greater than upperLimit
+	 */
+	public void setLimits(double lowerLimit, double upperLimit) {
+		// make sure the minimum distance is greater than zero
+		if (lowerLimit < 0.0) throw new IllegalArgumentException(Messages.getString("dynamics.joint.rope.lessThanZeroLowerLimit"));
+		// make sure the maximum distance is greater than zero
+		if (upperLimit < 0.0) throw new IllegalArgumentException(Messages.getString("dynamics.joint.rope.lessThanZeroUpperLimit"));
+		// make sure the min < max
+		if (lowerLimit > upperLimit) throw new IllegalArgumentException(Messages.getString("dynamics.joint.invalidLimits"));
+		
+		if (this.lowerLimit != lowerLimit || this.upperLimit != upperLimit) {
+			// make sure one of the limits is enabled and has changed before waking the bodies
+			if (this.lowerLimitEnabled || this.upperLimitEnabled) {
+				// wake up the bodies
+				this.body1.setAtRest(false);
+				this.body2.setAtRest(false);
+			}
+			// set the limits
+			this.upperLimit = upperLimit;
+			this.lowerLimit = lowerLimit;
+			// clear the accumulated impulse
+			this.upperImpulse = 0.0;
+			this.lowerImpulse = 0.0;
+		}
+	}
+
+	/**
+	 * Sets both the lower and upper limits and enables both.
+	 * @param lowerLimit the lower limit in meters; must be greater than or equal to zero
+	 * @param upperLimit the upper limit in meters; must be greater than or equal to zero
+	 * @throws IllegalArgumentException if lowerLimit is less than zero, upperLimit is less than zero, or lowerLimit is greater than upperLimit
+	 */
+	public void setLimitsEnabled(double lowerLimit, double upperLimit) {
+		// enable the limits
+		this.setLimitsEnabled(true);
+		// set the values
+		this.setLimits(lowerLimit, upperLimit);
+	}
+	
+	/**
+	 * Enables or disables both the lower and upper limits.
+	 * @param flag true if both limits should be enabled
+	 * @since 2.2.2
+	 */
+	public void setLimitsEnabled(boolean flag) {
+		if (this.upperLimitEnabled != flag || this.lowerLimitEnabled != flag) {
+			this.upperLimitEnabled = flag;
+			this.lowerLimitEnabled = flag;
+			// wake up the bodies
+			this.body1.setAtRest(false);
+			this.body2.setAtRest(false);
+			// clear the accumulated impulse
+			this.upperImpulse = 0.0;
+			this.lowerImpulse = 0.0;
+		}
+	}
+	
+	/**
+	 * Sets both the lower and upper limits to the given limit.
+	 * <p>
+	 * This makes the joint a fixed length joint.
+	 * @param limit the desired limit
+	 * @throws IllegalArgumentException if limit is less than zero
+	 * @since 2.2.2
+	 */
+	public void setLimits(double limit) {
+		// make sure the distance is greater than zero
+		if (limit < 0.0) throw new IllegalArgumentException(Messages.getString("dynamics.joint.rope.invalidLimit"));
+		
+		if (this.lowerLimit != limit || this.upperLimit != limit) {
+			// make sure one of the limits is enabled and has changed before waking the bodies
+			if (this.lowerLimitEnabled || this.upperLimitEnabled) {
+				// wake up the bodies
+				this.body1.setAtRest(false);
+				this.body2.setAtRest(false);
+			}
+			// set the limits
+			this.upperLimit = limit;
+			this.lowerLimit = limit;
+			// clear the accumulated impulse
+			this.upperImpulse = 0.0;
+			this.lowerImpulse = 0.0;
+		}
+	}
+	
+	/**
+	 * Sets both the lower and upper limits to the given limit and
+	 * enables both.
+	 * <p>
+	 * This makes the joint a fixed length joint.
+	 * @param limit the desired limit
+	 * @throws IllegalArgumentException if limit is less than zero
+	 * @since 2.2.2
+	 */
+	public void setLimitsEnabled(double limit) {
+		// enable the limits
+		this.setLimitsEnabled(true);
+		// set the values
+		this.setLimits(limit);
+	}
+}