/*
 * Copyright (c) 2010-2020 William Bittle  http://www.dyn4j.org/
 * All rights reserved.
 * 
 * Redistribution and use in source and binary forms, with or without modification, are permitted 
 * provided that the following conditions are met:
 * 
 *   * Redistributions of source code must retain the above copyright notice, this list of conditions 
 *     and the following disclaimer.
 *   * Redistributions in binary form must reproduce the above copyright notice, this list of conditions 
 *     and the following disclaimer in the documentation and/or other materials provided with the 
 *     distribution.
 *   * Neither the name of the copyright holder nor the names of its contributors may be used to endorse or 
 *     promote products derived from this software without specific prior written permission.
 * 
 * THIS SOFTWARE IS PROVIDED BY THE COPYRIGHT HOLDERS AND CONTRIBUTORS "AS IS" AND ANY EXPRESS OR 
 * IMPLIED WARRANTIES, INCLUDING, BUT NOT LIMITED TO, THE IMPLIED WARRANTIES OF MERCHANTABILITY AND 
 * FITNESS FOR A PARTICULAR PURPOSE ARE DISCLAIMED. IN NO EVENT SHALL THE COPYRIGHT HOLDER OR 
 * CONTRIBUTORS BE LIABLE FOR ANY DIRECT, INDIRECT, INCIDENTAL, SPECIAL, EXEMPLARY, OR CONSEQUENTIAL 
 * DAMAGES (INCLUDING, BUT NOT LIMITED TO, PROCUREMENT OF SUBSTITUTE GOODS OR SERVICES; LOSS OF USE, 
 * DATA, OR PROFITS; OR BUSINESS INTERRUPTION) HOWEVER CAUSED AND ON ANY THEORY OF LIABILITY, WHETHER 
 * IN CONTRACT, STRICT LIABILITY, OR TORT (INCLUDING NEGLIGENCE OR OTHERWISE) ARISING IN ANY WAY OUT 
 * OF THE USE OF THIS SOFTWARE, EVEN IF ADVISED OF THE POSSIBILITY OF SUCH DAMAGE.
 */
package org.dyn4j.dynamics.joint;

import org.dyn4j.DataContainer;
import org.dyn4j.Epsilon;
import org.dyn4j.dynamics.PhysicsBody;
import org.dyn4j.dynamics.Settings;
import org.dyn4j.dynamics.TimeStep;
import org.dyn4j.geometry.Geometry;
import org.dyn4j.geometry.Interval;
import org.dyn4j.geometry.Mass;
import org.dyn4j.geometry.Shiftable;
import org.dyn4j.geometry.Vector2;
import org.dyn4j.resources.Messages;

/**
 * Implementation of an angle joint.
 * <p>
 * A angle joint constrains the relative rotation of two bodies.  The bodies 
 * will continue to translate freely.
 * <p>
 * By default the lower and upper limit angles are set to the current angle 
 * between the bodies.  When the lower and upper limits are equal, the bodies 
 * rotate together and are not allowed rotate relative to one another.  By
 * default the limits are disabled.
 * <p>
 * If the lower and upper limits are set explicitly, the values must follow 
 * these restrictions:
 * <ul>
 * <li>lower limit &le; upper limit</li>
 * <li>lower limit &gt; -180</li>
 * <li>upper limit &lt; 180</li>
 * </ul> 
 * To create a joint with limits outside of this range use the 
 * {@link #setReferenceAngle(double)} method.  This method sets the baseline 
 * angle for the joint, which represents 0 radians in the context of the 
 * limits.  For example:
 * <pre>
 * // we would like the joint limits to be [30, 260]
 * // this is the same as the limits [-60, 170] if the reference angle is 90
 * joint.setLimits(Math.toRadians(-60), Math.toRadians(170));
 * joint.setReferenceAngle(Math.toRadians(90));
 * </pre>
 * The angle joint also allows a ratio value that allow the bodies to rotate at
 * a specified value relative to the other.  This can be used to simulate gears.
 * <p>
 * Since the AngleJoint class defaults the upper and lower limits to the same 
 * value and by default the limits are enabled, you will need to modify the 
 * limits, or disable the limit to see the effect of the ratio.
 * <p>
 * When the angle between the bodies reaches a limit, and limits are enabled, 
 * the ratio will be turned off.
 * <p>
 * NOTE: The {@link #getAnchor1()} and {@link #getAnchor2()} methods return
 * the world space center points for the joined bodies.  This constraint 
 * doesn't need anchor points.
 * @author William Bittle
<<<<<<< HEAD
 * @version 4.1.0
=======
 * @version 4.0.1
>>>>>>> 0a67375f
 * @since 2.2.2
 * @see <a href="http://www.dyn4j.org/documentation/joints/#Angle_Joint" target="_blank">Documentation</a>
 * @see <a href="http://www.dyn4j.org/2010/12/angle-constraint/" target="_blank">Angle Constraint</a>
 * @param <T> the {@link PhysicsBody} type
 */
public class AngleJoint<T extends PhysicsBody> extends Joint<T> implements Shiftable, DataContainer {
	/** The angular velocity ratio */
	protected double ratio;
	
	/** The lower limit */
	protected double lowerLimit;
	
	/** The upper limit */
	protected double upperLimit;
	
	/** Whether the limits are enabled */
	protected boolean limitEnabled;
	
	/** The initial angle between the two bodies */
	protected double referenceAngle;
	
	// current state
	
	/** The current angle between the bodies */
	private double angle;
		
	/** The angular mass about the pivot point */
	private double axialMass;
	
	/** True if the axial mass was close or equal to zero */
	private boolean fixedRotation;
	
	// output
	
	/** The impulse applied to reduce angular motion */
	private double impulse;
	
	/** The impulse applied by the lower limit */
	private double lowerImpulse;
	
	/** The impulse applied by the upper limit */
	private double upperImpulse;

	/**
	 * Minimal constructor.
	 * @param body1 the first {@link PhysicsBody}
	 * @param body2 the second {@link PhysicsBody}
	 * @throws NullPointerException if body1 or body2 is null
	 * @throws IllegalArgumentException if body1 == body2
	 */
	public AngleJoint(T body1, T body2) {
		// default no collision allowed
		super(body1, body2, false);
		// verify the bodies are not the same instance
		if (body1 == body2) throw new IllegalArgumentException(Messages.getString("dynamics.joint.sameBody"));
		// initialize
		this.ratio = 1.0;
		this.impulse = 0.0;
		// compute the reference angle
		this.referenceAngle = body1.getTransform().getRotationAngle() - body2.getTransform().getRotationAngle();
		// set both limits
		this.upperLimit = this.referenceAngle;
		this.lowerLimit = this.referenceAngle;
		// set enabled
		this.limitEnabled = true;
		
	}
	
	/* (non-Javadoc)
	 * @see org.dyn4j.dynamics.joint.Joint#toString()
	 */
	@Override
	public String toString() {
		StringBuilder sb = new StringBuilder();
		sb.append("AngleJoint[").append(super.toString())
		  .append("|Ratio=").append(this.ratio)
		  .append("|LowerLimit=").append(this.lowerLimit)
		  .append("|UpperLimit=").append(this.upperLimit)
		  .append("|IsLimitEnabled=").append(this.limitEnabled)
		  .append("|ReferenceAngle=").append(this.referenceAngle)
		  .append("]");
		return sb.toString();
	}
	
	/* (non-Javadoc)
	 * @see org.dyn4j.dynamics.joint.Joint#initializeConstraints(org.dyn4j.dynamics.TimeStep, org.dyn4j.dynamics.Settings)
	 */
	@Override
	public void initializeConstraints(TimeStep step, Settings settings) {
		Mass m1 = this.body1.getMass();
		Mass m2 = this.body2.getMass();
		
		double invI1 = m1.getInverseInertia();
		double invI2 = m2.getInverseInertia();
		
		this.axialMass = invI1 + invI2;
		if (this.axialMass > Epsilon.E) {
			this.axialMass = 1.0 / this.axialMass;
		} else {
			this.fixedRotation = true;
		}
		
		// compute the current angle
		this.angle = this.getRelativeRotation();
		
		// handle no limits (or if the two bodies have fixed rotation)
		if (!this.limitEnabled || this.fixedRotation) {
			this.lowerImpulse = 0.0;
			this.upperImpulse = 0.0;
		}
		
		// handle the ratio changing or limits be activated
		if (this.limitEnabled || this.ratio == 1.0) {
			this.impulse = 0.0;
		}
		
		if (settings.isWarmStartingEnabled()) {
			// account for variable time step
			double dtr = step.getDeltaTimeRatio();

			// account for variable time step
			this.impulse *= dtr;
			this.lowerImpulse *= dtr;
			this.upperImpulse *= dtr;
			
			double axialImpulse1 = this.impulse + this.lowerImpulse - this.upperImpulse;
			double axialImpulse2 = axialImpulse1;
			if (this.limitEnabled) {
				axialImpulse2 = this.impulse * this.ratio + this.lowerImpulse - this.upperImpulse;
			}
			
			// warm start
			this.body1.setAngularVelocity(this.body1.getAngularVelocity() + invI1 * axialImpulse1);
			// we only want to apply the ratio to the impulse if the limits are not active.  When the
			// limits are active we effectively disable the ratio
			this.body2.setAngularVelocity(this.body2.getAngularVelocity() - invI2 * axialImpulse2);
		} else {
			this.impulse = 0.0;
			this.lowerImpulse = 0.0;
			this.upperImpulse = 0.0;
		}
	}
	
	/* (non-Javadoc)
	 * @see org.dyn4j.dynamics.joint.Joint#solveVelocityConstraints(org.dyn4j.dynamics.TimeStep, org.dyn4j.dynamics.Settings)
	 */
	@Override
	public void solveVelocityConstraints(TimeStep step, Settings settings) {
		Mass m1 = this.body1.getMass();
		Mass m2 = this.body2.getMass();
		
		double invI1 = m1.getInverseInertia();
		double invI2 = m2.getInverseInertia();
		
		// check if the limit constraint is enabled
		if (this.limitEnabled && !this.fixedRotation) {
			// lower limit
			{
				double C = this.angle - this.lowerLimit;
				double Cdot = this.body1.getAngularVelocity() - this.body2.getAngularVelocity();
				double impulse = -this.axialMass * (Cdot + Math.max(C, 0.0) * step.getInverseDeltaTime());
				double oldImpulse = this.lowerImpulse;
				this.lowerImpulse = Math.max(this.lowerImpulse + impulse, 0.0);
				impulse = this.lowerImpulse - oldImpulse;
				
				this.body1.setAngularVelocity(this.body1.getAngularVelocity() + invI1 * impulse);
				this.body2.setAngularVelocity(this.body2.getAngularVelocity() - invI2 * impulse);
			}
			
			// upper limit
			{
				double C = this.upperLimit - this.angle;
				double Cdot = this.body2.getAngularVelocity() - this.body1.getAngularVelocity();
				double impulse = -this.axialMass * (Cdot + Math.max(C, 0.0) * step.getInverseDeltaTime());
				double oldImpulse = this.upperImpulse;
				this.upperImpulse = Math.max(this.upperImpulse + impulse, 0.0);
				impulse = this.upperImpulse - oldImpulse;
				
				this.body1.setAngularVelocity(this.body1.getAngularVelocity() - invI1 * impulse);
				this.body2.setAngularVelocity(this.body2.getAngularVelocity() + invI2 * impulse);
			}
		}

		// apply the ratio
		if (!this.limitEnabled && this.ratio != 1.0) {
			// the limit is inactive and the ratio is not one
			// get the relative velocity
			double C = this.body1.getAngularVelocity() - this.ratio * this.body2.getAngularVelocity();
			// get the impulse required to obtain the speed
			double impulse = this.axialMass * -C;
			this.impulse += impulse;
			
			// apply the impulse
			this.body1.setAngularVelocity(this.body1.getAngularVelocity() + invI1 * impulse);
			this.body2.setAngularVelocity(this.body2.getAngularVelocity() - invI2 * impulse * this.ratio);
		}
	}
	
	/* (non-Javadoc)
	 * @see org.dyn4j.dynamics.joint.Joint#solvePositionConstraints(org.dyn4j.dynamics.TimeStep, org.dyn4j.dynamics.Settings)
	 */
	@Override
	public boolean solvePositionConstraints(TimeStep step, Settings settings) {
		// solve position constraint for limits
		if (this.limitEnabled && !this.fixedRotation) {
			double angularTolerance = settings.getAngularTolerance();
			double maxAngularCorrection = settings.getMaximumAngularCorrection();
			
			Mass m1 = this.body1.getMass();
			Mass m2 = this.body2.getMass();
			
			double invI1 = m1.getInverseInertia();
			double invI2 = m2.getInverseInertia();
			
			// get the current angle between the bodies
			double impulse = 0.0;
			double angularError = 0.0;
			
			double angle = this.getRelativeRotation();
			double C = 0.0;
			
			if (Math.abs(this.upperLimit - this.lowerLimit) < 2.0 * angularTolerance) {
				C = Interval.clamp(angle - this.lowerLimit, -maxAngularCorrection, maxAngularCorrection);
			} else if (angle <= this.lowerLimit) {
				C = Interval.clamp(angle - this.lowerLimit + angularTolerance, -maxAngularCorrection, 0.0);
			} else if (angle >= this.upperLimit) {
				C = Interval.clamp(angle - this.upperLimit - angularTolerance, 0.0, maxAngularCorrection);
			}
			
			impulse = -this.axialMass * C;
			this.body1.rotateAboutCenter(invI1 * impulse);
			this.body2.rotateAboutCenter(-invI2 * impulse);
			angularError = Math.abs(C);
			
			return angularError <= angularTolerance;
		}
		
		return true;
	}
	
	/**
	 * Returns the relative angle between the two bodies given the reference angle.
	 * @return double
	 */
	private double getRelativeRotation() {
		double rr = this.body1.getTransform().getRotationAngle() - this.body2.getTransform().getRotationAngle() - this.referenceAngle;
		if (rr < -Math.PI) rr += Geometry.TWO_PI;
		if (rr > Math.PI) rr -= Geometry.TWO_PI;
		return rr;
	}
	
	/**
	 * {@inheritDoc}
	 * <p>
	 * Not applicable to this joint. 
	 * This method returns the first body's world center.
	 */
	@Override
	public Vector2 getAnchor1() {
		return this.body1.getWorldCenter();
	}
	
	/**
	 * {@inheritDoc}
	 * <p>
	 * Not applicable to this joint.
	 * This method returns the second body's world center.
	 */
	@Override
	public Vector2 getAnchor2() {
		return this.body2.getWorldCenter();
	}
	
	/**
	 * {@inheritDoc}
	 * <p>
	 * Not applicable to this joint. Returns a new zero {@link Vector2}.
	 */
	@Override
	public Vector2 getReactionForce(double invdt) {
		return new Vector2();
	}
	
	/* (non-Javadoc)
	 * @see org.dyn4j.dynamics.joint.Joint#getReactionTorque(double)
	 */
	@Override
	public double getReactionTorque(double invdt) {
		return (this.impulse + this.lowerImpulse - this.upperImpulse) * invdt;
	}
	
	/* (non-Javadoc)
	 * @see org.dyn4j.geometry.Shiftable#shift(org.dyn4j.geometry.Vector2)
	 */
	@Override
	public void shift(Vector2 shift) {
		// nothing to do here since there are no anchor points
	}

	/**
	 * Returns the relative angle between the two {@link PhysicsBody}s in radians in the range [-&pi;, &pi;].
	 * @return double
	 * @since 3.1.0
	 */
	public double getJointAngle() {
		return this.getRelativeRotation();
	}
	
	/**
	 * Returns the angular velocity ratio between the two bodies.
	 * @return double
	 * @since 3.1.0
	 */
	public double getRatio() {
		return this.ratio;
	}
	
	/**
	 * Sets the angular velocity ratio between the two bodies.
	 * <p>
	 * To disable the ratio and fix their velocities set the ratio to 1.0.
	 * <p>
	 * The ratio can be negative to reverse the direction of the velocity
	 * of the other body.
	 * @param ratio the ratio
	 * @since 3.1.0
	 */
	public void setRatio(double ratio) {
		this.ratio = ratio;
	}
	
	/**
	 * Sets whether the angle limits are enabled.
	 * @param flag true if the angle limits should be enforced
	 */
	public void setLimitEnabled(boolean flag) {
		// only wake the bodies if the flag changes
		if (this.limitEnabled != flag) {
			// wake up both bodies
			this.body1.setAtRest(false);
			this.body2.setAtRest(false);
			// set the flag
			this.limitEnabled = flag;
		}
	}
	
	/**
	 * Returns true if the limit is enabled.
	 * @return boolean true if the limit is enabled
	 * @since 3.0.1
	 */
	public boolean isLimitEnabled() {
		return this.limitEnabled;
	}
	
	/**
	 * Returns the upper limit in radians.
	 * @return double
	 */
	public double getUpperLimit() {
		return this.upperLimit;
	}
	
	/**
	 * Sets the upper limit in radians.
	 * <p>
	 * See the class documentation for more details on the limit ranges.
	 * @param upperLimit the upper limit in radians
	 * @throws IllegalArgumentException if upperLimit is less than the current lower limit
	 */
	public void setUpperLimit(double upperLimit) {
		// make sure the minimum is less than or equal to the maximum
		if (upperLimit < this.lowerLimit) throw new IllegalArgumentException(Messages.getString("dynamics.joint.invalidUpperLimit"));
		if (this.upperLimit != upperLimit) {
			if (this.limitEnabled) {
				// wake up both bodies
				this.body1.setAtRest(false);
				this.body2.setAtRest(false);
			}
			// set the new target angle
			this.upperLimit = upperLimit;
		}
	}
	
	/**
	 * Returns the lower limit in radians.
	 * @return double
	 */
	public double getLowerLimit() {
		return this.lowerLimit;
	}
	
	/**
	 * Sets the lower limit in radians.
	 * <p>
	 * See the class documentation for more details on the limit ranges.
	 * @param lowerLimit the lower limit in radians
	 * @throws IllegalArgumentException if lowerLimit is greater than the current upper limit
	 */
	public void setLowerLimit(double lowerLimit) {
		// make sure the minimum is less than or equal to the maximum
		if (lowerLimit > this.upperLimit) throw new IllegalArgumentException(Messages.getString("dynamics.joint.invalidLowerLimit"));
		if (this.lowerLimit != lowerLimit) {
			if (this.limitEnabled) {
				// wake up both bodies
				this.body1.setAtRest(false);
				this.body2.setAtRest(false);
			}
			// set the new target angle
			this.lowerLimit = lowerLimit;
		}
	}
	
	/**
	 * Sets both the lower and upper limits.
	 * <p>
	 * See the class documentation for more details on the limit ranges.
	 * @param lowerLimit the lower limit in radians
	 * @param upperLimit the upper limit in radians
	 * @throws IllegalArgumentException if lowerLimit is greater than upperLimit
	 */
	public void setLimits(double lowerLimit, double upperLimit) {
		// make sure the min < max
		if (lowerLimit > upperLimit) throw new IllegalArgumentException(Messages.getString("dynamics.joint.invalidLimits"));
		if (this.lowerLimit != lowerLimit || this.upperLimit != upperLimit) {
			if (this.limitEnabled) {
				// wake up the bodies
				this.body1.setAtRest(false);
				this.body2.setAtRest(false);
			}
			// set the limits
			this.upperLimit = upperLimit;
			this.lowerLimit = lowerLimit;
		}
	}

	/**
	 * Sets both the lower and upper limits and enables them.
	 * <p>
	 * See the class documentation for more details on the limit ranges.
	 * @param lowerLimit the lower limit in radians
	 * @param upperLimit the upper limit in radians
	 * @throws IllegalArgumentException if lowerLimit is greater than upperLimit
	 */
	public void setLimitsEnabled(double lowerLimit, double upperLimit) {
		// enable the limits
		this.setLimitEnabled(true);
		// set the values
		this.setLimits(lowerLimit, upperLimit);
	}
	
	/**
	 * Sets both the lower and upper limits to the given limit.
	 * <p>
	 * See the class documentation for more details on the limit ranges.
	 * @param limit the desired limit
	 */
	public void setLimits(double limit) {
		if (this.lowerLimit != limit || this.upperLimit != limit) {
			if (this.limitEnabled) {
				// wake up the bodies
				this.body1.setAtRest(false);
				this.body2.setAtRest(false);
			}
			// set the limits
			this.upperLimit = limit;
			this.lowerLimit = limit;
		}
	}
	
	/**
	 * Sets both the lower and upper limits to the given limit and enables them.
	 * <p>
	 * See the class documentation for more details on the limit ranges.
	 * @param limit the desired limit
	 */
	public void setLimitsEnabled(double limit) {
		this.setLimitsEnabled(limit, limit);
	}
	
	/**
	 * Returns the reference angle.
	 * <p>
	 * The reference angle is the angle calculated when the joint was created from the
	 * two joined bodies.  The reference angle is the angular difference between the
	 * bodies.
	 * @return double
	 * @since 3.0.1
	 */
	public double getReferenceAngle() {
		return this.referenceAngle;
	}
	
	/**
	 * Sets the reference angle.
	 * <p>
	 * This method can be used to set the reference angle to override the computed
	 * reference angle from the constructor.  This is useful in recreating the joint
	 * from a current state.
	 * <p>
	 * See the class documentation for more details.
	 * @param angle the reference angle in radians
	 * @see #getReferenceAngle()
	 * @since 3.0.1
	 */
	public void setReferenceAngle(double angle) {
		this.referenceAngle = angle;
	}
}
<|MERGE_RESOLUTION|>--- conflicted
+++ resolved
@@ -1,594 +1,590 @@
-/*
- * Copyright (c) 2010-2020 William Bittle  http://www.dyn4j.org/
- * All rights reserved.
- * 
- * Redistribution and use in source and binary forms, with or without modification, are permitted 
- * provided that the following conditions are met:
- * 
- *   * Redistributions of source code must retain the above copyright notice, this list of conditions 
- *     and the following disclaimer.
- *   * Redistributions in binary form must reproduce the above copyright notice, this list of conditions 
- *     and the following disclaimer in the documentation and/or other materials provided with the 
- *     distribution.
- *   * Neither the name of the copyright holder nor the names of its contributors may be used to endorse or 
- *     promote products derived from this software without specific prior written permission.
- * 
- * THIS SOFTWARE IS PROVIDED BY THE COPYRIGHT HOLDERS AND CONTRIBUTORS "AS IS" AND ANY EXPRESS OR 
- * IMPLIED WARRANTIES, INCLUDING, BUT NOT LIMITED TO, THE IMPLIED WARRANTIES OF MERCHANTABILITY AND 
- * FITNESS FOR A PARTICULAR PURPOSE ARE DISCLAIMED. IN NO EVENT SHALL THE COPYRIGHT HOLDER OR 
- * CONTRIBUTORS BE LIABLE FOR ANY DIRECT, INDIRECT, INCIDENTAL, SPECIAL, EXEMPLARY, OR CONSEQUENTIAL 
- * DAMAGES (INCLUDING, BUT NOT LIMITED TO, PROCUREMENT OF SUBSTITUTE GOODS OR SERVICES; LOSS OF USE, 
- * DATA, OR PROFITS; OR BUSINESS INTERRUPTION) HOWEVER CAUSED AND ON ANY THEORY OF LIABILITY, WHETHER 
- * IN CONTRACT, STRICT LIABILITY, OR TORT (INCLUDING NEGLIGENCE OR OTHERWISE) ARISING IN ANY WAY OUT 
- * OF THE USE OF THIS SOFTWARE, EVEN IF ADVISED OF THE POSSIBILITY OF SUCH DAMAGE.
- */
-package org.dyn4j.dynamics.joint;
-
-import org.dyn4j.DataContainer;
-import org.dyn4j.Epsilon;
-import org.dyn4j.dynamics.PhysicsBody;
-import org.dyn4j.dynamics.Settings;
-import org.dyn4j.dynamics.TimeStep;
-import org.dyn4j.geometry.Geometry;
-import org.dyn4j.geometry.Interval;
-import org.dyn4j.geometry.Mass;
-import org.dyn4j.geometry.Shiftable;
-import org.dyn4j.geometry.Vector2;
-import org.dyn4j.resources.Messages;
-
-/**
- * Implementation of an angle joint.
- * <p>
- * A angle joint constrains the relative rotation of two bodies.  The bodies 
- * will continue to translate freely.
- * <p>
- * By default the lower and upper limit angles are set to the current angle 
- * between the bodies.  When the lower and upper limits are equal, the bodies 
- * rotate together and are not allowed rotate relative to one another.  By
- * default the limits are disabled.
- * <p>
- * If the lower and upper limits are set explicitly, the values must follow 
- * these restrictions:
- * <ul>
- * <li>lower limit &le; upper limit</li>
- * <li>lower limit &gt; -180</li>
- * <li>upper limit &lt; 180</li>
- * </ul> 
- * To create a joint with limits outside of this range use the 
- * {@link #setReferenceAngle(double)} method.  This method sets the baseline 
- * angle for the joint, which represents 0 radians in the context of the 
- * limits.  For example:
- * <pre>
- * // we would like the joint limits to be [30, 260]
- * // this is the same as the limits [-60, 170] if the reference angle is 90
- * joint.setLimits(Math.toRadians(-60), Math.toRadians(170));
- * joint.setReferenceAngle(Math.toRadians(90));
- * </pre>
- * The angle joint also allows a ratio value that allow the bodies to rotate at
- * a specified value relative to the other.  This can be used to simulate gears.
- * <p>
- * Since the AngleJoint class defaults the upper and lower limits to the same 
- * value and by default the limits are enabled, you will need to modify the 
- * limits, or disable the limit to see the effect of the ratio.
- * <p>
- * When the angle between the bodies reaches a limit, and limits are enabled, 
- * the ratio will be turned off.
- * <p>
- * NOTE: The {@link #getAnchor1()} and {@link #getAnchor2()} methods return
- * the world space center points for the joined bodies.  This constraint 
- * doesn't need anchor points.
- * @author William Bittle
-<<<<<<< HEAD
- * @version 4.1.0
-=======
- * @version 4.0.1
->>>>>>> 0a67375f
- * @since 2.2.2
- * @see <a href="http://www.dyn4j.org/documentation/joints/#Angle_Joint" target="_blank">Documentation</a>
- * @see <a href="http://www.dyn4j.org/2010/12/angle-constraint/" target="_blank">Angle Constraint</a>
- * @param <T> the {@link PhysicsBody} type
- */
-public class AngleJoint<T extends PhysicsBody> extends Joint<T> implements Shiftable, DataContainer {
-	/** The angular velocity ratio */
-	protected double ratio;
-	
-	/** The lower limit */
-	protected double lowerLimit;
-	
-	/** The upper limit */
-	protected double upperLimit;
-	
-	/** Whether the limits are enabled */
-	protected boolean limitEnabled;
-	
-	/** The initial angle between the two bodies */
-	protected double referenceAngle;
-	
-	// current state
-	
-	/** The current angle between the bodies */
-	private double angle;
-		
-	/** The angular mass about the pivot point */
-	private double axialMass;
-	
-	/** True if the axial mass was close or equal to zero */
-	private boolean fixedRotation;
-	
-	// output
-	
-	/** The impulse applied to reduce angular motion */
-	private double impulse;
-	
-	/** The impulse applied by the lower limit */
-	private double lowerImpulse;
-	
-	/** The impulse applied by the upper limit */
-	private double upperImpulse;
-
-	/**
-	 * Minimal constructor.
-	 * @param body1 the first {@link PhysicsBody}
-	 * @param body2 the second {@link PhysicsBody}
-	 * @throws NullPointerException if body1 or body2 is null
-	 * @throws IllegalArgumentException if body1 == body2
-	 */
-	public AngleJoint(T body1, T body2) {
-		// default no collision allowed
-		super(body1, body2, false);
-		// verify the bodies are not the same instance
-		if (body1 == body2) throw new IllegalArgumentException(Messages.getString("dynamics.joint.sameBody"));
-		// initialize
-		this.ratio = 1.0;
-		this.impulse = 0.0;
-		// compute the reference angle
-		this.referenceAngle = body1.getTransform().getRotationAngle() - body2.getTransform().getRotationAngle();
-		// set both limits
-		this.upperLimit = this.referenceAngle;
-		this.lowerLimit = this.referenceAngle;
-		// set enabled
-		this.limitEnabled = true;
-		
-	}
-	
-	/* (non-Javadoc)
-	 * @see org.dyn4j.dynamics.joint.Joint#toString()
-	 */
-	@Override
-	public String toString() {
-		StringBuilder sb = new StringBuilder();
-		sb.append("AngleJoint[").append(super.toString())
-		  .append("|Ratio=").append(this.ratio)
-		  .append("|LowerLimit=").append(this.lowerLimit)
-		  .append("|UpperLimit=").append(this.upperLimit)
-		  .append("|IsLimitEnabled=").append(this.limitEnabled)
-		  .append("|ReferenceAngle=").append(this.referenceAngle)
-		  .append("]");
-		return sb.toString();
-	}
-	
-	/* (non-Javadoc)
-	 * @see org.dyn4j.dynamics.joint.Joint#initializeConstraints(org.dyn4j.dynamics.TimeStep, org.dyn4j.dynamics.Settings)
-	 */
-	@Override
-	public void initializeConstraints(TimeStep step, Settings settings) {
-		Mass m1 = this.body1.getMass();
-		Mass m2 = this.body2.getMass();
-		
-		double invI1 = m1.getInverseInertia();
-		double invI2 = m2.getInverseInertia();
-		
-		this.axialMass = invI1 + invI2;
-		if (this.axialMass > Epsilon.E) {
-			this.axialMass = 1.0 / this.axialMass;
-		} else {
-			this.fixedRotation = true;
-		}
-		
-		// compute the current angle
-		this.angle = this.getRelativeRotation();
-		
-		// handle no limits (or if the two bodies have fixed rotation)
-		if (!this.limitEnabled || this.fixedRotation) {
-			this.lowerImpulse = 0.0;
-			this.upperImpulse = 0.0;
-		}
-		
-		// handle the ratio changing or limits be activated
-		if (this.limitEnabled || this.ratio == 1.0) {
-			this.impulse = 0.0;
-		}
-		
-		if (settings.isWarmStartingEnabled()) {
-			// account for variable time step
-			double dtr = step.getDeltaTimeRatio();
-
-			// account for variable time step
-			this.impulse *= dtr;
-			this.lowerImpulse *= dtr;
-			this.upperImpulse *= dtr;
-			
-			double axialImpulse1 = this.impulse + this.lowerImpulse - this.upperImpulse;
-			double axialImpulse2 = axialImpulse1;
-			if (this.limitEnabled) {
-				axialImpulse2 = this.impulse * this.ratio + this.lowerImpulse - this.upperImpulse;
-			}
-			
-			// warm start
-			this.body1.setAngularVelocity(this.body1.getAngularVelocity() + invI1 * axialImpulse1);
-			// we only want to apply the ratio to the impulse if the limits are not active.  When the
-			// limits are active we effectively disable the ratio
-			this.body2.setAngularVelocity(this.body2.getAngularVelocity() - invI2 * axialImpulse2);
-		} else {
-			this.impulse = 0.0;
-			this.lowerImpulse = 0.0;
-			this.upperImpulse = 0.0;
-		}
-	}
-	
-	/* (non-Javadoc)
-	 * @see org.dyn4j.dynamics.joint.Joint#solveVelocityConstraints(org.dyn4j.dynamics.TimeStep, org.dyn4j.dynamics.Settings)
-	 */
-	@Override
-	public void solveVelocityConstraints(TimeStep step, Settings settings) {
-		Mass m1 = this.body1.getMass();
-		Mass m2 = this.body2.getMass();
-		
-		double invI1 = m1.getInverseInertia();
-		double invI2 = m2.getInverseInertia();
-		
-		// check if the limit constraint is enabled
-		if (this.limitEnabled && !this.fixedRotation) {
-			// lower limit
-			{
-				double C = this.angle - this.lowerLimit;
-				double Cdot = this.body1.getAngularVelocity() - this.body2.getAngularVelocity();
-				double impulse = -this.axialMass * (Cdot + Math.max(C, 0.0) * step.getInverseDeltaTime());
-				double oldImpulse = this.lowerImpulse;
-				this.lowerImpulse = Math.max(this.lowerImpulse + impulse, 0.0);
-				impulse = this.lowerImpulse - oldImpulse;
-				
-				this.body1.setAngularVelocity(this.body1.getAngularVelocity() + invI1 * impulse);
-				this.body2.setAngularVelocity(this.body2.getAngularVelocity() - invI2 * impulse);
-			}
-			
-			// upper limit
-			{
-				double C = this.upperLimit - this.angle;
-				double Cdot = this.body2.getAngularVelocity() - this.body1.getAngularVelocity();
-				double impulse = -this.axialMass * (Cdot + Math.max(C, 0.0) * step.getInverseDeltaTime());
-				double oldImpulse = this.upperImpulse;
-				this.upperImpulse = Math.max(this.upperImpulse + impulse, 0.0);
-				impulse = this.upperImpulse - oldImpulse;
-				
-				this.body1.setAngularVelocity(this.body1.getAngularVelocity() - invI1 * impulse);
-				this.body2.setAngularVelocity(this.body2.getAngularVelocity() + invI2 * impulse);
-			}
-		}
-
-		// apply the ratio
-		if (!this.limitEnabled && this.ratio != 1.0) {
-			// the limit is inactive and the ratio is not one
-			// get the relative velocity
-			double C = this.body1.getAngularVelocity() - this.ratio * this.body2.getAngularVelocity();
-			// get the impulse required to obtain the speed
-			double impulse = this.axialMass * -C;
-			this.impulse += impulse;
-			
-			// apply the impulse
-			this.body1.setAngularVelocity(this.body1.getAngularVelocity() + invI1 * impulse);
-			this.body2.setAngularVelocity(this.body2.getAngularVelocity() - invI2 * impulse * this.ratio);
-		}
-	}
-	
-	/* (non-Javadoc)
-	 * @see org.dyn4j.dynamics.joint.Joint#solvePositionConstraints(org.dyn4j.dynamics.TimeStep, org.dyn4j.dynamics.Settings)
-	 */
-	@Override
-	public boolean solvePositionConstraints(TimeStep step, Settings settings) {
-		// solve position constraint for limits
-		if (this.limitEnabled && !this.fixedRotation) {
-			double angularTolerance = settings.getAngularTolerance();
-			double maxAngularCorrection = settings.getMaximumAngularCorrection();
-			
-			Mass m1 = this.body1.getMass();
-			Mass m2 = this.body2.getMass();
-			
-			double invI1 = m1.getInverseInertia();
-			double invI2 = m2.getInverseInertia();
-			
-			// get the current angle between the bodies
-			double impulse = 0.0;
-			double angularError = 0.0;
-			
-			double angle = this.getRelativeRotation();
-			double C = 0.0;
-			
-			if (Math.abs(this.upperLimit - this.lowerLimit) < 2.0 * angularTolerance) {
-				C = Interval.clamp(angle - this.lowerLimit, -maxAngularCorrection, maxAngularCorrection);
-			} else if (angle <= this.lowerLimit) {
-				C = Interval.clamp(angle - this.lowerLimit + angularTolerance, -maxAngularCorrection, 0.0);
-			} else if (angle >= this.upperLimit) {
-				C = Interval.clamp(angle - this.upperLimit - angularTolerance, 0.0, maxAngularCorrection);
-			}
-			
-			impulse = -this.axialMass * C;
-			this.body1.rotateAboutCenter(invI1 * impulse);
-			this.body2.rotateAboutCenter(-invI2 * impulse);
-			angularError = Math.abs(C);
-			
-			return angularError <= angularTolerance;
-		}
-		
-		return true;
-	}
-	
-	/**
-	 * Returns the relative angle between the two bodies given the reference angle.
-	 * @return double
-	 */
-	private double getRelativeRotation() {
-		double rr = this.body1.getTransform().getRotationAngle() - this.body2.getTransform().getRotationAngle() - this.referenceAngle;
-		if (rr < -Math.PI) rr += Geometry.TWO_PI;
-		if (rr > Math.PI) rr -= Geometry.TWO_PI;
-		return rr;
-	}
-	
-	/**
-	 * {@inheritDoc}
-	 * <p>
-	 * Not applicable to this joint. 
-	 * This method returns the first body's world center.
-	 */
-	@Override
-	public Vector2 getAnchor1() {
-		return this.body1.getWorldCenter();
-	}
-	
-	/**
-	 * {@inheritDoc}
-	 * <p>
-	 * Not applicable to this joint.
-	 * This method returns the second body's world center.
-	 */
-	@Override
-	public Vector2 getAnchor2() {
-		return this.body2.getWorldCenter();
-	}
-	
-	/**
-	 * {@inheritDoc}
-	 * <p>
-	 * Not applicable to this joint. Returns a new zero {@link Vector2}.
-	 */
-	@Override
-	public Vector2 getReactionForce(double invdt) {
-		return new Vector2();
-	}
-	
-	/* (non-Javadoc)
-	 * @see org.dyn4j.dynamics.joint.Joint#getReactionTorque(double)
-	 */
-	@Override
-	public double getReactionTorque(double invdt) {
-		return (this.impulse + this.lowerImpulse - this.upperImpulse) * invdt;
-	}
-	
-	/* (non-Javadoc)
-	 * @see org.dyn4j.geometry.Shiftable#shift(org.dyn4j.geometry.Vector2)
-	 */
-	@Override
-	public void shift(Vector2 shift) {
-		// nothing to do here since there are no anchor points
-	}
-
-	/**
-	 * Returns the relative angle between the two {@link PhysicsBody}s in radians in the range [-&pi;, &pi;].
-	 * @return double
-	 * @since 3.1.0
-	 */
-	public double getJointAngle() {
-		return this.getRelativeRotation();
-	}
-	
-	/**
-	 * Returns the angular velocity ratio between the two bodies.
-	 * @return double
-	 * @since 3.1.0
-	 */
-	public double getRatio() {
-		return this.ratio;
-	}
-	
-	/**
-	 * Sets the angular velocity ratio between the two bodies.
-	 * <p>
-	 * To disable the ratio and fix their velocities set the ratio to 1.0.
-	 * <p>
-	 * The ratio can be negative to reverse the direction of the velocity
-	 * of the other body.
-	 * @param ratio the ratio
-	 * @since 3.1.0
-	 */
-	public void setRatio(double ratio) {
-		this.ratio = ratio;
-	}
-	
-	/**
-	 * Sets whether the angle limits are enabled.
-	 * @param flag true if the angle limits should be enforced
-	 */
-	public void setLimitEnabled(boolean flag) {
-		// only wake the bodies if the flag changes
-		if (this.limitEnabled != flag) {
-			// wake up both bodies
-			this.body1.setAtRest(false);
-			this.body2.setAtRest(false);
-			// set the flag
-			this.limitEnabled = flag;
-		}
-	}
-	
-	/**
-	 * Returns true if the limit is enabled.
-	 * @return boolean true if the limit is enabled
-	 * @since 3.0.1
-	 */
-	public boolean isLimitEnabled() {
-		return this.limitEnabled;
-	}
-	
-	/**
-	 * Returns the upper limit in radians.
-	 * @return double
-	 */
-	public double getUpperLimit() {
-		return this.upperLimit;
-	}
-	
-	/**
-	 * Sets the upper limit in radians.
-	 * <p>
-	 * See the class documentation for more details on the limit ranges.
-	 * @param upperLimit the upper limit in radians
-	 * @throws IllegalArgumentException if upperLimit is less than the current lower limit
-	 */
-	public void setUpperLimit(double upperLimit) {
-		// make sure the minimum is less than or equal to the maximum
-		if (upperLimit < this.lowerLimit) throw new IllegalArgumentException(Messages.getString("dynamics.joint.invalidUpperLimit"));
-		if (this.upperLimit != upperLimit) {
-			if (this.limitEnabled) {
-				// wake up both bodies
-				this.body1.setAtRest(false);
-				this.body2.setAtRest(false);
-			}
-			// set the new target angle
-			this.upperLimit = upperLimit;
-		}
-	}
-	
-	/**
-	 * Returns the lower limit in radians.
-	 * @return double
-	 */
-	public double getLowerLimit() {
-		return this.lowerLimit;
-	}
-	
-	/**
-	 * Sets the lower limit in radians.
-	 * <p>
-	 * See the class documentation for more details on the limit ranges.
-	 * @param lowerLimit the lower limit in radians
-	 * @throws IllegalArgumentException if lowerLimit is greater than the current upper limit
-	 */
-	public void setLowerLimit(double lowerLimit) {
-		// make sure the minimum is less than or equal to the maximum
-		if (lowerLimit > this.upperLimit) throw new IllegalArgumentException(Messages.getString("dynamics.joint.invalidLowerLimit"));
-		if (this.lowerLimit != lowerLimit) {
-			if (this.limitEnabled) {
-				// wake up both bodies
-				this.body1.setAtRest(false);
-				this.body2.setAtRest(false);
-			}
-			// set the new target angle
-			this.lowerLimit = lowerLimit;
-		}
-	}
-	
-	/**
-	 * Sets both the lower and upper limits.
-	 * <p>
-	 * See the class documentation for more details on the limit ranges.
-	 * @param lowerLimit the lower limit in radians
-	 * @param upperLimit the upper limit in radians
-	 * @throws IllegalArgumentException if lowerLimit is greater than upperLimit
-	 */
-	public void setLimits(double lowerLimit, double upperLimit) {
-		// make sure the min < max
-		if (lowerLimit > upperLimit) throw new IllegalArgumentException(Messages.getString("dynamics.joint.invalidLimits"));
-		if (this.lowerLimit != lowerLimit || this.upperLimit != upperLimit) {
-			if (this.limitEnabled) {
-				// wake up the bodies
-				this.body1.setAtRest(false);
-				this.body2.setAtRest(false);
-			}
-			// set the limits
-			this.upperLimit = upperLimit;
-			this.lowerLimit = lowerLimit;
-		}
-	}
-
-	/**
-	 * Sets both the lower and upper limits and enables them.
-	 * <p>
-	 * See the class documentation for more details on the limit ranges.
-	 * @param lowerLimit the lower limit in radians
-	 * @param upperLimit the upper limit in radians
-	 * @throws IllegalArgumentException if lowerLimit is greater than upperLimit
-	 */
-	public void setLimitsEnabled(double lowerLimit, double upperLimit) {
-		// enable the limits
-		this.setLimitEnabled(true);
-		// set the values
-		this.setLimits(lowerLimit, upperLimit);
-	}
-	
-	/**
-	 * Sets both the lower and upper limits to the given limit.
-	 * <p>
-	 * See the class documentation for more details on the limit ranges.
-	 * @param limit the desired limit
-	 */
-	public void setLimits(double limit) {
-		if (this.lowerLimit != limit || this.upperLimit != limit) {
-			if (this.limitEnabled) {
-				// wake up the bodies
-				this.body1.setAtRest(false);
-				this.body2.setAtRest(false);
-			}
-			// set the limits
-			this.upperLimit = limit;
-			this.lowerLimit = limit;
-		}
-	}
-	
-	/**
-	 * Sets both the lower and upper limits to the given limit and enables them.
-	 * <p>
-	 * See the class documentation for more details on the limit ranges.
-	 * @param limit the desired limit
-	 */
-	public void setLimitsEnabled(double limit) {
-		this.setLimitsEnabled(limit, limit);
-	}
-	
-	/**
-	 * Returns the reference angle.
-	 * <p>
-	 * The reference angle is the angle calculated when the joint was created from the
-	 * two joined bodies.  The reference angle is the angular difference between the
-	 * bodies.
-	 * @return double
-	 * @since 3.0.1
-	 */
-	public double getReferenceAngle() {
-		return this.referenceAngle;
-	}
-	
-	/**
-	 * Sets the reference angle.
-	 * <p>
-	 * This method can be used to set the reference angle to override the computed
-	 * reference angle from the constructor.  This is useful in recreating the joint
-	 * from a current state.
-	 * <p>
-	 * See the class documentation for more details.
-	 * @param angle the reference angle in radians
-	 * @see #getReferenceAngle()
-	 * @since 3.0.1
-	 */
-	public void setReferenceAngle(double angle) {
-		this.referenceAngle = angle;
-	}
-}
+/*
+ * Copyright (c) 2010-2021 William Bittle  http://www.dyn4j.org/
+ * All rights reserved.
+ * 
+ * Redistribution and use in source and binary forms, with or without modification, are permitted 
+ * provided that the following conditions are met:
+ * 
+ *   * Redistributions of source code must retain the above copyright notice, this list of conditions 
+ *     and the following disclaimer.
+ *   * Redistributions in binary form must reproduce the above copyright notice, this list of conditions 
+ *     and the following disclaimer in the documentation and/or other materials provided with the 
+ *     distribution.
+ *   * Neither the name of the copyright holder nor the names of its contributors may be used to endorse or 
+ *     promote products derived from this software without specific prior written permission.
+ * 
+ * THIS SOFTWARE IS PROVIDED BY THE COPYRIGHT HOLDERS AND CONTRIBUTORS "AS IS" AND ANY EXPRESS OR 
+ * IMPLIED WARRANTIES, INCLUDING, BUT NOT LIMITED TO, THE IMPLIED WARRANTIES OF MERCHANTABILITY AND 
+ * FITNESS FOR A PARTICULAR PURPOSE ARE DISCLAIMED. IN NO EVENT SHALL THE COPYRIGHT HOLDER OR 
+ * CONTRIBUTORS BE LIABLE FOR ANY DIRECT, INDIRECT, INCIDENTAL, SPECIAL, EXEMPLARY, OR CONSEQUENTIAL 
+ * DAMAGES (INCLUDING, BUT NOT LIMITED TO, PROCUREMENT OF SUBSTITUTE GOODS OR SERVICES; LOSS OF USE, 
+ * DATA, OR PROFITS; OR BUSINESS INTERRUPTION) HOWEVER CAUSED AND ON ANY THEORY OF LIABILITY, WHETHER 
+ * IN CONTRACT, STRICT LIABILITY, OR TORT (INCLUDING NEGLIGENCE OR OTHERWISE) ARISING IN ANY WAY OUT 
+ * OF THE USE OF THIS SOFTWARE, EVEN IF ADVISED OF THE POSSIBILITY OF SUCH DAMAGE.
+ */
+package org.dyn4j.dynamics.joint;
+
+import org.dyn4j.DataContainer;
+import org.dyn4j.Epsilon;
+import org.dyn4j.dynamics.PhysicsBody;
+import org.dyn4j.dynamics.Settings;
+import org.dyn4j.dynamics.TimeStep;
+import org.dyn4j.geometry.Geometry;
+import org.dyn4j.geometry.Interval;
+import org.dyn4j.geometry.Mass;
+import org.dyn4j.geometry.Shiftable;
+import org.dyn4j.geometry.Vector2;
+import org.dyn4j.resources.Messages;
+
+/**
+ * Implementation of an angle joint.
+ * <p>
+ * A angle joint constrains the relative rotation of two bodies.  The bodies 
+ * will continue to translate freely.
+ * <p>
+ * By default the lower and upper limit angles are set to the current angle 
+ * between the bodies.  When the lower and upper limits are equal, the bodies 
+ * rotate together and are not allowed rotate relative to one another.  By
+ * default the limits are disabled.
+ * <p>
+ * If the lower and upper limits are set explicitly, the values must follow 
+ * these restrictions:
+ * <ul>
+ * <li>lower limit &le; upper limit</li>
+ * <li>lower limit &gt; -180</li>
+ * <li>upper limit &lt; 180</li>
+ * </ul> 
+ * To create a joint with limits outside of this range use the 
+ * {@link #setReferenceAngle(double)} method.  This method sets the baseline 
+ * angle for the joint, which represents 0 radians in the context of the 
+ * limits.  For example:
+ * <pre>
+ * // we would like the joint limits to be [30, 260]
+ * // this is the same as the limits [-60, 170] if the reference angle is 90
+ * joint.setLimits(Math.toRadians(-60), Math.toRadians(170));
+ * joint.setReferenceAngle(Math.toRadians(90));
+ * </pre>
+ * The angle joint also allows a ratio value that allow the bodies to rotate at
+ * a specified value relative to the other.  This can be used to simulate gears.
+ * <p>
+ * Since the AngleJoint class defaults the upper and lower limits to the same 
+ * value and by default the limits are enabled, you will need to modify the 
+ * limits, or disable the limit to see the effect of the ratio.
+ * <p>
+ * When the angle between the bodies reaches a limit, and limits are enabled, 
+ * the ratio will be turned off.
+ * <p>
+ * NOTE: The {@link #getAnchor1()} and {@link #getAnchor2()} methods return
+ * the world space center points for the joined bodies.  This constraint 
+ * doesn't need anchor points.
+ * @author William Bittle
+ * @version 4.1.0
+ * @since 2.2.2
+ * @see <a href="http://www.dyn4j.org/documentation/joints/#Angle_Joint" target="_blank">Documentation</a>
+ * @see <a href="http://www.dyn4j.org/2010/12/angle-constraint/" target="_blank">Angle Constraint</a>
+ * @param <T> the {@link PhysicsBody} type
+ */
+public class AngleJoint<T extends PhysicsBody> extends Joint<T> implements Shiftable, DataContainer {
+	/** The angular velocity ratio */
+	protected double ratio;
+	
+	/** The lower limit */
+	protected double lowerLimit;
+	
+	/** The upper limit */
+	protected double upperLimit;
+	
+	/** Whether the limits are enabled */
+	protected boolean limitEnabled;
+	
+	/** The initial angle between the two bodies */
+	protected double referenceAngle;
+	
+	// current state
+	
+	/** The current angle between the bodies */
+	private double angle;
+		
+	/** The angular mass about the pivot point */
+	private double axialMass;
+	
+	/** True if the axial mass was close or equal to zero */
+	private boolean fixedRotation;
+	
+	// output
+	
+	/** The impulse applied to reduce angular motion */
+	private double impulse;
+	
+	/** The impulse applied by the lower limit */
+	private double lowerImpulse;
+	
+	/** The impulse applied by the upper limit */
+	private double upperImpulse;
+
+	/**
+	 * Minimal constructor.
+	 * @param body1 the first {@link PhysicsBody}
+	 * @param body2 the second {@link PhysicsBody}
+	 * @throws NullPointerException if body1 or body2 is null
+	 * @throws IllegalArgumentException if body1 == body2
+	 */
+	public AngleJoint(T body1, T body2) {
+		// default no collision allowed
+		super(body1, body2, false);
+		// verify the bodies are not the same instance
+		if (body1 == body2) throw new IllegalArgumentException(Messages.getString("dynamics.joint.sameBody"));
+		// initialize
+		this.ratio = 1.0;
+		this.impulse = 0.0;
+		// compute the reference angle
+		this.referenceAngle = body1.getTransform().getRotationAngle() - body2.getTransform().getRotationAngle();
+		// set both limits
+		this.upperLimit = this.referenceAngle;
+		this.lowerLimit = this.referenceAngle;
+		// set enabled
+		this.limitEnabled = true;
+		
+	}
+	
+	/* (non-Javadoc)
+	 * @see org.dyn4j.dynamics.joint.Joint#toString()
+	 */
+	@Override
+	public String toString() {
+		StringBuilder sb = new StringBuilder();
+		sb.append("AngleJoint[").append(super.toString())
+		  .append("|Ratio=").append(this.ratio)
+		  .append("|LowerLimit=").append(this.lowerLimit)
+		  .append("|UpperLimit=").append(this.upperLimit)
+		  .append("|IsLimitEnabled=").append(this.limitEnabled)
+		  .append("|ReferenceAngle=").append(this.referenceAngle)
+		  .append("]");
+		return sb.toString();
+	}
+	
+	/* (non-Javadoc)
+	 * @see org.dyn4j.dynamics.joint.Joint#initializeConstraints(org.dyn4j.dynamics.TimeStep, org.dyn4j.dynamics.Settings)
+	 */
+	@Override
+	public void initializeConstraints(TimeStep step, Settings settings) {
+		Mass m1 = this.body1.getMass();
+		Mass m2 = this.body2.getMass();
+		
+		double invI1 = m1.getInverseInertia();
+		double invI2 = m2.getInverseInertia();
+		
+		this.axialMass = invI1 + invI2;
+		if (this.axialMass > Epsilon.E) {
+			this.axialMass = 1.0 / this.axialMass;
+		} else {
+			this.fixedRotation = true;
+		}
+		
+		// compute the current angle
+		this.angle = this.getRelativeRotation();
+		
+		// handle no limits (or if the two bodies have fixed rotation)
+		if (!this.limitEnabled || this.fixedRotation) {
+			this.lowerImpulse = 0.0;
+			this.upperImpulse = 0.0;
+		}
+		
+		// handle the ratio changing or limits be activated
+		if (this.limitEnabled || this.ratio == 1.0) {
+			this.impulse = 0.0;
+		}
+		
+		if (settings.isWarmStartingEnabled()) {
+			// account for variable time step
+			double dtr = step.getDeltaTimeRatio();
+
+			// account for variable time step
+			this.impulse *= dtr;
+			this.lowerImpulse *= dtr;
+			this.upperImpulse *= dtr;
+			
+			double axialImpulse1 = this.impulse + this.lowerImpulse - this.upperImpulse;
+			double axialImpulse2 = axialImpulse1;
+			if (this.limitEnabled) {
+				axialImpulse2 = this.impulse * this.ratio + this.lowerImpulse - this.upperImpulse;
+			}
+			
+			// warm start
+			this.body1.setAngularVelocity(this.body1.getAngularVelocity() + invI1 * axialImpulse1);
+			// we only want to apply the ratio to the impulse if the limits are not active.  When the
+			// limits are active we effectively disable the ratio
+			this.body2.setAngularVelocity(this.body2.getAngularVelocity() - invI2 * axialImpulse2);
+		} else {
+			this.impulse = 0.0;
+			this.lowerImpulse = 0.0;
+			this.upperImpulse = 0.0;
+		}
+	}
+	
+	/* (non-Javadoc)
+	 * @see org.dyn4j.dynamics.joint.Joint#solveVelocityConstraints(org.dyn4j.dynamics.TimeStep, org.dyn4j.dynamics.Settings)
+	 */
+	@Override
+	public void solveVelocityConstraints(TimeStep step, Settings settings) {
+		Mass m1 = this.body1.getMass();
+		Mass m2 = this.body2.getMass();
+		
+		double invI1 = m1.getInverseInertia();
+		double invI2 = m2.getInverseInertia();
+		
+		// check if the limit constraint is enabled
+		if (this.limitEnabled && !this.fixedRotation) {
+			// lower limit
+			{
+				double C = this.angle - this.lowerLimit;
+				double Cdot = this.body1.getAngularVelocity() - this.body2.getAngularVelocity();
+				double impulse = -this.axialMass * (Cdot + Math.max(C, 0.0) * step.getInverseDeltaTime());
+				double oldImpulse = this.lowerImpulse;
+				this.lowerImpulse = Math.max(this.lowerImpulse + impulse, 0.0);
+				impulse = this.lowerImpulse - oldImpulse;
+				
+				this.body1.setAngularVelocity(this.body1.getAngularVelocity() + invI1 * impulse);
+				this.body2.setAngularVelocity(this.body2.getAngularVelocity() - invI2 * impulse);
+			}
+			
+			// upper limit
+			{
+				double C = this.upperLimit - this.angle;
+				double Cdot = this.body2.getAngularVelocity() - this.body1.getAngularVelocity();
+				double impulse = -this.axialMass * (Cdot + Math.max(C, 0.0) * step.getInverseDeltaTime());
+				double oldImpulse = this.upperImpulse;
+				this.upperImpulse = Math.max(this.upperImpulse + impulse, 0.0);
+				impulse = this.upperImpulse - oldImpulse;
+				
+				this.body1.setAngularVelocity(this.body1.getAngularVelocity() - invI1 * impulse);
+				this.body2.setAngularVelocity(this.body2.getAngularVelocity() + invI2 * impulse);
+			}
+		}
+
+		// apply the ratio
+		if (!this.limitEnabled && this.ratio != 1.0) {
+			// the limit is inactive and the ratio is not one
+			// get the relative velocity
+			double C = this.body1.getAngularVelocity() - this.ratio * this.body2.getAngularVelocity();
+			// get the impulse required to obtain the speed
+			double impulse = this.axialMass * -C;
+			this.impulse += impulse;
+			
+			// apply the impulse
+			this.body1.setAngularVelocity(this.body1.getAngularVelocity() + invI1 * impulse);
+			this.body2.setAngularVelocity(this.body2.getAngularVelocity() - invI2 * impulse * this.ratio);
+		}
+	}
+	
+	/* (non-Javadoc)
+	 * @see org.dyn4j.dynamics.joint.Joint#solvePositionConstraints(org.dyn4j.dynamics.TimeStep, org.dyn4j.dynamics.Settings)
+	 */
+	@Override
+	public boolean solvePositionConstraints(TimeStep step, Settings settings) {
+		// solve position constraint for limits
+		if (this.limitEnabled && !this.fixedRotation) {
+			double angularTolerance = settings.getAngularTolerance();
+			double maxAngularCorrection = settings.getMaximumAngularCorrection();
+			
+			Mass m1 = this.body1.getMass();
+			Mass m2 = this.body2.getMass();
+			
+			double invI1 = m1.getInverseInertia();
+			double invI2 = m2.getInverseInertia();
+			
+			// get the current angle between the bodies
+			double impulse = 0.0;
+			double angularError = 0.0;
+			
+			double angle = this.getRelativeRotation();
+			double C = 0.0;
+			
+			if (Math.abs(this.upperLimit - this.lowerLimit) < 2.0 * angularTolerance) {
+				C = Interval.clamp(angle - this.lowerLimit, -maxAngularCorrection, maxAngularCorrection);
+			} else if (angle <= this.lowerLimit) {
+				C = Interval.clamp(angle - this.lowerLimit + angularTolerance, -maxAngularCorrection, 0.0);
+			} else if (angle >= this.upperLimit) {
+				C = Interval.clamp(angle - this.upperLimit - angularTolerance, 0.0, maxAngularCorrection);
+			}
+			
+			impulse = -this.axialMass * C;
+			this.body1.rotateAboutCenter(invI1 * impulse);
+			this.body2.rotateAboutCenter(-invI2 * impulse);
+			angularError = Math.abs(C);
+			
+			return angularError <= angularTolerance;
+		}
+		
+		return true;
+	}
+	
+	/**
+	 * Returns the relative angle between the two bodies given the reference angle.
+	 * @return double
+	 */
+	private double getRelativeRotation() {
+		double rr = this.body1.getTransform().getRotationAngle() - this.body2.getTransform().getRotationAngle() - this.referenceAngle;
+		if (rr < -Math.PI) rr += Geometry.TWO_PI;
+		if (rr > Math.PI) rr -= Geometry.TWO_PI;
+		return rr;
+	}
+	
+	/**
+	 * {@inheritDoc}
+	 * <p>
+	 * Not applicable to this joint. 
+	 * This method returns the first body's world center.
+	 */
+	@Override
+	public Vector2 getAnchor1() {
+		return this.body1.getWorldCenter();
+	}
+	
+	/**
+	 * {@inheritDoc}
+	 * <p>
+	 * Not applicable to this joint.
+	 * This method returns the second body's world center.
+	 */
+	@Override
+	public Vector2 getAnchor2() {
+		return this.body2.getWorldCenter();
+	}
+	
+	/**
+	 * {@inheritDoc}
+	 * <p>
+	 * Not applicable to this joint. Returns a new zero {@link Vector2}.
+	 */
+	@Override
+	public Vector2 getReactionForce(double invdt) {
+		return new Vector2();
+	}
+	
+	/* (non-Javadoc)
+	 * @see org.dyn4j.dynamics.joint.Joint#getReactionTorque(double)
+	 */
+	@Override
+	public double getReactionTorque(double invdt) {
+		return (this.impulse + this.lowerImpulse - this.upperImpulse) * invdt;
+	}
+	
+	/* (non-Javadoc)
+	 * @see org.dyn4j.geometry.Shiftable#shift(org.dyn4j.geometry.Vector2)
+	 */
+	@Override
+	public void shift(Vector2 shift) {
+		// nothing to do here since there are no anchor points
+	}
+
+	/**
+	 * Returns the relative angle between the two {@link PhysicsBody}s in radians in the range [-&pi;, &pi;].
+	 * @return double
+	 * @since 3.1.0
+	 */
+	public double getJointAngle() {
+		return this.getRelativeRotation();
+	}
+	
+	/**
+	 * Returns the angular velocity ratio between the two bodies.
+	 * @return double
+	 * @since 3.1.0
+	 */
+	public double getRatio() {
+		return this.ratio;
+	}
+	
+	/**
+	 * Sets the angular velocity ratio between the two bodies.
+	 * <p>
+	 * To disable the ratio and fix their velocities set the ratio to 1.0.
+	 * <p>
+	 * The ratio can be negative to reverse the direction of the velocity
+	 * of the other body.
+	 * @param ratio the ratio
+	 * @since 3.1.0
+	 */
+	public void setRatio(double ratio) {
+		this.ratio = ratio;
+	}
+	
+	/**
+	 * Sets whether the angle limits are enabled.
+	 * @param flag true if the angle limits should be enforced
+	 */
+	public void setLimitEnabled(boolean flag) {
+		// only wake the bodies if the flag changes
+		if (this.limitEnabled != flag) {
+			// wake up both bodies
+			this.body1.setAtRest(false);
+			this.body2.setAtRest(false);
+			// set the flag
+			this.limitEnabled = flag;
+		}
+	}
+	
+	/**
+	 * Returns true if the limit is enabled.
+	 * @return boolean true if the limit is enabled
+	 * @since 3.0.1
+	 */
+	public boolean isLimitEnabled() {
+		return this.limitEnabled;
+	}
+	
+	/**
+	 * Returns the upper limit in radians.
+	 * @return double
+	 */
+	public double getUpperLimit() {
+		return this.upperLimit;
+	}
+	
+	/**
+	 * Sets the upper limit in radians.
+	 * <p>
+	 * See the class documentation for more details on the limit ranges.
+	 * @param upperLimit the upper limit in radians
+	 * @throws IllegalArgumentException if upperLimit is less than the current lower limit
+	 */
+	public void setUpperLimit(double upperLimit) {
+		// make sure the minimum is less than or equal to the maximum
+		if (upperLimit < this.lowerLimit) throw new IllegalArgumentException(Messages.getString("dynamics.joint.invalidUpperLimit"));
+		if (this.upperLimit != upperLimit) {
+			if (this.limitEnabled) {
+				// wake up both bodies
+				this.body1.setAtRest(false);
+				this.body2.setAtRest(false);
+			}
+			// set the new target angle
+			this.upperLimit = upperLimit;
+		}
+	}
+	
+	/**
+	 * Returns the lower limit in radians.
+	 * @return double
+	 */
+	public double getLowerLimit() {
+		return this.lowerLimit;
+	}
+	
+	/**
+	 * Sets the lower limit in radians.
+	 * <p>
+	 * See the class documentation for more details on the limit ranges.
+	 * @param lowerLimit the lower limit in radians
+	 * @throws IllegalArgumentException if lowerLimit is greater than the current upper limit
+	 */
+	public void setLowerLimit(double lowerLimit) {
+		// make sure the minimum is less than or equal to the maximum
+		if (lowerLimit > this.upperLimit) throw new IllegalArgumentException(Messages.getString("dynamics.joint.invalidLowerLimit"));
+		if (this.lowerLimit != lowerLimit) {
+			if (this.limitEnabled) {
+				// wake up both bodies
+				this.body1.setAtRest(false);
+				this.body2.setAtRest(false);
+			}
+			// set the new target angle
+			this.lowerLimit = lowerLimit;
+		}
+	}
+	
+	/**
+	 * Sets both the lower and upper limits.
+	 * <p>
+	 * See the class documentation for more details on the limit ranges.
+	 * @param lowerLimit the lower limit in radians
+	 * @param upperLimit the upper limit in radians
+	 * @throws IllegalArgumentException if lowerLimit is greater than upperLimit
+	 */
+	public void setLimits(double lowerLimit, double upperLimit) {
+		// make sure the min < max
+		if (lowerLimit > upperLimit) throw new IllegalArgumentException(Messages.getString("dynamics.joint.invalidLimits"));
+		if (this.lowerLimit != lowerLimit || this.upperLimit != upperLimit) {
+			if (this.limitEnabled) {
+				// wake up the bodies
+				this.body1.setAtRest(false);
+				this.body2.setAtRest(false);
+			}
+			// set the limits
+			this.upperLimit = upperLimit;
+			this.lowerLimit = lowerLimit;
+		}
+	}
+
+	/**
+	 * Sets both the lower and upper limits and enables them.
+	 * <p>
+	 * See the class documentation for more details on the limit ranges.
+	 * @param lowerLimit the lower limit in radians
+	 * @param upperLimit the upper limit in radians
+	 * @throws IllegalArgumentException if lowerLimit is greater than upperLimit
+	 */
+	public void setLimitsEnabled(double lowerLimit, double upperLimit) {
+		// enable the limits
+		this.setLimitEnabled(true);
+		// set the values
+		this.setLimits(lowerLimit, upperLimit);
+	}
+	
+	/**
+	 * Sets both the lower and upper limits to the given limit.
+	 * <p>
+	 * See the class documentation for more details on the limit ranges.
+	 * @param limit the desired limit
+	 */
+	public void setLimits(double limit) {
+		if (this.lowerLimit != limit || this.upperLimit != limit) {
+			if (this.limitEnabled) {
+				// wake up the bodies
+				this.body1.setAtRest(false);
+				this.body2.setAtRest(false);
+			}
+			// set the limits
+			this.upperLimit = limit;
+			this.lowerLimit = limit;
+		}
+	}
+	
+	/**
+	 * Sets both the lower and upper limits to the given limit and enables them.
+	 * <p>
+	 * See the class documentation for more details on the limit ranges.
+	 * @param limit the desired limit
+	 */
+	public void setLimitsEnabled(double limit) {
+		this.setLimitsEnabled(limit, limit);
+	}
+	
+	/**
+	 * Returns the reference angle.
+	 * <p>
+	 * The reference angle is the angle calculated when the joint was created from the
+	 * two joined bodies.  The reference angle is the angular difference between the
+	 * bodies.
+	 * @return double
+	 * @since 3.0.1
+	 */
+	public double getReferenceAngle() {
+		return this.referenceAngle;
+	}
+	
+	/**
+	 * Sets the reference angle.
+	 * <p>
+	 * This method can be used to set the reference angle to override the computed
+	 * reference angle from the constructor.  This is useful in recreating the joint
+	 * from a current state.
+	 * <p>
+	 * See the class documentation for more details.
+	 * @param angle the reference angle in radians
+	 * @see #getReferenceAngle()
+	 * @since 3.0.1
+	 */
+	public void setReferenceAngle(double angle) {
+		this.referenceAngle = angle;
+	}
+}