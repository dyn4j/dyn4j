/*
 * Copyright (c) 2010-2016 William Bittle  http://www.dyn4j.org/
 * All rights reserved.
 * 
 * Redistribution and use in source and binary forms, with or without modification, are permitted 
 * provided that the following conditions are met:
 * 
 *   * Redistributions of source code must retain the above copyright notice, this list of conditions 
 *     and the following disclaimer.
 *   * Redistributions in binary form must reproduce the above copyright notice, this list of conditions 
 *     and the following disclaimer in the documentation and/or other materials provided with the 
 *     distribution.
 *   * Neither the name of dyn4j nor the names of its contributors may be used to endorse or 
 *     promote products derived from this software without specific prior written permission.
 * 
 * THIS SOFTWARE IS PROVIDED BY THE COPYRIGHT HOLDERS AND CONTRIBUTORS "AS IS" AND ANY EXPRESS OR 
 * IMPLIED WARRANTIES, INCLUDING, BUT NOT LIMITED TO, THE IMPLIED WARRANTIES OF MERCHANTABILITY AND 
 * FITNESS FOR A PARTICULAR PURPOSE ARE DISCLAIMED. IN NO EVENT SHALL THE COPYRIGHT OWNER OR 
 * CONTRIBUTORS BE LIABLE FOR ANY DIRECT, INDIRECT, INCIDENTAL, SPECIAL, EXEMPLARY, OR CONSEQUENTIAL 
 * DAMAGES (INCLUDING, BUT NOT LIMITED TO, PROCUREMENT OF SUBSTITUTE GOODS OR SERVICES; LOSS OF USE, 
 * DATA, OR PROFITS; OR BUSINESS INTERRUPTION) HOWEVER CAUSED AND ON ANY THEORY OF LIABILITY, WHETHER 
 * IN CONTRACT, STRICT LIABILITY, OR TORT (INCLUDING NEGLIGENCE OR OTHERWISE) ARISING IN ANY WAY OUT 
 * OF THE USE OF THIS SOFTWARE, EVEN IF ADVISED OF THE POSSIBILITY OF SUCH DAMAGE.
 */
package org.dyn4j.dynamics;

import java.util.ArrayDeque;
import java.util.ArrayList;
import java.util.Collections;
import java.util.Deque;
import java.util.Iterator;
import java.util.List;
import java.util.UUID;

import org.dyn4j.DataContainer;
import org.dyn4j.Listener;
import org.dyn4j.collision.Bounds;
import org.dyn4j.collision.BoundsListener;
import org.dyn4j.collision.Filter;
import org.dyn4j.collision.Fixture;
import org.dyn4j.collision.broadphase.BroadphaseDetector;
import org.dyn4j.collision.broadphase.BroadphaseFilter;
import org.dyn4j.collision.broadphase.BroadphaseItem;
import org.dyn4j.collision.broadphase.BroadphasePair;
import org.dyn4j.collision.broadphase.DynamicAABBTree;
import org.dyn4j.collision.continuous.ConservativeAdvancement;
import org.dyn4j.collision.continuous.TimeOfImpact;
import org.dyn4j.collision.continuous.TimeOfImpactDetector;
import org.dyn4j.collision.manifold.ClippingManifoldSolver;
import org.dyn4j.collision.manifold.Manifold;
import org.dyn4j.collision.manifold.ManifoldSolver;
import org.dyn4j.collision.narrowphase.Gjk;
import org.dyn4j.collision.narrowphase.LinkPostProcessor;
import org.dyn4j.collision.narrowphase.NarrowphaseDetector;
import org.dyn4j.collision.narrowphase.NarrowphasePostProcessor;
import org.dyn4j.collision.narrowphase.Penetration;
import org.dyn4j.collision.narrowphase.Raycast;
import org.dyn4j.collision.narrowphase.RaycastDetector;
import org.dyn4j.dynamics.contact.Contact;
import org.dyn4j.dynamics.contact.ContactConstraint;
import org.dyn4j.dynamics.contact.ContactConstraintSolver;
import org.dyn4j.dynamics.contact.ContactListener;
import org.dyn4j.dynamics.contact.ContactManager;
import org.dyn4j.dynamics.contact.ContactPoint;
import org.dyn4j.dynamics.contact.SequentialImpulses;
import org.dyn4j.dynamics.contact.TimeOfImpactSolver;
import org.dyn4j.dynamics.contact.WarmStartingContactManager;
import org.dyn4j.dynamics.joint.Joint;
import org.dyn4j.geometry.AABB;
import org.dyn4j.geometry.Convex;
import org.dyn4j.geometry.Ray;
import org.dyn4j.geometry.Shiftable;
import org.dyn4j.geometry.Transform;
import org.dyn4j.geometry.Vector2;
import org.dyn4j.resources.Messages;

/**
 * Manages the logic of collision detection, resolution, and reporting.
 * <p>
 * Interfacing with dyn4j starts with this class.  Create a new instance of this class
 * and add bodies and joints.  Then call one of the update or step methods in your game
 * loop to move the physics engine forward in time.
 * <p>
 * Via the {@link #addListener(Listener)} method, a {@link World} instance can have multiple listeners for all the listener types.
 * Some listener types return a boolean to indicate continuing or allowing something, like {@link CollisionListener}.  If, for example,
 * there are multiple {@link CollisionListener}s and <b>any</b> one of them returns false for an event, the collision is skipped.  However,
 * all listeners will still be called no matter if the first returned false.
 * @author William Bittle
<<<<<<< HEAD
 * @version 3.3.0
=======
 * @version 3.2.5
>>>>>>> 5c61b3d5
 * @since 1.0.0
 */
public class World implements Shiftable, DataContainer {
	/** Earths gravity constant */
	public static final Vector2 EARTH_GRAVITY = new Vector2(0.0, -9.8);
	
	/** Zero gravity constant */
	public static final Vector2 ZERO_GRAVITY = new Vector2(0.0, 0.0);

	/** The world id */
	protected final UUID id = UUID.randomUUID();
	
	// settings
	
	/** The dynamics settings for this world */
	protected Settings settings;
	
	/** The {@link Step} used by the dynamics calculations */
	protected Step step;
	
	/** The world gravity vector */
	protected Vector2 gravity;
	
	/** The world {@link Bounds} */
	protected Bounds bounds;
	
	// algorithms
	
	/** The {@link BroadphaseDetector} */
	protected BroadphaseDetector<Body, BodyFixture> broadphaseDetector;
	
	/** The {@link BroadphaseFilter} for detection */
	protected BroadphaseFilter<Body, BodyFixture> detectBroadphaseFilter;
	
	/** The {@link NarrowphaseDetector} */
	protected NarrowphaseDetector narrowphaseDetector;
	
	/** The {@link NarrowphasePostProcessor} */
	protected NarrowphasePostProcessor narrowphasePostProcessor;
	
	/** The {@link ManifoldSolver} */
	protected ManifoldSolver manifoldSolver;
	
	/** The {@link TimeOfImpactDetector} */
	protected TimeOfImpactDetector timeOfImpactDetector;
	
	/** The {@link RaycastDetector} */
	protected RaycastDetector raycastDetector;

	/** The {@link ContactManager} */
	protected ContactManager contactManager;

	/** The {@link CoefficientMixer} */
	protected CoefficientMixer coefficientMixer;
	
	/** The {@link ContactConstraintSolver} */
	protected ContactConstraintSolver contactConstraintSolver;
	
	/** The {@link TimeOfImpactSolver} */
	protected TimeOfImpactSolver timeOfImpactSolver;

	/** The application data associated */
	protected Object userData;
	
	// internal
	
	// listeners and config
	
	/** The list of listeners for this world */
	private final List<Listener> listeners;
	
	// bodies/joints
	
	/** The {@link Body} list */
	private final List<Body> bodies;
	
	/** The {@link Joint} list */
	private final List<Joint> joints;
	
	// temp data
	
	/** The reusable island */
	private Island island;
	
	/** The accumulated time */
	private double time;
	
	/** Flag to find new contacts */
	private boolean updateRequired;
	
	/**
	 * Default constructor.
	 * <p>
	 * Builds a simulation {@link World} without bounds.
	 * <p>
	 * Defaults to using {@link #EARTH_GRAVITY}, {@link DynamicAABBTree} broad-phase,
	 * {@link Gjk} narrow-phase, and {@link ClippingManifoldSolver}.
	 * <p>
	 * Uses the {@link Capacity#DEFAULT_CAPACITY} capacity object for initialization.
	 */
	public World() {
		this(Capacity.DEFAULT_CAPACITY, null);
	}
	
	/**
	 * Optional constructor.
	 * <p>
	 * Defaults to using {@link #EARTH_GRAVITY}, {@link DynamicAABBTree} broad-phase,
	 * {@link Gjk} narrow-phase, and {@link ClippingManifoldSolver}.
	 * <p>
	 * The initial capacity specifies the estimated number of bodies that the simulation
	 * will have at any one time.  This is used to size internal structures to improve
	 * performance.  The internal structures can grow past the initial capacity.
	 * @param initialCapacity the initial capacity settings
	 * @since 3.1.1
	 */
	public World(Capacity initialCapacity) {
		this(initialCapacity, null);
	}
	
	/**
	 * Optional constructor.
	 * <p>
	 * Defaults to using {@link #EARTH_GRAVITY}, {@link DynamicAABBTree} broad-phase,
	 * {@link Gjk} narrow-phase, and {@link ClippingManifoldSolver}.
	 * @param bounds the bounds of the {@link World}; can be null
	 */
	public World(Bounds bounds) {
		this(Capacity.DEFAULT_CAPACITY, bounds);
	}
	
	/**
	 * Full constructor.
	 * <p>
	 * Defaults to using {@link #EARTH_GRAVITY}, {@link DynamicAABBTree} broad-phase,
	 * {@link Gjk} narrow-phase, and {@link ClippingManifoldSolver}.
	 * <p>
	 * The initial capacity specifies the estimated number of bodies that the simulation
	 * will have at any one time.  This is used to size internal structures to improve
	 * performance.  The internal structures can grow past the initial capacity.
	 * @param initialCapacity the initial capacity settings
	 * @param bounds the bounds of the {@link World}; can be null
	 * @throws NullPointerException if initialCapacity is null
	 * @since 3.1.1
	 */
	public World(Capacity initialCapacity, Bounds bounds) {
		// check for null capacity
		if (initialCapacity == null) initialCapacity = new Capacity();
		
		// initialize all the classes with default values
		this.settings = new Settings();
		this.step = new Step(this.settings.getStepFrequency());
		this.gravity = World.EARTH_GRAVITY;
		this.bounds = bounds;
		
		this.broadphaseDetector = new DynamicAABBTree<Body, BodyFixture>(initialCapacity.getBodyCount());
		this.detectBroadphaseFilter = new DetectBroadphaseFilter();
		this.narrowphaseDetector = new Gjk();
		this.narrowphasePostProcessor = new LinkPostProcessor();
		this.manifoldSolver = new ClippingManifoldSolver();
		this.timeOfImpactDetector = new ConservativeAdvancement();
		this.raycastDetector = new Gjk();
		this.coefficientMixer = CoefficientMixer.DEFAULT_MIXER;
		this.contactManager = new WarmStartingContactManager(initialCapacity);
		this.contactConstraintSolver = new SequentialImpulses();
		this.timeOfImpactSolver = new TimeOfImpactSolver();
		
		this.bodies = new ArrayList<Body>(initialCapacity.getBodyCount());
		this.joints = new ArrayList<Joint>(initialCapacity.getJointCount());
		this.listeners = new ArrayList<Listener>(initialCapacity.getListenerCount());
		
		this.island = new Island(initialCapacity);
		
		this.time = 0.0;
		this.updateRequired = true;
	}
	
	/**
	 * Updates the {@link World}.
	 * <p>
	 * This method will only update the world given the step frequency contained
	 * in the {@link Settings} object.  You can use the {@link StepListener} interface
	 * to listen for when a step is actually performed.  In addition, this method will
	 * return true if a step was performed.
	 * <p>
	 * This method performs, at maximum, one simulation step.  Any remaining time from 
	 * the previous call of this method is added to the given elapsed time to determine
	 * if a step needs to be performed.  If the given elapsed time is usually greater 
	 * than the step frequency, consider using the {@link #update(double, int)} method
	 * instead.
	 * <p>
	 * Alternatively you can call the {@link #updatev(double)} method to use a variable
	 * time step.
	 * @see #update(double, int)
	 * @see #updatev(double)
	 * @see #getAccumulatedTime()
	 * @param elapsedTime the elapsed time in seconds
	 * @return boolean true if the {@link World} performed a simulation step
	 */
	public boolean update(double elapsedTime) {
		return this.update(elapsedTime, -1.0, 1);
	}

	/**
	 * Updates the {@link World}.
	 * <p>
	 * This method will only update the world given the step frequency contained
	 * in the {@link Settings} object.  You can use the {@link StepListener} interface
	 * to listen for when a step is actually performed.
	 * <p>
	 * Unlike the {@link #update(double)} method, this method will perform more than one
	 * step based on the given elapsed time.  For example, if the given elapsed time + the
	 * remaining time from the last call of this method is 2 * step frequency, then 2 steps 
	 * will be performed.  Use the maximumSteps parameter to put an upper bound on the 
	 * number of steps performed.
	 * <p>
	 * Alternatively you can call the {@link #updatev(double)} method to use a variable
	 * time step.
	 * @see #update(double)
	 * @see #updatev(double)
	 * @see #getAccumulatedTime()
	 * @param elapsedTime the elapsed time in seconds
	 * @param maximumSteps the maximum number of steps to perform
	 * @return boolean true if the {@link World} performed at least one simulation step
	 * @since 3.1.10
	 */
	public boolean update(double elapsedTime, int maximumSteps) {
		return this.update(elapsedTime, -1.0, maximumSteps);
	}
	
	/**
	 * Updates the {@link World}.
	 * <p>
	 * This method will only update the world given the step frequency contained
	 * in the {@link Settings} object.  You can use the {@link StepListener} interface
	 * to listen for when a step is actually performed.  In addition, this method will
	 * return true if a step was performed.
	 * <p>
	 * This method performs, at maximum, one simulation step.  Any remaining time from 
	 * the previous call of this method is added to the given elapsed time to determine
	 * if a step needs to be performed.  If the given elapsed time is usually greater 
	 * than the step frequency, consider using the {@link #update(double, int)} method
	 * instead.
	 * <p>
	 * The stepElapsedTime parameter provides a way for the {@link World} to continue to 
	 * update at the frequency defined in the {@link Settings} object, but advance the
	 * simulation by the given time.
	 * <p>
	 * Alternatively you can call the {@link #updatev(double)} method to use a variable
	 * time step.
	 * @see #update(double)
	 * @see #updatev(double)
	 * @see #getAccumulatedTime()
	 * @param elapsedTime the elapsed time in seconds
	 * @param stepElapsedTime the time, in seconds, that the simulation should be advanced
	 * @return boolean true if the {@link World} performed at least one simulation step
	 * @since 3.2.4
	 */
	public boolean update(double elapsedTime, double stepElapsedTime) {
		return this.update(elapsedTime, stepElapsedTime, 1);
	}
	
	/**
	 * Updates the {@link World}.
	 * <p>
	 * This method will only update the world given the step frequency contained
	 * in the {@link Settings} object.  You can use the {@link StepListener} interface
	 * to listen for when a step is actually performed.
	 * <p>
	 * Unlike the {@link #update(double)} method, this method will perform more than one
	 * step based on the given elapsed time.  For example, if the given elapsed time + the
	 * remaining time from the last call of this method is 2 * step frequency, then 2 steps 
	 * will be performed.  Use the maximumSteps parameter to put an upper bound on the 
	 * number of steps performed.
	 * <p>
	 * The stepElapsedTime parameter provides a way for the {@link World} to continue to 
	 * update at the frequency defined in the {@link Settings} object, but advance the
	 * simulation by the given time.
	 * <p>
	 * Alternatively you can call the {@link #updatev(double)} method to use a variable
	 * time step.
	 * @see #update(double)
	 * @see #updatev(double)
	 * @see #getAccumulatedTime()
	 * @param elapsedTime the elapsed time in seconds
	 * @param stepElapsedTime the time, in seconds, that the simulation should be advanced for each step; if less than or equal to zero {@link Settings#getStepFrequency()} will be used
	 * @param maximumSteps the maximum number of steps to perform
	 * @return boolean true if the {@link World} performed at least one simulation step
	 * @since 3.2.4
	 */
	public boolean update(double elapsedTime, double stepElapsedTime, int maximumSteps) {
		// make sure the update time is greater than zero
		if (elapsedTime < 0.0) elapsedTime = 0.0;
		// update the time
		this.time += elapsedTime;
		// check the frequency in settings
		double invhz = this.settings.getStepFrequency();
		// see if we should update or not
		int steps = 0;
		while (this.time >= invhz && steps < maximumSteps) {
			// update the step
			this.step.update(stepElapsedTime <= 0 ? invhz : stepElapsedTime);
			// reset the time
			this.time = this.time - invhz;
			// step the world
			this.step();
			// increment the number of steps
			steps++;
		}
		return steps > 0;
	}
	
	/**
	 * Updates the {@link World}.
	 * <p>
	 * This method will update the world on every call.  Unlike the {@link #update(double)}
	 * method, this method uses the given elapsed time and does not attempt to update the world
	 * on a set interval.
	 * <p>
	 * This method immediately returns if the given elapsedTime is less than or equal to
	 * zero.
	 * @see #update(double)
	 * @see #update(double, int)
	 * @param elapsedTime the elapsed time in seconds
	 */
	public void updatev(double elapsedTime) {
		// make sure the update time is greater than zero
		if (elapsedTime <= 0.0) return;
		// update the step
		this.step.update(elapsedTime);
		// step the world
		this.step();
	}
	
	/**
	 * Performs the given number of simulation steps using the step frequency in {@link Settings}.
	 * <p>
	 * This method immediately returns if the given step count is less than or equal to
	 * zero.
	 * @param steps the number of simulation steps to perform
	 */
	public void step(int steps) {
		// get the frequency from settings
		double invhz = this.settings.getStepFrequency();
		// perform the steps
		this.step(steps, invhz);
	}
	
	/**
	 * Performs the given number of simulation steps using the given elapsed time for each step.
	 * <p>
	 * This method immediately returns if the given elapsedTime or step count is less than or equal to
	 * zero.
	 * @param steps the number of simulation steps to perform
	 * @param elapsedTime the elapsed time for each step
	 */
	public void step(int steps, double elapsedTime) {
		// make sure the number of steps is greather than zero
		if (steps <= 0) return;
		// make sure the update time is greater than zero
		if (elapsedTime <= 0.0) return;
		// perform the steps
		for (int i = 0; i < steps; i++) {
			// update the step object
			this.step.update(elapsedTime);
			// step the world
			this.step();
		}
	}
	
	/**
	 * Performs one time step of the {@link World} using the current {@link Step}.
	 * <p>
	 * This method advances the world by the elapsed time in the {@link Step} object
	 * and performs collision resolution and constraint solving.
	 * <p>
	 * This method will perform a collision detection sweep at the end to ensure that
	 * callers of the world have the latest collision information. If the {@link #isUpdateRequired()}
	 * method returns true, a collision detection sweep will be performed before doing
	 * collision resolution.  See the {@link #setUpdateRequired(boolean)} method for details
	 * on when this flag should be set.
	 * <p>
	 * Use the various listeners to listen for events during the execution of
	 * this method.
	 * <p>
	 * If possible use the {@link StepListener#postSolve(Step, World)} method to update any
	 * bodies or joints to increase performance.
	 * <p>
	 * Most {@link Listener}s do not allow modification of the world, bodies, joints, etc in
	 * there methods. It's recommended that any of modification be performed in a {@link StepListener}
	 * or after this method has returned.
	 */
	protected void step() {
		// get all the step listeners
		List<StepListener> stepListeners = this.getListeners(StepListener.class);
		List<ContactListener> contactListeners = this.getListeners(ContactListener.class);
		
		int sSize = stepListeners.size();
		
		// notify the step listeners
		for (int i = 0; i < sSize; i++) {
			StepListener sl = stepListeners.get(i);
			sl.begin(this.step, this);
		}
		
		// check if we need to update the contacts first
		if (this.updateRequired) {
			// if so then update the contacts
			this.detect();
			// notify that an update was performed
			for (int i = 0; i < sSize; i++) {
				StepListener sl = stepListeners.get(i);
				sl.updatePerformed(this.step, this);
			}
			// set the update required flag to false
			this.updateRequired = false;
		}
		
		// notify of all the contacts that will be solved and all the sensed contacts
		this.contactManager.preSolveNotify(contactListeners);
		
		// check for CCD
		ContinuousDetectionMode continuousDetectionMode = this.settings.getContinuousDetectionMode();
		
		// get the number of bodies
		int size = this.bodies.size();
		
		// test for out of bounds objects
		// clear the body contacts
		// clear the island flag
		// save the current transform for CCD
		for (int i = 0; i < size; i++) {
			Body body = this.bodies.get(i);
			// remove the island flag
			body.setOnIsland(false);
			// we only need to save the old transform for CCD so don't
			// bother if its completely disabled
			if (continuousDetectionMode != ContinuousDetectionMode.NONE) {
				// save the current transform into the previous transform
				body.transform0.set(body.getTransform());
			}
		}
		
		// clear the joint island flags
		int jSize = this.joints.size();
		for (int i = 0; i < jSize; i++) {
			// get the joint
			Constraint joint = this.joints.get(i);
			// set the island flag to false
			joint.setOnIsland(false);
		}
		
		// perform a depth first search of the contact graph
		// to create islands for constraint solving
		Deque<Body> stack = new ArrayDeque<Body>(size);

		// temp storage
		// we put these here so we can implicitly convert from joint and
		// contact constraint to constraint so that we have package private
		// access to the isOnIsland and setOnIsland methods
		Joint joint;
		ContactConstraint contactConstraint;
		Constraint constraint;
		
		// loop over the bodies and their contact edges to create the islands
		for (int i = 0; i < size; i++) {
			Body seed = this.bodies.get(i);
			// skip if asleep, in active, static, or already on an island
			if (seed.isOnIsland() || seed.isAsleep() || !seed.isActive() || seed.isStatic()) continue;
			
			// set the island to the reusable island
			Island island = this.island;
			
			island.clear();
			stack.clear();
			stack.push(seed);
			
			while (stack.size() > 0) {
				// get the next body
				Body body = stack.pop();
				// add it to the island
				island.add(body);
				// flag that it has been added
				body.setOnIsland(true);
				// make sure the body is awake
				body.setAsleep(false);
				// if its static then continue since we dont want the
				// island to span more than one static object
				// this keeps the size of the islands small
				if (body.isStatic()) continue;
				// loop over the contact edges of this body
				int ceSize = body.contacts.size();
				for (int j = 0; j < ceSize; j++) {
					ContactEdge contactEdge = body.contacts.get(j);
					// get the contact constraint
					constraint = contactConstraint = contactEdge.interaction;
					// skip sensor contacts
					// check if the contact constraint has already been added to an island
					if (!contactConstraint.isEnabled() || contactConstraint.isSensor() || constraint.isOnIsland()) continue;
					// get the other body
					Body other = contactEdge.other;
					// add the contact constraint to the island list
					island.add(contactConstraint);
					// set the island flag on the contact constraint
					constraint.setOnIsland(true);
					// has the other body been added to an island yet?
					if (!other.isOnIsland()) {
						// if not then add this body to the stack
						stack.push(other);
						other.setOnIsland(true);
					}
				}
				// loop over the joint edges of this body
				int jeSize = body.joints.size();
				for (int j = 0; j < jeSize; j++) {
					// get the joint edge
					JointEdge jointEdge = body.joints.get(j);
					// get the joint
					constraint = joint = jointEdge.interaction;
					// check if the joint is inactive
					if (!joint.isActive() || constraint.isOnIsland()) continue;
					// get the other body
					Body other = jointEdge.other;
					// check if the joint has already been added to an island
					// or if the other body is not active
					if (!other.isActive()) continue;
					// add the joint to the island
					island.add(joint);
					// set the island flag on the joint
					constraint.setOnIsland(true);
					// check if the other body has been added to an island
					if (!other.isOnIsland()) {
						// if not then add the body to the stack
						stack.push(other);
						other.setOnIsland(true);
					}
				}
			}
			
			// solve the island
			island.solve(this.contactConstraintSolver, this.gravity, this.step, this.settings);
			
			// allow static bodies to participate in other islands
			for (int j = 0; j < size; j++) {
				Body body = this.bodies.get(j);
				if (body.isStatic()) {
					body.setOnIsland(false);
				}
			}
		}
		
		// allow memory to be reclaimed
		stack.clear();
		this.island.clear();
		
		// notify of the all solved contacts
		this.contactManager.postSolveNotify(contactListeners);
		
		// make sure CCD is enabled
		if (continuousDetectionMode != ContinuousDetectionMode.NONE) {
			// solve time of impact
			this.solveTOI(continuousDetectionMode);
		}
		
		// notify the step listener
		for (int i = 0; i < sSize; i++) {
			StepListener sl = stepListeners.get(i);
			sl.postSolve(this.step, this);
		}
		
		// after all has been updated find new contacts
		// this is done so that the user has the latest contacts
		// and the broadphase has the latest AABBs, etc.
		this.detect();
		
		// set the update required flag to false
		this.updateRequired = false;
		
		// notify the step listener
		for (int i = 0; i < sSize; i++) {
			StepListener sl = stepListeners.get(i);
			sl.end(this.step, this);
		}
	}
	
	/**
	 * Finds new contacts for all bodies in this world.
	 * <p>
	 * This method performs the following:
	 * <ol>
	 * 	<li>Checks for out of bound bodies</li>
	 * 	<li>Updates the broad-phase using the current body positions</li>
	 * 	<li>Performs broad-phase collision detection</li>
	 * 	<li>Performs narrow-phase collision detection</li>
	 * 	<li>Performs manifold solving</li>
	 * 	<li>Adds contacts to the contact manager</li>
	 * 	<li>Warm starts the contacts</li>
	 * </ol>
	 * <p>
	 * This method will notify all bounds and collision listeners.  If any {@link CollisionListener}
	 * returns false, the collision is ignored.
	 * <p>
	 * This method also notifies any {@link ContactListener}s.
	 * @since 3.0.0
	 */
	protected void detect() {
		// get the bounds listeners
		List<BoundsListener> boundsListeners = this.getListeners(BoundsListener.class);
		List<CollisionListener> collisionListeners = this.getListeners(CollisionListener.class);
		
		// get the number of bodies
		int size = this.bodies.size();
		int blSize = boundsListeners.size();
		int clSize = collisionListeners.size();
		
		// test for out of bounds objects
		// clear the body contacts
		// update the broadphase
		for (int i = 0; i < size; i++) {
			Body body = this.bodies.get(i);
			// skip if already not active
			if (!body.isActive()) continue;
			// clear all the old contacts
			body.contacts.clear();
			// check if bounds have been set
			// check if the body is out of bounds
			if (this.bounds != null && this.bounds.isOutside(body)) {
				// set the body to inactive
				body.setActive(false);
				// if so, notify via the listeners
				for (int j = 0; j < blSize; j++) {
					BoundsListener bl = boundsListeners.get(j);
					bl.outside(body);
				}
			}
			// update the broadphase with the new position/orientation
			this.broadphaseDetector.update(body);
		}
		
		// make sure there are some bodies
		if (size > 0) {
			// test for collisions via the broad-phase
			List<BroadphasePair<Body, BodyFixture>> pairs = this.broadphaseDetector.detect(this.detectBroadphaseFilter);
			int pSize = pairs.size();
			boolean allow = true;
			
			// using the broad-phase results, test for narrow-phase
			for (int i = 0; i < pSize; i++) {
				BroadphasePair<Body, BodyFixture> pair = pairs.get(i);
				
				// get the bodies
				Body body1 = pair.getCollidable1();
				Body body2 = pair.getCollidable2();
				BodyFixture fixture1 = pair.getFixture1();
				BodyFixture fixture2 = pair.getFixture2();
				
				allow = true;
				for (int j = 0; j < clSize; j++) {
					CollisionListener cl = collisionListeners.get(j);
					if (!cl.collision(body1, fixture1, body2, fixture2)) {
						// if any collision listener returned false then skip this collision
						// we must allow all the listeners to get notified first, then skip
						// the collision
						allow = false;
					}
				}
				if (!allow) continue;
				
				// get their transforms
				Transform transform1 = body1.getTransform();
				Transform transform2 = body2.getTransform();
				
				Convex convex2 = fixture2.getShape();
				Convex convex1 = fixture1.getShape();
				
				Penetration penetration = new Penetration();
				// test the two convex shapes
				if (this.narrowphaseDetector.detect(convex1, transform1, convex2, transform2, penetration)) {
					// check for zero penetration
					if (penetration.getDepth() == 0.0) {
						// this should only happen if numerical error occurs
						continue;
					}
					// perform post processing
					if (this.narrowphasePostProcessor != null) {
						this.narrowphasePostProcessor.process(convex1, transform1, convex2, transform2, penetration);
					}
					// notify of the narrow-phase collision
					allow = true;
					for (int j = 0; j < clSize; j++) {
						CollisionListener cl = collisionListeners.get(j);
						if (!cl.collision(body1, fixture1, body2, fixture2, penetration)) {
							// if any collision listener returned false then skip this collision
							// we must allow all the listeners to get notified first, then skip
							// the collision
							allow = false;
						}
					}
					if (!allow) continue;
					Manifold manifold = new Manifold();
					// if there is penetration then find a contact manifold
					// using the filled in penetration object
					if (this.manifoldSolver.getManifold(penetration, convex1, transform1, convex2, transform2, manifold)) {
						// check for zero points
						if (manifold.getPoints().size() == 0) {
							// this should only happen if numerical error occurs
							continue;
						}
						// notify of the manifold solving result
						allow = true;
						for (int j = 0; j < clSize; j++) {
							CollisionListener cl = collisionListeners.get(j);
							if (!cl.collision(body1, fixture1, body2, fixture2, manifold)) {
								// if any collision listener returned false then skip this collision
								// we must allow all the listeners to get notified first, then skip
								// the collision
								allow = false;
							}
						}
						if (!allow) continue;
						// create a contact constraint
						ContactConstraint contactConstraint = new ContactConstraint(body1, fixture1, 
								                                                    body2, fixture2, 
								                                                    manifold,
								                                                    this.coefficientMixer.mixFriction(fixture1.getFriction(), fixture2.getFriction()),
								                                                    this.coefficientMixer.mixRestitution(fixture1.getRestitution(), fixture2.getRestitution()));
						
						allow = true;
						// notify of the created contact constraint
						for (int j = 0; j < clSize; j++) {
							CollisionListener cl = collisionListeners.get(j);
							if (!cl.collision(contactConstraint)) {
								// if any collision listener returned false then skip this collision
								// we must allow all the listeners to get notified first, then skip
								// the collision
								allow = false;
							}
						}
						if (!allow) continue;
						
						// add a contact edge to both bodies
						ContactEdge contactEdge1 = new ContactEdge(body2, contactConstraint);
						ContactEdge contactEdge2 = new ContactEdge(body1, contactConstraint);
						body1.contacts.add(contactEdge1);
						body2.contacts.add(contactEdge2);
						// add the contact constraint to the contact manager
						this.contactManager.queue(contactConstraint);
					}
				}
			}
		}
		
		// warm start the contact constraints
		this.contactManager.updateAndNotify(this.getListeners(ContactListener.class), this.settings);
	}
	
	/**
	 * Solves the time of impact for all the {@link Body}s in this {@link World}.
	 * <p>
	 * This method solves for the time of impact for each {@link Body} iteratively
	 * and pairwise.
	 * <p>
	 * The cases considered are dependent on the given collision detection mode.
	 * <p>
	 * Cases skipped (including the converse of the above):
	 * <ul>
	 * <li>Inactive, asleep, or non-moving bodies</li>
	 * <li>Bodies connected via a joint with the collision flag set to false</li>
	 * <li>Bodies already in contact</li>
	 * <li>Fixtures whose filters return false</li>
	 * <li>Sensor fixtures</li>
	 * </ul>
	 * @param mode the continuous collision detection mode
	 * @see ContinuousDetectionMode
	 * @since 1.2.0
	 */
	protected void solveTOI(ContinuousDetectionMode mode) {
		List<TimeOfImpactListener> listeners = this.getListeners(TimeOfImpactListener.class);
		// get the number of bodies
		int size = this.bodies.size();
		
		// check the CCD mode
		boolean bulletsOnly = (mode == ContinuousDetectionMode.BULLETS_ONLY);
		
		// loop over all the bodies and find the minimum TOI for each
		// dynamic body
		for (int i = 0; i < size; i++) {
			// get the body
			Body body = this.bodies.get(i);
			
			// if we are only doing CCD on bullets only, then check
			// to make sure that the current body is a bullet
			if (bulletsOnly && !body.isBullet()) continue;
			
			// otherwise we process all dynamic bodies
				
			// we don't process kinematic or static bodies except with
			// dynamic bodies (in other words b1 must always be a dynamic
			// body)
			if (body.mass.isInfinite()) continue;
			
			// don't bother with bodies that did not have their
			// positions integrated, if they were not added to an island then
			// that means they didn't move
			
			// we can also check for sleeping bodies and skip those since
			// they will only be asleep after being stationary for a set
			// time period
			if (!body.isOnIsland() || body.isAsleep()) continue;

			// solve for time of impact
			this.solveTOI(body, listeners);
		}
	}
	
	/**
	 * Solves the time of impact for the given {@link Body}.
	 * <p>
	 * This method will find the first {@link Body} that the given {@link Body}
	 * collides with unless ignored via the {@link TimeOfImpactListener}.
	 * <p>
	 * If any {@link TimeOfImpactListener} doesn't allow the collision then the collision
	 * is ignored.
	 * <p>
	 * After the first {@link Body} is found the two {@link Body}s are interpolated
	 * to the time of impact.
	 * <p>
	 * Then the {@link Body}s are position solved using the {@link TimeOfImpactSolver}
	 * to force the {@link Body}s into collision.  This causes the discrete collision
	 * detector to detect the collision on the next time step.
	 * @param body1 the {@link Body}
	 * @param listeners the list of {@link TimeOfImpactListener}s
	 * @since 3.1.0
	 */
	protected void solveTOI(Body body1, List<TimeOfImpactListener> listeners) {
		int size = this.bodies.size();
		
		// generate a swept AABB for this body
		AABB aabb1 = body1.createSweptAABB();
		boolean bullet = body1.isBullet();
		
		// setup the initial time bounds [0, 1]
		double t1 = 0.0;
		double t2 = 1.0;
		
		// save the minimum time of impact and body
		TimeOfImpact minToi = null;
		Body minBody = null;
		
		// loop over all the other bodies to find the minimum TOI
		for (int i = 0; i < size; i++) {
			// get the other body
			Body body2 = this.bodies.get(i);

			// skip this test if they are the same body
			if (body1 == body2) continue;
			
			// make sure the other body is active
			if (!body2.isActive()) continue;

			// skip other dynamic bodies; we only do TOI for
			// dynamic vs. static/kinematic unless its a bullet
			if (body2.isDynamic() && !bullet) continue;
			
			// check for connected pairs who's collision is not allowed
			if (body1.isConnected(body2, false)) continue;
			
			// check for bodies already in collision
			if (body1.isInContact(body2)) continue;

			// create a swept AABB for the other body
			AABB aabb2 = body2.createSweptAABB();
			// if the swept AABBs don't overlap then don't bother testing them
			if (!aabb1.overlaps(aabb2)) continue; 

			TimeOfImpact toi = new TimeOfImpact();
			int fc1 = body1.getFixtureCount();
			int fc2 = body2.getFixtureCount();
			
			// get the velocities for the time step since we want
			// [t1, t2] to be bound to this time step
			double dt = this.step.getDeltaTime();
			// the linear and angular velocities should match what 
			// we did when we advanced the position. alternatively
			// we could calculate these from the start and end transforms
			// but this has the problem of not knowing which direction
			// the angular velocity is going (clockwise or anti-clockwise).
			// however, this also has the problem of being different that
			// the way the bodies are advanced in the Island solving
			// (for now they are the same, but could be changed in the
			// future).
			Vector2 v1 = body1.getLinearVelocity().product(dt);
			Vector2 v2 = body2.getLinearVelocity().product(dt);
			double av1 = body1.getAngularVelocity() * dt;
			double av2 = body2.getAngularVelocity() * dt;
			
			Transform tx1 = body1.getInitialTransform();
			Transform tx2 = body2.getInitialTransform();
			
			// test against all fixture pairs taking the fixture
			// with the smallest time of impact
			for (int j = 0; j < fc1; j++) {
				BodyFixture f1 = body1.getFixture(j);
				
				// skip sensor fixtures
				if (f1.isSensor()) continue;
				
				for (int k = 0; k < fc2; k++) {
					BodyFixture f2 = body2.getFixture(k);
					
					// skip sensor fixtures
					if (f2.isSensor()) continue;

					Filter filter1 = f1.getFilter();
					Filter filter2 = f2.getFilter();
					
					// make sure the fixture filters allow the collision
					if (!filter1.isAllowed(filter2)) {
						continue;
					}
					
					Convex c1 = f1.getShape();
					Convex c2 = f2.getShape();
					
					// get the time of impact for the fixture pair
					if (this.timeOfImpactDetector.getTimeOfImpact(c1, tx1, v1, av1, c2, tx2, v2, av2, t1, t2, toi)) {
						// get the time of impact
						double t = toi.getTime();
						// check if the time of impact is less than
						// the current time of impact
						if (t < t2) {
							// if it is then ask the listeners if we should use this collision
							boolean allow = true;
							for (TimeOfImpactListener tl : listeners) {
								if (!tl.collision(body1, f1, body2, f2, toi)) {
									// if any toi listener doesnt allow it, then don't allow it
									// we need to allow all listeners to be notified before we continue
									allow = false;
								}
							}
							if (allow) {
								// set the new upper bound
								t2 = t;
								// save the minimum toi and body
								minToi = toi;
								minBody = body2;
							}
						}
					}
				}
			}
			// if the bodies are intersecting or do not intersect
			// within the range of motion then skip this body
			// and move to the next
		}
		
		// make sure the time of impact is not null
		if (minToi != null) {
			// get the time of impact info
			double t = minToi.getTime();
			
			// move the dynamic body to the time of impact
			body1.transform0.lerp(body1.getTransform(), t, body1.getTransform());
			// check if the other body is dynamic
			if (minBody.isDynamic()) {
				// if the other body is dynamic then interpolate its transform also
				minBody.transform0.lerp(minBody.getTransform(), t, minBody.getTransform());
			}
			// this should bring the bodies within d distance from one another
			// we need to move the bodies more so that they are in collision
			// so that on the next time step they are solved by the discrete
			// collision detector
			
			// performs position correction on the body/bodies so that they are
			// in collision and will be detected in the next time step
			this.timeOfImpactSolver.solve(body1, minBody, minToi, this.settings);
			
			// this method does not conserve time
		}
	}

	/**
	 * Performs a raycast against all the {@link Body}s in the {@link World}.
	 * <p>
	 * The given {@link RaycastResult} list, results, will be filled with the raycast results
	 * if the given ray intersected any bodies.
	 * <p>
	 * The {@link RaycastResult} class implements the Comparable interface to allow sorting by
	 * distance from the ray's origin.
	 * <p>
	 * If the all flag is false, the results list will only contain the closest result (if any).
	 * <p>
	 * All raycasts pass through the {@link RaycastListener}s before being tested.  If <b>any</b>
	 * {@link RaycastListener} doesn't allow the raycast then the body will not be tested.
	 * <p>
	 * Bodies that contain the start of the ray will not be included in the results.
	 * <p>
	 * Inactive bodies are ignored in this test.
	 * @param start the start point
	 * @param end the end point
	 * @param ignoreSensors true if sensor {@link BodyFixture}s should be ignored
	 * @param all true if all intersected {@link Body}s should be returned; false if only the closest {@link Body} should be returned
	 * @param results a list to contain the results of the raycast
	 * @return boolean true if at least one {@link Body} was intersected by the {@link Ray}
	 * @throws NullPointerException if start, end, or results is null
	 * @see #raycast(Ray, double, boolean, boolean, List)
	 * @see RaycastListener#allow(Ray, Body, BodyFixture)
	 * @since 2.0.0
	 */
	public boolean raycast(Vector2 start, Vector2 end, boolean ignoreSensors, boolean all, List<RaycastResult> results) {
		return this.raycast(start, end, null, ignoreSensors, true, all, results);
	}
	
	/**
	 * Performs a raycast against all the {@link Body}s in the {@link World}.
	 * <p>
	 * The given {@link RaycastResult} list, results, will be filled with the raycast results
	 * if the given ray intersected any bodies.
	 * <p>
	 * The {@link RaycastResult} class implements the Comparable interface to allow sorting by
	 * distance from the ray's origin.
	 * <p>
	 * If the all flag is false, the results list will only contain the closest result (if any).
	 * <p>
	 * All raycasts pass through the {@link RaycastListener}s before being tested.  If <b>any</b>
	 * {@link RaycastListener} doesn't allow the raycast then the body will not be tested.
	 * <p>
	 * Bodies that contain the start of the ray will not be included in the results.
	 * @param start the start point
	 * @param end the end point
	 * @param ignoreSensors true if sensor {@link BodyFixture}s should be ignored
	 * @param ignoreInactive true if inactive bodies should be ignored
	 * @param all true if all intersected {@link Body}s should be returned; false if only the closest {@link Body} should be returned
	 * @param results a list to contain the results of the raycast
	 * @return boolean true if at least one {@link Body} was intersected by the {@link Ray}
	 * @throws NullPointerException if start, end, or results is null
	 * @see #raycast(Ray, double, boolean, boolean, boolean, List)
	 * @see RaycastListener#allow(Ray, Body, BodyFixture)
	 * @since 3.1.9
	 */
	public boolean raycast(Vector2 start, Vector2 end, boolean ignoreSensors, boolean ignoreInactive, boolean all, List<RaycastResult> results) {
		return this.raycast(start, end, null, ignoreSensors, ignoreInactive, all, results);
	}
	
	/**
	 * Performs a raycast against all the {@link Body}s in the {@link World}.
	 * <p>
	 * The given {@link RaycastResult} list, results, will be filled with the raycast results
	 * if the given ray intersected any bodies.
	 * <p>
	 * The {@link RaycastResult} class implements the Comparable interface to allow sorting by
	 * distance from the ray's origin.
	 * <p>
	 * If the all flag is false, the results list will only contain the closest result (if any).
	 * <p>
	 * All raycasts pass through the {@link RaycastListener}s before being tested.  If <b>any</b>
	 * {@link RaycastListener} doesn't allow the raycast then the body will not be tested.
	 * <p>
	 * Bodies that contain the start of the ray will not be included in the results.
	 * @param start the start point
	 * @param end the end point
	 * @param filter the {@link Filter} to use against the fixtures; can be null
	 * @param ignoreSensors true if sensor {@link BodyFixture}s should be ignored
	 * @param ignoreInactive true if inactive bodies should be ignored
	 * @param all true if all intersected {@link Body}s should be returned; false if only the closest {@link Body} should be returned
	 * @param results a list to contain the results of the raycast
	 * @return boolean true if at least one {@link Body} was intersected by the {@link Ray}
	 * @throws NullPointerException if start, end, or results is null
	 * @see #raycast(Ray, double, Filter, boolean, boolean, boolean, List)
	 * @see RaycastListener#allow(Ray, Body, BodyFixture)
	 * @since 3.1.9
	 */
	public boolean raycast(Vector2 start, Vector2 end, Filter filter, boolean ignoreSensors, boolean ignoreInactive, boolean all, List<RaycastResult> results) {
		// create the ray and obtain the maximum length
		Vector2 d = start.to(end);
		double maxLength = d.normalize();
		Ray ray = new Ray(start, d);
		// call the raycast method
		return this.raycast(ray, maxLength, filter, ignoreSensors, ignoreInactive, all, results);
	}
	
	/**
	 * Performs a raycast against all the {@link Body}s in the {@link World}.
	 * <p>
	 * The given {@link RaycastResult} list, results, will be filled with the raycast results
	 * if the given ray intersected any bodies.
	 * <p>
	 * The {@link RaycastResult} class implements the Comparable interface to allow sorting by
	 * distance from the ray's origin.
	 * <p>
	 * If the all flag is false, the results list will only contain the closest result (if any).
	 * <p>
	 * Pass 0 into the maxLength field to specify an infinite length {@link Ray}.
	 * <p>
	 * All raycasts pass through the {@link RaycastListener}s before being tested.  If <b>any</b>
	 * {@link RaycastListener} doesn't allow the raycast then the body will not be tested.
	 * <p>
	 * Bodies that contain the start of the ray will not be included in the results.
	 * <p>
	 * Inactive bodies are ignored in this test.
	 * @param ray the {@link Ray}
	 * @param maxLength the maximum length of the ray; 0 for infinite length
	 * @param ignoreSensors true if sensor {@link BodyFixture}s should be ignored
	 * @param all true if all intersected {@link Body}s should be returned; false if only the closest {@link Body} should be returned
	 * @param results a list to contain the results of the raycast
	 * @return boolean true if at least one {@link Body} was intersected by the given {@link Ray}
	 * @throws NullPointerException if ray or results is null
	 * @see #raycast(Vector2, Vector2, boolean, boolean, List)
	 * @see RaycastListener#allow(Ray, Body, BodyFixture)
	 * @since 2.0.0
	 */
	public boolean raycast(Ray ray, double maxLength, boolean ignoreSensors, boolean all, List<RaycastResult> results) {
		return this.raycast(ray, maxLength, null, ignoreSensors, true, all, results);
	}

	/**
	 * Performs a raycast against all the {@link Body}s in the {@link World}.
	 * <p>
	 * The given {@link RaycastResult} list, results, will be filled with the raycast results
	 * if the given ray intersected any bodies.
	 * <p>
	 * The {@link RaycastResult} class implements the Comparable interface to allow sorting by
	 * distance from the ray's origin.
	 * <p>
	 * If the all flag is false, the results list will only contain the closest result (if any).
	 * <p>
	 * Pass 0 into the maxLength field to specify an infinite length {@link Ray}.
	 * <p>
	 * All raycasts pass through the {@link RaycastListener}s before being tested.  If <b>any</b>
	 * {@link RaycastListener} doesn't allow the raycast then the body will not be tested.
	 * <p>
	 * Bodies that contain the start of the ray will not be included in the results.
	 * @param ray the {@link Ray}
	 * @param maxLength the maximum length of the ray; 0 for infinite length
	 * @param ignoreSensors true if sensor {@link BodyFixture}s should be ignored
	 * @param ignoreInactive true if inactive bodies should be ignored
	 * @param all true if all intersected {@link Body}s should be returned; false if only the closest {@link Body} should be returned
	 * @param results a list to contain the results of the raycast
	 * @return boolean true if at least one {@link Body} was intersected by the given {@link Ray}
	 * @throws NullPointerException if ray or results is null
	 * @see #raycast(Vector2, Vector2, boolean, boolean, boolean, List)
	 * @see RaycastListener#allow(Ray, Body, BodyFixture)
	 * @since 3.1.9
	 */
	public boolean raycast(Ray ray, double maxLength, boolean ignoreSensors, boolean ignoreInactive, boolean all, List<RaycastResult> results) {
		return this.raycast(ray, maxLength, null, ignoreSensors, ignoreInactive, all, results);
	}
	
	/**
	 * Performs a raycast against all the {@link Body}s in the {@link World}.
	 * <p>
	 * The given {@link RaycastResult} list, results, will be filled with the raycast results
	 * if the given ray intersected any bodies.
	 * <p>
	 * The {@link RaycastResult} class implements the Comparable interface to allow sorting by
	 * distance from the ray's origin.
	 * <p>
	 * If the all flag is false, the results list will only contain the closest result (if any).
	 * <p>
	 * Pass 0 into the maxLength field to specify an infinite length {@link Ray}.
	 * <p>
	 * All raycasts pass through the {@link RaycastListener}s before being tested.  If <b>any</b>
	 * {@link RaycastListener} doesn't allow the raycast then the body will not be tested.
	 * <p>
	 * Bodies that contain the start of the ray will not be included in the results.
	 * @param ray the {@link Ray}
	 * @param maxLength the maximum length of the ray; 0 for infinite length
	 * @param filter the {@link Filter} to use against the fixtures; can be null
	 * @param ignoreSensors true if sensor {@link BodyFixture}s should be ignored
	 * @param ignoreInactive true if inactive bodies should be ignored
	 * @param all true if all intersected {@link Body}s should be returned; false if only the closest {@link Body} should be returned
	 * @param results a list to contain the results of the raycast
	 * @return boolean true if at least one {@link Body} was intersected by the given {@link Ray}
	 * @throws NullPointerException if ray or results is null
	 * @see #raycast(Vector2, Vector2, Filter, boolean, boolean, boolean, List)
	 * @see RaycastListener#allow(Ray, Body, BodyFixture)
	 * @since 3.1.9
	 */
	public boolean raycast(Ray ray, double maxLength, Filter filter, boolean ignoreSensors, boolean ignoreInactive, boolean all, List<RaycastResult> results) {
		List<RaycastListener> listeners = this.getListeners(RaycastListener.class);
		int rlSize = listeners.size();
		// check for the desired length
		double max = 0.0;
		if (maxLength > 0.0) {
			max = maxLength;
		}
		// create a raycast result
		RaycastResult result = null;
		RaycastBroadphaseFilter bpFilter = new RaycastBroadphaseFilter(ignoreInactive, ignoreSensors, filter);
		// filter using the broadphase first
		List<BroadphaseItem<Body, BodyFixture>> items = this.broadphaseDetector.raycast(ray, maxLength, bpFilter);
		// loop over the list of bodies testing each one
		int size = items.size();
		boolean found = false;
		boolean allow = true;
		for (int i = 0; i < size; i++) {
			// get a body to test
			BroadphaseItem<Body, BodyFixture> item = items.get(i);
			Body body = item.getCollidable();
			BodyFixture fixture = item.getFixture();
			Transform transform = body.getTransform();

			// create a raycast object to store the result
			Raycast raycast = new Raycast();

			// notify the listeners to see if we should test this fixture
			allow = true;
			for (int j = 0; j < rlSize; j++) {
				RaycastListener rl = listeners.get(j);
				// see if we should test this fixture
				if (!rl.allow(ray, body, fixture)) {
					allow = false;
				}
			}
			if (!allow) continue;
			// get the convex shape
			Convex convex = fixture.getShape();
			// perform the raycast
			if (this.raycastDetector.raycast(ray, max, convex, transform, raycast)) {
				// notify the listeners to see if we should allow this result
				allow = true;
				for (int j = 0; j < rlSize; j++) {
					RaycastListener rl = listeners.get(j);
					// see if we should test this fixture
					if (!rl.allow(ray, body, fixture, raycast)) {
						allow = false;
					}
				}
				if (!allow) continue;
				
				if (!all) {
					if (result == null) {
						result = new RaycastResult(body, fixture, raycast);
						results.add(result);
						found = true;
					} else {
						result.body = body;
						result.fixture = fixture;
						result.raycast = raycast;
					}
					// we are only looking for the closest so
					// set the new maximum
					max = result.raycast.getDistance();
				} else {
					// add this result to the results
					results.add(new RaycastResult(body, fixture, raycast));
					found = true;
				}
			}
		}
		
		return found;
	}

	/**
	 * Performs a raycast against the given {@link Body} and returns true
	 * if the ray intersects the body.
	 * <p>
	 * The given {@link RaycastResult} object, result, will be filled with the raycast result
	 * if the given ray intersected the given body. 
	 * <p>
	 * All raycasts pass through the {@link RaycastListener}s before being tested.  If <b>any</b>
	 * {@link RaycastListener} doesn't allow the raycast then the body will not be tested.
	 * <p>
	 * Returns false if the start position of the ray lies inside the given body.
	 * @param start the start point
	 * @param end the end point
	 * @param body the {@link Body} to test
	 * @param ignoreSensors whether or not to ignore sensor {@link BodyFixture}s
	 * @param result the raycast result
	 * @return boolean true if the {@link Ray} intersects the {@link Body}
	 * @throws NullPointerException if start, end, body, or result is null
	 * @see #raycast(Ray, Body, double, boolean, RaycastResult)
	 * @see RaycastListener#allow(Ray, Body, BodyFixture)
	 * @since 2.0.0
	 */
	public boolean raycast(Vector2 start, Vector2 end, Body body, boolean ignoreSensors, RaycastResult result) {
		return this.raycast(start, end, body, null, ignoreSensors, result);
	}
	
	/**
	 * Performs a raycast against the given {@link Body} and returns true
	 * if the ray intersects the body.
	 * <p>
	 * The given {@link RaycastResult} object, result, will be filled with the raycast result
	 * if the given ray intersected the given body. 
	 * <p>
	 * All raycasts pass through the {@link RaycastListener}s before being tested.  If <b>any</b>
	 * {@link RaycastListener} doesn't allow the raycast then the body will not be tested.
	 * <p>
	 * Returns false if the start position of the ray lies inside the given body.
	 * @param start the start point
	 * @param end the end point
	 * @param body the {@link Body} to test
	 * @param filter the {@link Filter} to use against the fixtures; can be null
	 * @param ignoreSensors whether or not to ignore sensor {@link BodyFixture}s
	 * @param result the raycast result
	 * @return boolean true if the {@link Ray} intersects the {@link Body}
	 * @throws NullPointerException if start, end, body, or result is null
	 * @see #raycast(Ray, Body, double, Filter, boolean, RaycastResult)
	 * @see RaycastListener#allow(Ray, Body, BodyFixture)
	 * @since 3.1.9
	 */
	public boolean raycast(Vector2 start, Vector2 end, Body body, Filter filter, boolean ignoreSensors, RaycastResult result) {
		// create the ray and obtain the maximum length
		Vector2 d = start.to(end);
		double maxLength = d.normalize();
		Ray ray = new Ray(start, d);
		// call the raycast method
		return this.raycast(ray, body, maxLength, filter, ignoreSensors, result);
	}
	
	/**
	 * Performs a raycast against the given {@link Body} and returns true
	 * if the ray intersects the body.
	 * <p>
	 * The given {@link RaycastResult} object, result, will be filled with the raycast result
	 * if the given ray intersected the given body.
	 * <p>
	 * Pass 0 into the maxLength field to specify an infinite length {@link Ray}.
	 * <p>
	 * All raycasts pass through the {@link RaycastListener}s before being tested.  If <b>any</b>
	 * {@link RaycastListener} doesn't allow the raycast then the body will not be tested.
	 * <p>
	 * Returns false if the start position of the ray lies inside the given body.
	 * @param ray the {@link Ray} to cast
	 * @param body the {@link Body} to test
	 * @param maxLength the maximum length of the ray; 0 for infinite length
	 * @param ignoreSensors whether or not to ignore sensor {@link BodyFixture}s
	 * @param result the raycast result
	 * @return boolean true if the {@link Ray} intersects the {@link Body}
	 * @throws NullPointerException if ray, body, or result is null
	 * @see #raycast(Vector2, Vector2, Body, boolean, RaycastResult)
	 * @see RaycastListener#allow(Ray, Body, BodyFixture)
	 * @since 2.0.0
	 */
	public boolean raycast(Ray ray, Body body, double maxLength, boolean ignoreSensors, RaycastResult result) {
		return this.raycast(ray, body, maxLength, null, ignoreSensors, result);
	}
	
	/**
	 * Performs a raycast against the given {@link Body} and returns true
	 * if the ray intersects the body.
	 * <p>
	 * The given {@link RaycastResult} object, result, will be filled with the raycast result
	 * if the given ray intersected the given body.
	 * <p>
	 * Pass 0 into the maxLength field to specify an infinite length {@link Ray}.
	 * <p>
	 * All raycasts pass through the {@link RaycastListener}s before being tested.  If <b>any</b>
	 * {@link RaycastListener} doesn't allow the raycast then the body will not be tested.
	 * <p>
	 * Returns false if the start position of the ray lies inside the given body.
	 * @param ray the {@link Ray} to cast
	 * @param body the {@link Body} to test
	 * @param maxLength the maximum length of the ray; 0 for infinite length
	 * @param filter the {@link Filter} to use against the fixtures; can be null
	 * @param ignoreSensors whether or not to ignore sensor {@link BodyFixture}s
	 * @param result the raycast result
	 * @return boolean true if the {@link Ray} intersects the {@link Body}
	 * @throws NullPointerException if ray, body, or result is null
	 * @see #raycast(Vector2, Vector2, Body, Filter, boolean, RaycastResult)
	 * @see RaycastListener#allow(Ray, Body, BodyFixture)
	 * @since 3.1.9
	 */
	public boolean raycast(Ray ray, Body body, double maxLength, Filter filter, boolean ignoreSensors, RaycastResult result) {
		List<RaycastListener> listeners = this.getListeners(RaycastListener.class);
		int rlSize = listeners.size();
		boolean allow = true;
		// get the number of fixtures
		int size = body.getFixtureCount();
		// get the body transform
		Transform transform = body.getTransform();
		// set the maximum length
		double max = 0.0;
		if (maxLength > 0.0) {
			max = maxLength;
		}
		// create a raycast object to store the result
		Raycast raycast = new Raycast();
		// loop over the fixtures finding the closest one
		boolean found = false;
		for (int i = 0; i < size; i++) {
			// get the fixture
			BodyFixture fixture = body.getFixture(i);
			// check for sensor
			if (ignoreSensors && fixture.isSensor()) {
				// skip this fixture
				continue;
			}
			// check against the filter
			if (filter != null && !filter.isAllowed(fixture.getFilter())) {
				continue;
			}
			// notify the listeners to see if we should test this fixture
			allow = true;
			for (int j = 0; j < rlSize; j++) {
				RaycastListener rl = listeners.get(j);
				// see if we should test this fixture
				if (!rl.allow(ray, body, fixture)) {
					allow = false;
				}
			}
			if (!allow) continue;
			// get the convex shape
			Convex convex = fixture.getShape();
			// perform the raycast
			if (this.raycastDetector.raycast(ray, max, convex, transform, raycast)) {
				// notify the listeners to see if we should allow this result
				allow = true;
				for (int j = 0; j < rlSize; j++) {
					RaycastListener rl = listeners.get(j);
					// see if we should test this fixture
					if (!rl.allow(ray, body, fixture, raycast)) {
						allow = false;
					}
				}
				if (!allow) continue;
				// if the raycast detected a collision then set the new
				// maximum distance
				max = raycast.getDistance();
				// assign the fixture
				result.fixture = fixture;
				// the last raycast will always be the minimum raycast
				// flag that we did get a successful raycast
				found = true;
			}
		}
		
		// we only want to populate the
		// result object if a result was found
		if (found) {
			result.body = body;
			result.raycast = raycast;
		}
		
		return found;
	}
	
	/**
	 * Performs a linear convex cast on the world, placing any detected collisions into the given results list.
	 * <p>
	 * This method does a static test of bodies (in other words, does not take into account the bodies linear
	 * or angular velocity, but rather assumes they are stationary).
	 * <p>
	 * The <code>deltaPosition</code> parameter is the linear cast vector determining the direction and magnitude of the cast.
	 * <p>
	 * The {@link ConvexCastResult} class implements the Comparable interface to allow sorting by
	 * the time of impact.
	 * <p>
	 * If the all flag is false, the results list will only contain the closest result (if any).
	 * <p>
	 * All convex casts pass through the {@link ConvexCastListener}s before being tested.  If <b>any</b>
	 * {@link ConvexCastListener} doesn't allow the convex cast, then the body will not be tested.
	 * <p>
	 * For multi-fixtured bodies, only the fixture that has the minimum time of impact will be added to the
	 * results list.
	 * <p>
	 * Bodies in collision with the given convex at the beginning of the cast are not included in the results.
	 * <p>
	 * Inactive bodies are ignored in this test.
	 * @param convex the convex to cast
	 * @param transform the initial position and orientation of the convex
	 * @param deltaPosition &Delta;position; the change in position (the cast length and direction basically)
	 * @param ignoreSensors true if sensor fixtures should be ignored in the tests
	 * @param all true if all hits should be returned; false if only the first should be returned
	 * @param results the list to add the results to
	 * @return boolean true if a collision was found
	 * @since 3.1.5
	 * @see #convexCast(Convex, Transform, Vector2, double, boolean, boolean, boolean, List)
	 */
	public boolean convexCast(Convex convex, Transform transform, Vector2 deltaPosition, boolean ignoreSensors, boolean all, List<ConvexCastResult> results) {
		return this.convexCast(convex, transform, deltaPosition, 0.0, null, ignoreSensors, true, all, results);
	}
	
	/**
	 * Performs a linear convex cast on the world, placing any detected collisions into the given results list.
	 * <p>
	 * This method does a static test of bodies (in other words, does not take into account the bodies linear
	 * or angular velocity, but rather assumes they are stationary).
	 * <p>
	 * The <code>deltaPosition</code> parameter is the linear cast vector determining the direction and magnitude of the cast.
	 * <p>
	 * The {@link ConvexCastResult} class implements the Comparable interface to allow sorting by
	 * the time of impact.
	 * <p>
	 * If the all flag is false, the results list will only contain the closest result (if any).
	 * <p>
	 * All convex casts pass through the {@link ConvexCastListener}s before being tested.  If <b>any</b>
	 * {@link ConvexCastListener} doesn't allow the convex cast, then the body will not be tested.
	 * <p>
	 * For multi-fixtured bodies, only the fixture that has the minimum time of impact will be added to the
	 * results list.
	 * <p>
	 * Bodies in collision with the given convex at the beginning of the cast are not included in the results.
	 * @param convex the convex to cast
	 * @param transform the initial position and orientation of the convex
	 * @param deltaPosition &Delta;position; the change in position (the cast length and direction basically)
	 * @param ignoreSensors true if sensor fixtures should be ignored in the tests
	 * @param ignoreInactive true if inactive bodies should be ignored in the tests
	 * @param all true if all hits should be returned; false if only the first should be returned
	 * @param results the list to add the results to
	 * @return boolean true if a collision was found
	 * @since 3.1.9
	 * @see #convexCast(Convex, Transform, Vector2, double, boolean, boolean, boolean, List)
	 */
	public boolean convexCast(Convex convex, Transform transform, Vector2 deltaPosition, boolean ignoreSensors, boolean ignoreInactive, boolean all, List<ConvexCastResult> results) {
		return this.convexCast(convex, transform, deltaPosition, 0.0, null, ignoreSensors, ignoreInactive, all, results);
	}

	/**
	 * Performs a linear convex cast on the world, placing any detected collisions into the given results list.
	 * <p>
	 * This method does a static test of bodies (in other words, does not take into account the bodies linear
	 * or angular velocity, but rather assumes they are stationary).
	 * <p>
	 * The <code>deltaPosition</code> parameter is the linear cast vector determining the direction and magnitude of the cast.  
	 * The <code>deltaAngle</code> parameter is the change in angle over the linear cast and is interpolated linearly 
	 * during detection.
	 * <p>
	 * The {@link ConvexCastResult} class implements the Comparable interface to allow sorting by
	 * the time of impact.
	 * <p>
	 * If the all flag is false, the results list will only contain the closest result (if any).
	 * <p>
	 * All convex casts pass through the {@link ConvexCastListener}s before being tested.  If <b>any</b>
	 * {@link ConvexCastListener} doesn't allow the convex cast, then the body will not be tested.
	 * <p>
	 * For multi-fixtured bodies, only the fixture that has the minimum time of impact will be added to the
	 * results list.
	 * <p>
	 * Bodies in collision with the given convex at the beginning of the cast are not included in the results.
	 * <p>
	 * Inactive bodies are ignored in this test.
	 * @param convex the convex to cast
	 * @param transform the initial position and orientation of the convex
	 * @param deltaPosition &Delta;position; the change in position (the cast length and direction basically)
	 * @param deltaAngle &Delta;angle; the change in the angle; this is the change in the angle over the linear period
	 * @param ignoreSensors true if sensor fixtures should be ignored in the tests
	 * @param all true if all hits should be returned; false if only the first should be returned
	 * @param results the list to add the results to
	 * @return boolean true if a collision was found
	 * @see #convexCast(Convex, Transform, Vector2, double, boolean, boolean, boolean, List)
	 * @since 3.1.5
	 */
	public boolean convexCast(Convex convex, Transform transform, Vector2 deltaPosition, double deltaAngle, boolean ignoreSensors, boolean all, List<ConvexCastResult> results) {
		return this.convexCast(convex, transform, deltaPosition, deltaAngle, null, ignoreSensors, true, all, results);
	}

	/**
	 * Performs a linear convex cast on the world, placing any detected collisions into the given results list.
	 * <p>
	 * This method does a static test of bodies (in other words, does not take into account the bodies linear
	 * or angular velocity, but rather assumes they are stationary).
	 * <p>
	 * The <code>deltaPosition</code> parameter is the linear cast vector determining the direction and magnitude of the cast.  
	 * The <code>deltaAngle</code> parameter is the change in angle over the linear cast and is interpolated linearly 
	 * during detection.
	 * <p>
	 * The {@link ConvexCastResult} class implements the Comparable interface to allow sorting by
	 * the time of impact.
	 * <p>
	 * If the all flag is false, the results list will only contain the closest result (if any).
	 * <p>
	 * All convex casts pass through the {@link ConvexCastListener}s before being tested.  If <b>any</b>
	 * {@link ConvexCastListener} doesn't allow the convex cast, then the body will not be tested.
	 * <p>
	 * For multi-fixtured bodies, only the fixture that has the minimum time of impact will be added to the
	 * results list.
	 * <p>
	 * Bodies in collision with the given convex at the beginning of the cast are not included in the results.
	 * @param convex the convex to cast
	 * @param transform the initial position and orientation of the convex
	 * @param deltaPosition &Delta;position; the change in position (the cast length and direction basically)
	 * @param deltaAngle &Delta;angle; the change in the angle; this is the change in the angle over the linear period
	 * @param ignoreSensors true if sensor fixtures should be ignored in the tests
	 * @param ignoreInactive true if inactive bodies should be ignored in the tests
	 * @param all true if all hits should be returned; false if only the first should be returned
	 * @param results the list to add the results to
	 * @return boolean true if a collision was found
	 * @since 3.1.9
	 */
	public boolean convexCast(Convex convex, Transform transform, Vector2 deltaPosition, double deltaAngle, boolean ignoreSensors, boolean ignoreInactive, boolean all, List<ConvexCastResult> results) {
		return this.convexCast(convex, transform, deltaPosition, deltaAngle, null, ignoreSensors, ignoreInactive, all, results);
	}
	
	/**
	 * Performs a linear convex cast on the world, placing any detected collisions into the given results list.
	 * <p>
	 * This method does a static test of bodies (in other words, does not take into account the bodies linear
	 * or angular velocity, but rather assumes they are stationary).
	 * <p>
	 * The <code>deltaPosition</code> parameter is the linear cast vector determining the direction and magnitude of the cast.  
	 * The <code>deltaAngle</code> parameter is the change in angle over the linear cast and is interpolated linearly 
	 * during detection.
	 * <p>
	 * The {@link ConvexCastResult} class implements the Comparable interface to allow sorting by
	 * the time of impact.
	 * <p>
	 * If the all flag is false, the results list will only contain the closest result (if any).
	 * <p>
	 * All convex casts pass through the {@link ConvexCastListener}s before being tested.  If <b>any</b>
	 * {@link ConvexCastListener} doesn't allow the convex cast, then the body will not be tested.
	 * <p>
	 * For multi-fixtured bodies, only the fixture that has the minimum time of impact will be added to the
	 * results list.
	 * <p>
	 * Bodies in collision with the given convex at the beginning of the cast are not included in the results.
	 * @param convex the convex to cast
	 * @param transform the initial position and orientation of the convex
	 * @param deltaPosition &Delta;position; the change in position (the cast length and direction basically)
	 * @param deltaAngle &Delta;angle; the change in the angle; this is the change in the angle over the linear period
	 * @param filter the {@link Filter} to use against the fixtures; can be null
	 * @param ignoreSensors true if sensor fixtures should be ignored in the tests
	 * @param ignoreInactive true if inactive bodies should be ignored in the tests
	 * @param all true if all hits should be returned; false if only the first should be returned
	 * @param results the list to add the results to
	 * @return boolean true if a collision was found
	 * @since 3.1.9
	 */
	public boolean convexCast(Convex convex, Transform transform, Vector2 deltaPosition, double deltaAngle, Filter filter, boolean ignoreSensors, boolean ignoreInactive, boolean all, List<ConvexCastResult> results) {
		// get the listeners
		List<ConvexCastListener> listeners = this.getListeners(ConvexCastListener.class);
		int clSize = listeners.size();
		
		// compute a conservative AABB for the motion of the convex
		double radius = convex.getRadius();
		Vector2 startWorldCenter = transform.getTransformed(convex.getCenter());
		AABB startAABB = new AABB(startWorldCenter, radius);
		// linearlly interpolate to get the final transform given the
		// change in position and angle
		Transform finalTransform = transform.lerped(deltaPosition, deltaAngle, 1.0);
		// get the end AABB
		Vector2 endWorldCenter = finalTransform.getTransformed(convex.getCenter());
		AABB endAABB = new AABB(endWorldCenter, radius);
		// union the AABBs to get the swept AABB
		AABB aabb = startAABB.getUnion(endAABB);
		
		ConvexCastResult min = null;
		final Vector2 dp2 = new Vector2();
		double t2 = 1.0;
		boolean found = false;
		boolean allow = true;
		AABBBroadphaseFilter bpFilter = new AABBBroadphaseFilter(ignoreInactive, ignoreSensors, filter);
		// use the broadphase to filter first
		List<BroadphaseItem<Body, BodyFixture>> items = this.broadphaseDetector.detect(aabb, bpFilter);
		// loop over the potential collisions
		for (BroadphaseItem<Body, BodyFixture> item : items) {
			Body body = item.getCollidable();
			BodyFixture fixture = item.getFixture();
			
			// only get the minimum fixture
			double ft2 = t2;
			// find the minimum time of impact for the given convex
			// and the current body
			TimeOfImpact bodyMinToi = null;
			BodyFixture bodyMinFixture = null;
			Transform bodyTransform = body.getTransform();
			
			// notify the listeners to see if we should test this fixture
			allow = true;
			for (int j = 0; j < clSize; j++) {
				ConvexCastListener ccl = listeners.get(j);
				// see if we should test this fixture
				if (!ccl.allow(convex, body, fixture)) {
					allow = false;
				}
			}
			if (!allow) continue;
			
			// get the time of impact
			Convex c = fixture.getShape();
			TimeOfImpact timeOfImpact = new TimeOfImpact();
			// we pass the zero vector and 0 for the change in position and angle for the body
			// since we assume that it is not moving since this is a static test
			if (this.timeOfImpactDetector.getTimeOfImpact(convex, transform, deltaPosition, deltaAngle, c, bodyTransform, dp2, 0.0, 0.0, ft2, timeOfImpact)) {
				// notify the listeners to see if we should test this fixture
				allow = true;
				for (int j = 0; j < clSize; j++) {
					ConvexCastListener ccl = listeners.get(j);
					// see if we should test this fixture
					if (!ccl.allow(convex, body, fixture, timeOfImpact)) {
						allow = false;
					}
				}
				if (!allow) continue;
				
				// only save the minimum for the body
				if (bodyMinToi == null || timeOfImpact.getTime() < bodyMinToi.getTime()) {
					ft2 = timeOfImpact.getTime();
					bodyMinToi = timeOfImpact;
					bodyMinFixture = fixture;
				}
			}
			if (bodyMinToi != null) {
				if (!all) {
					t2 = bodyMinToi.getTime();
					if (min == null || bodyMinToi.getTime() < min.timeOfImpact.getTime()) {
						min = new ConvexCastResult(body, bodyMinFixture, bodyMinToi);
					}
				} else {
					ConvexCastResult result = new ConvexCastResult(body, fixture, timeOfImpact);
					results.add(result);
				}
				found = true;
			}
		}
		
		if (min != null) {
			results.add(min);
		}
		
		// if something is in the list then we know we found a collision
		return found;
	}
	
	/**
	 * Performs a linear convex cast on the given body, placing a detected collision into the given result object.
	 * <p>
	 * This method does a static test of the body (in other words, does not take into account the body's linear
	 * or angular velocity, but rather assumes it is stationary).
	 * <p>
	 * The <code>deltaPosition</code> parameter is the linear cast vector determining the direction and magnitude of the cast.
	 * <p>
	 * All convex casts pass through the {@link ConvexCastListener}s before being tested.  If <b>any</b>
	 * {@link ConvexCastListener} doesn't allow the convex cast, then the body will not be tested.
	 * <p>
	 * For multi-fixtured bodies, the fixture that has the minimum time of impact will be the result.
	 * <p>
	 * Returns false if the given body and convex are in collision at the beginning of the cast.
	 * @param convex the convex to cast
	 * @param transform the initial position and orientation of the convex
	 * @param deltaPosition &Delta;position; the change in position (the cast length and direction basically)
	 * @param body the body to cast against
	 * @param ignoreSensors true if sensor fixtures should be ignored in the tests
	 * @param result the convex cast result
	 * @return boolean true if a collision was found
	 * @since 3.1.5
	 */
	public boolean convexCast(Convex convex, Transform transform, Vector2 deltaPosition, Body body, boolean ignoreSensors, ConvexCastResult result) {
		return this.convexCast(convex, transform, deltaPosition, 0, body, null, ignoreSensors, result);
	}

	/**
	 * Performs a linear convex cast on the given body, placing a detected collision into the given result object.
	 * <p>
	 * This method does a static test of the body (in other words, does not take into account the body's linear
	 * or angular velocity, but rather assumes it is stationary).
	 * <p>
	 * The <code>deltaPosition</code> parameter is the linear cast vector determining the direction and magnitude of the cast.  
	 * The <code>deltaAngle</code> parameter is the change in angle over the linear cast and is interpolated linearly 
	 * during detection.
	 * <p>
	 * All convex casts pass through the {@link ConvexCastListener}s before being tested.  If <b>any</b>
	 * {@link ConvexCastListener} doesn't allow the convex cast, then the body will not be tested.
	 * <p>
	 * For multi-fixtured bodies, the fixture that has the minimum time of impact will be the result.
	 * <p>
	 * Returns false if the given body and convex are in collision at the beginning of the cast.
	 * @param convex the convex to cast
	 * @param transform the initial position and orientation of the convex
	 * @param deltaPosition &Delta;position; the change in position (the cast length and direction basically)
	 * @param deltaAngle &Delta;angle; the change in the angle; this is the change in the angle over the linear period
	 * @param body the body to cast against
	 * @param ignoreSensors true if sensor fixtures should be ignored in the tests
	 * @param result the convex cast result
	 * @return boolean true if a collision was found
	 * @since 3.1.5
	 */
	public boolean convexCast(Convex convex, Transform transform, Vector2 deltaPosition, double deltaAngle, Body body, boolean ignoreSensors, ConvexCastResult result) {
		return this.convexCast(convex, transform, deltaPosition, deltaAngle, body, null, ignoreSensors, result);
	}
	
	/**
	 * Performs a linear convex cast on the given body, placing a detected collision into the given result object.
	 * <p>
	 * This method does a static test of the body (in other words, does not take into account the body's linear
	 * or angular velocity, but rather assumes it is stationary).
	 * <p>
	 * The <code>deltaPosition</code> parameter is the linear cast vector determining the direction and magnitude of the cast.  
	 * The <code>deltaAngle</code> parameter is the change in angle over the linear cast and is interpolated linearly 
	 * during detection.
	 * <p>
	 * All convex casts pass through the {@link ConvexCastListener}s before being tested.  If <b>any</b>
	 * {@link ConvexCastListener} doesn't allow the convex cast, then the body will not be tested.
	 * <p>
	 * For multi-fixtured bodies, the fixture that has the minimum time of impact will be the result.
	 * <p>
	 * Returns false if the given body and convex are in collision at the beginning of the cast.
	 * @param convex the convex to cast
	 * @param transform the initial position and orientation of the convex
	 * @param deltaPosition &Delta;position; the change in position (the cast length and direction basically)
	 * @param deltaAngle &Delta;angle; the change in the angle; this is the change in the angle over the linear period
	 * @param body the body to cast against
	 * @param filter the {@link Filter} to use against the fixtures; can be null
	 * @param ignoreSensors true if sensor fixtures should be ignored in the tests
	 * @param result the convex cast result
	 * @return boolean true if a collision was found
	 * @since 3.1.9
	 */
	public boolean convexCast(Convex convex, Transform transform, Vector2 deltaPosition, double deltaAngle, Body body, Filter filter, boolean ignoreSensors, ConvexCastResult result) {
		// get the listeners
		List<ConvexCastListener> listeners = this.getListeners(ConvexCastListener.class);
		int clSize = listeners.size();
		
		boolean allow = true;
		boolean found = false;
		final Vector2 dp2 = new Vector2();
		double t2 = 1.0;

		// find the minimum time of impact for the given convex
		// and the current body
		int bSize = body.getFixtureCount();
		Transform bodyTransform = body.getTransform();
		
		// loop through all the body fixtures until we find
		// a the fixture that has the smallest time of impact
		for (int i = 0; i < bSize; i++) {
			BodyFixture bodyFixture = body.getFixture(i);
			// filter out sensors if desired
			if (ignoreSensors && bodyFixture.isSensor()) continue;
			// check the filter
			if (filter != null && !filter.isAllowed(bodyFixture.getFilter())) continue;
			
			allow = true;
			for (int j = 0; j < clSize; j++) {
				ConvexCastListener ccl = listeners.get(j);
				// see if we should test this body
				if (!ccl.allow(convex, body, bodyFixture)) {
					allow = false;
				}
			}
			if (!allow) return false;
			
			// get the time of impact
			Convex c = bodyFixture.getShape();
			TimeOfImpact toi = new TimeOfImpact();
			// we pass the zero vector and 0 for the change in position and angle for the body
			// since we assume that it is not moving since this is a static test
			if (this.timeOfImpactDetector.getTimeOfImpact(convex, transform, deltaPosition, deltaAngle, c, bodyTransform, dp2, 0.0, 0.0, t2, toi)) {
				// notify the listeners to see if we should test this fixture
				allow = true;
				for (int j = 0; j < clSize; j++) {
					ConvexCastListener ccl = listeners.get(j);
					// see if we should test this fixture
					if (!ccl.allow(convex, body, bodyFixture, toi)) {
						allow = false;
					}
				}
				if (!allow) continue;
				
				// set the new maximum time
				t2 = toi.getTime();
				// save the min time of impact
				result.fixture = bodyFixture;
				result.timeOfImpact = toi;
				result.body = body;
				// set the found flag
				found = true;
			}
		}
		
		return found;
	}
	
	/**
	 * Returns true if the given AABB overlaps a {@link Body} in this {@link World}.
	 * <p>
	 * If any part of a body is overlaping the AABB, the body is added to the list.
	 * <p>
	 * This performs a static collision test of the world using the {@link BroadphaseDetector}.
	 * <p>
	 * This may return bodies who only have sensor fixtures overlapping.
	 * <p>
	 * Inactive bodies are ignored in this test.
	 * @param aabb the world space {@link AABB}
	 * @param results the list of overlapping bodies and fixtures
	 * @return boolean true if the AABB overlaps any body
	 * @since 3.1.9
	 */
	public boolean detect(AABB aabb, List<DetectResult> results) {
		return this.detect(aabb, null, false, true, results);
	}
	
	/**
	 * Returns true if the given AABB overlaps a {@link Body} {@link Fixture} in this {@link World}.
	 * <p>
	 * If any part of a body is overlaping the AABB, the body and that respective fixture is added 
	 * to the returned list.
	 * <p>
	 * This performs a static collision test of the world using the {@link BroadphaseDetector}.
	 * <p>
	 * This may return bodies who only have sensor fixtures overlapping.
	 * @param aabb the world space {@link AABB}
	 * @param ignoreInactive true if inactive bodies should be ignored
	 * @param results the list of overlapping bodies and fixtures
	 * @return boolean true if the AABB overlaps any body
	 * @since 3.1.9
	 */
	public boolean detect(AABB aabb, boolean ignoreInactive, List<DetectResult> results) {
		return this.detect(aabb, null, false, ignoreInactive, results);
	}
	
	/**
	 * Returns true if the given AABB overlaps a {@link Body} in this {@link World}.
	 * <p>
	 * If this method returns true, the results list will contain the bodies and
	 * fixtures that the convex overlaps.
	 * @param aabb the world space {@link AABB}
	 * @param ignoreSensors true if sensor fixtures should be ignored
	 * @param ignoreInactive true if inactive bodies should be ignored
	 * @param results the list of overlapping bodies and fixtures
	 * @return boolean true if the AABB overlaps any fixture
	 * @since 3.1.9
	 */
	public boolean detect(AABB aabb, boolean ignoreSensors, boolean ignoreInactive, List<DetectResult> results) {
		return this.detect(aabb, null, ignoreSensors, ignoreInactive, results);
	}

	/**
	 * Returns true if the given AABB overlaps a {@link Body} in this {@link World}.
	 * <p>
	 * If this method returns true, the results list will contain the bodies and
	 * fixtures that the convex overlaps.
	 * @param aabb the world space {@link AABB}
	 * @param filter the {@link Filter} to use against the fixtures; can be null
	 * @param ignoreSensors true if sensor fixtures should be ignored
	 * @param ignoreInactive true if inactive bodies should be ignored
	 * @param results the list of overlapping bodies and fixtures
	 * @return boolean true if the AABB overlaps any fixture
	 * @since 3.1.9
	 */
	public boolean detect(AABB aabb, Filter filter, boolean ignoreSensors, boolean ignoreInactive, List<DetectResult> results) {
		List<DetectListener> listeners = this.getListeners(DetectListener.class);
		int dlSize = listeners.size();
		
		AABBBroadphaseFilter bpFilter = new AABBBroadphaseFilter(ignoreInactive, ignoreSensors, filter);
		List<BroadphaseItem<Body, BodyFixture>> collisions = this.broadphaseDetector.detect(aabb, bpFilter);
		boolean found = false;
		
		int bSize = collisions.size();
		boolean allow;
		for (int i = 0; i < bSize; i++) {
			BroadphaseItem<Body, BodyFixture> item = collisions.get(i);
			Body body = item.getCollidable();
			BodyFixture fixture = item.getFixture();
			// check body's fixtures next
			Transform transform = body.getTransform();
			// pass through the listeners
			allow = true;
			for (int j = 0; j < dlSize; j++) {
				DetectListener dl = listeners.get(j);
				if (!dl.allow(aabb, body, fixture)) {
					allow = false;
				}
			}
			if (!allow) {
				continue;
			}
			// create an AABB for the fixture
			AABB faabb = fixture.getShape().createAABB(transform);
			// test the aabbs
			if (aabb.overlaps(faabb)) {
				// add this fixture to the results list
				DetectResult result = new DetectResult(body, fixture);
				results.add(result);
				found = true;
			}
		}
		
		return found;
	}
	
	/**
	 * Returns true if the given {@link Convex} overlaps a body in the world.
	 * <p>
	 * If this method returns true, the results list will contain the bodies and
	 * fixtures that the convex overlaps.
	 * <p>
	 * Use the {@link Body#isInContact(Body)} method instead if you want to test if two bodies
	 * are colliding.
	 * <p>
	 * The returned results may include sensor fixutres.
	 * <p>
	 * Inactive bodies are ignored in this test.
	 * <p>
	 * The results from this test will not include {@link Penetration} objects.
	 * @param convex the convex shape in world coordinates
	 * @param results the list of overlapping bodies and fixtures
	 * @return boolean true if an overlap was found
	 * @since 3.1.9
	 * @see #detect(Convex, boolean, List)
	 */
	public boolean detect(Convex convex, List<DetectResult> results) {
		return this.detect(convex, Transform.IDENTITY, null, false, true, false, results);
	}

	/**
	 * Returns true if the given {@link Convex} overlaps a body in the world.
	 * <p>
	 * If this method returns true, the results list will contain the bodies and
	 * fixtures that the convex overlaps.
	 * <p>
	 * Use the {@link Body#isInContact(Body)} method instead if you want to test if two bodies
	 * are colliding.
	 * <p>
	 * Inactive bodies are ignored in this test.
	 * <p>
	 * The results from this test will not include {@link Penetration} objects.
	 * @param convex the convex shape in world coordinates
	 * @param ignoreSensors true if sensor fixtures should be ignored
	 * @param results the list of overlapping bodies and fixtures
	 * @return boolean true if an overlap was found
	 * @since 3.1.9
	 * @see #detect(Convex, boolean, boolean, List)
	 */
	public boolean detect(Convex convex, boolean ignoreSensors, List<DetectResult> results) {
		return this.detect(convex, Transform.IDENTITY, null, ignoreSensors, true, false, results);
	}

	/**
	 * Returns true if the given {@link Convex} overlaps a body in the world.
	 * <p>
	 * If this method returns true, the results list will contain the bodies and
	 * fixtures that the convex overlaps.
	 * <p>
	 * Use the {@link Body#isInContact(Body)} method instead if you want to test if two bodies
	 * are colliding.
	 * <p>
	 * The results from this test will not include {@link Penetration} objects.
	 * @param convex the convex shape in world coordinates
	 * @param ignoreSensors true if sensor fixtures should be ignored
	 * @param ignoreInactive true if inactive bodies should be ignored
	 * @param results the list of overlapping bodies and fixtures
	 * @return boolean true if an overlap was found
	 * @since 3.1.9
	 * @see #detect(Convex, Transform, Filter, boolean, boolean, List)
	 */
	public boolean detect(Convex convex, boolean ignoreSensors, boolean ignoreInactive, List<DetectResult> results) {
		return this.detect(convex, Transform.IDENTITY, null, ignoreSensors, ignoreInactive, false, results);
	}
	
	/**
	 * Returns true if the given {@link Convex} overlaps a body in the world.
	 * <p>
	 * If this method returns true, the results list will contain the bodies and
	 * fixtures that the convex overlaps.
	 * <p>
	 * Use the {@link Body#isInContact(Body)} method instead if you want to test if two bodies
	 * are colliding.
	 * <p>
	 * The results from this test will not include {@link Penetration} objects.
	 * @param convex the convex shape in world coordinates
	 * @param filter the {@link Filter} to use against the fixtures; can be null
	 * @param ignoreSensors true if sensor fixtures should be ignored
	 * @param ignoreInactive true if inactive bodies should be ignored
	 * @param results the list of overlapping bodies and fixtures
	 * @return boolean true if an overlap was found
	 * @since 3.1.9
	 * @see #detect(Convex, Transform, Filter, boolean, boolean, boolean, List)
	 */
	public boolean detect(Convex convex, Filter filter, boolean ignoreSensors, boolean ignoreInactive, List<DetectResult> results) {
		return this.detect(convex, Transform.IDENTITY, filter, ignoreSensors, ignoreInactive, false, results);
	}
	
	/**
	 * Returns true if the given {@link Convex} overlaps a body in the world.
	 * <p>
	 * If this method returns true, the results list will contain the bodies and
	 * fixtures that the convex overlaps.
	 * <p>
	 * Use the {@link Body#isInContact(Body)} method instead if you want to test if two bodies
	 * are colliding.
	 * <p>
	 * Use the <code>includeCollisionData</code> parameter to have the {@link Penetration} object
	 * filled in the {@link DetectResult}s.  Including this information will have a performance impact.
	 * @param convex the convex shape in world coordinates
	 * @param filter the {@link Filter} to use against the fixtures; can be null
	 * @param ignoreSensors true if sensor fixtures should be ignored
	 * @param ignoreInactive true if inactive bodies should be ignored
	 * @param includeCollisionData true if the overlap {@link Penetration} should be returned
	 * @param results the list of overlapping bodies and fixtures
	 * @return boolean true if an overlap was found
	 * @since 3.1.9
	 */
	public boolean detect(Convex convex, Filter filter, boolean ignoreSensors, boolean ignoreInactive, boolean includeCollisionData, List<DetectResult> results) {
		return this.detect(convex, Transform.IDENTITY, filter, ignoreSensors, ignoreInactive, includeCollisionData, results);
	}
	
	/**
	 * Returns true if the given {@link Convex} overlaps a body in the world.
	 * <p>
	 * If this method returns true, the results list will contain the bodies and
	 * fixtures that the convex overlaps.
	 * <p>
	 * Use the {@link Body#isInContact(Body)} method instead if you want to test if two bodies
	 * are colliding.
	 * <p>
	 * The returned results may include sensor fixutres.
	 * <p>
	 * Inactive bodies are ignored in this test.
	 * <p>
	 * The results from this test will not include {@link Penetration} objects.
	 * @param convex the convex shape in local coordinates
	 * @param transform the convex shape's world transform
	 * @param results the list of overlapping bodies and fixtures
	 * @return boolean true if an overlap was found
	 * @since 3.1.9
	 * @see #detect(Convex, Transform, boolean, List)
	 */
	public boolean detect(Convex convex, Transform transform, List<DetectResult> results) {
		return this.detect(convex, transform, null, false, true, false, results);
	}
	
	/**
	 * Returns true if the given {@link Convex} overlaps a body in the world.
	 * <p>
	 * If this method returns true, the results list will contain the bodies and
	 * fixtures that the convex overlaps.
	 * <p>
	 * Use the {@link Body#isInContact(Body)} method instead if you want to test if two bodies
	 * are colliding.
	 * <p>
	 * Inactive bodies are ignored in this test.
	 * <p>
	 * The results from this test will not include {@link Penetration} objects.
	 * @param convex the convex shape in local coordinates
	 * @param transform the convex shape's world transform
	 * @param ignoreSensors true if sensor fixtures should be ignored
	 * @param results the list of overlapping bodies and fixtures
	 * @return boolean true if an overlap was found
	 * @since 3.1.9
	 * @see #detect(Convex, Transform, boolean, boolean, List)
	 */
	public boolean detect(Convex convex, Transform transform, boolean ignoreSensors, List<DetectResult> results) {
		return this.detect(convex, transform, null, ignoreSensors, true, false, results);
	}
	
	/**
	 * Returns true if the given {@link Convex} overlaps a body in the world.
	 * <p>
	 * If this method returns true, the results list will contain the bodies and
	 * fixtures that the convex overlaps.
	 * <p>
	 * Use the {@link Body#isInContact(Body)} method instead if you want to test if two bodies
	 * are colliding.
	 * <p>
	 * The results from this test will not include {@link Penetration} objects.
	 * @param convex the convex shape in local coordinates
	 * @param transform the convex shape's world transform
	 * @param ignoreSensors true if sensor fixtures should be ignored
	 * @param ignoreInactive true if inactive bodies should be ignored
	 * @param results the list of overlapping bodies and fixtures
	 * @return boolean true if an overlap was found
	 * @since 3.1.9
	 * @see #detect(Convex, Transform, Filter, boolean, boolean, List)
	 */
	public boolean detect(Convex convex, Transform transform, boolean ignoreSensors, boolean ignoreInactive, List<DetectResult> results) {
		return this.detect(convex, transform, null, ignoreSensors, ignoreInactive, false, results);
	}
	
	/**
	 * Returns true if the given {@link Convex} overlaps a body in the world.
	 * <p>
	 * If this method returns true, the results list will contain the bodies and
	 * fixtures that the convex overlaps.
	 * <p>
	 * Use the {@link Body#isInContact(Body)} method instead if you want to test if two bodies
	 * are colliding.
	 * <p>
	 * The results from this test will not include {@link Penetration} objects.
	 * @param convex the convex shape in local coordinates
	 * @param transform the convex shape's world transform
	 * @param filter the {@link Filter} to use against the fixtures; can be null
	 * @param ignoreSensors true if sensor fixtures should be ignored
	 * @param ignoreInactive true if inactive bodies should be ignored
	 * @param results the list of overlapping bodies and fixtures
	 * @return boolean true if an overlap was found
	 * @since 3.1.9
	 * @see #detect(Convex, Transform, Filter, boolean, boolean, boolean, List)
	 */
	public boolean detect(Convex convex, Transform transform, Filter filter, boolean ignoreSensors, boolean ignoreInactive, List<DetectResult> results) {
		return this.detect(convex, transform, filter, ignoreSensors, ignoreInactive, false, results);
	}
	
	/**
	 * Returns true if the given {@link Convex} overlaps a body in the world.
	 * <p>
	 * If this method returns true, the results list will contain the bodies and
	 * fixtures that the convex overlaps.
	 * <p>
	 * Use the {@link Body#isInContact(Body)} method instead if you want to test if two bodies
	 * are colliding.
	 * <p>
	 * Use the <code>includeCollisionData</code> parameter to have the {@link Penetration} object
	 * filled in the {@link DetectResult}s.  Including this information will have a performance impact.
	 * @param convex the convex shape in local coordinates
	 * @param transform the convex shape's world transform
	 * @param filter the {@link Filter} to use against the fixtures; can be null
	 * @param ignoreSensors true if sensor fixtures should be ignored
	 * @param ignoreInactive true if inactive bodies should be ignored
	 * @param includeCollisionData true if the overlap {@link Penetration} should be returned
	 * @param results the list of overlapping bodies and fixtures
	 * @return boolean true if an overlap was found
	 * @since 3.1.9
	 */
	public boolean detect(Convex convex, Transform transform, Filter filter, boolean ignoreSensors, boolean ignoreInactive, boolean includeCollisionData, List<DetectResult> results) {
		List<DetectListener> listeners = this.getListeners(DetectListener.class);
		int dlSize = listeners.size();
		boolean allow = true;
		
		// create an aabb for the given convex
		AABB aabb = convex.createAABB(transform);
		AABBBroadphaseFilter bpFilter = new AABBBroadphaseFilter(ignoreInactive, ignoreSensors, filter);
		// test using the broadphase to rule out as many bodies as we can
		List<BroadphaseItem<Body, BodyFixture>> items = this.broadphaseDetector.detect(aabb, bpFilter);
		// now perform a more accurate test
		int bSize = items.size();
		boolean found = false;
		for (int i = 0; i < bSize; i++) {
			BroadphaseItem<Body, BodyFixture> item = items.get(i);
			Body body = item.getCollidable();
			BodyFixture fixture = item.getFixture();
			// get the body transform
			Transform bt = body.getTransform();
			
			// pass through the listeners
			allow = true;
			for (int j = 0; j < dlSize; j++) {
				DetectListener dl = listeners.get(j);
				if (!dl.allow(convex, transform, body, fixture)) {
					allow = false;
				}
			}
			if (!allow) {
				continue;
			}
			
			// just perform a boolean test since its typically faster
			Convex bc = fixture.getShape();
			boolean collision = false;
			// should we use the fast method or the one that returns the collision info
			Penetration penetration = (includeCollisionData ? new Penetration() : null); 
			if (includeCollisionData) {
				collision = this.narrowphaseDetector.detect(convex, transform, bc, bt, penetration);
			} else {
				collision = this.narrowphaseDetector.detect(convex, transform, bc, bt);
			}
			if (collision) {
				// add this fixture to the results list
				DetectResult result = new DetectResult(body, fixture, penetration);
				results.add(result);
				found = true;
			}
		}
		// return the bodies in collision
		return found;
	}
	
	/**
	 * Returns true if the given {@link AABB} overlaps the given body in the world.
	 * <p>
	 * If this method returns true, the results list will contain the bodies and
	 * fixtures that the AABB overlaps.
	 * <p>
	 * Use the {@link Body#isInContact(Body)} method instead if you want to test if two bodies
	 * are colliding.
	 * @param aabb the {@link AABB} in world coordinates
	 * @param body the {@link Body} to test against
	 * @param ignoreSensors true if sensor fixtures should be ignored
	 * @param results the list of overlapping bodies and fixtures
	 * @return boolean true if an overlap was found
	 * @since 3.1.9
	 */
	public boolean detect(AABB aabb, Body body, boolean ignoreSensors, List<DetectResult> results) {
		return this.detect(aabb, body, null, ignoreSensors, results);
	}
	
	/**
	 * Returns true if the given {@link AABB} overlaps the given body in the world.
	 * <p>
	 * If this method returns true, the results list will contain the bodies and
	 * fixtures that the AABB overlaps.
	 * <p>
	 * Use the {@link Body#isInContact(Body)} method instead if you want to test if two bodies
	 * are colliding.
	 * @param aabb the {@link AABB} in world coordinates
	 * @param body the {@link Body} to test against
	 * @param filter the {@link Filter} to use against the fixtures; can be null
	 * @param ignoreSensors true if sensor fixtures should be ignored
	 * @param results the list of overlapping bodies and fixtures
	 * @return boolean true if an overlap was found
	 * @since 3.1.9
	 */
	public boolean detect(AABB aabb, Body body, Filter filter, boolean ignoreSensors, List<DetectResult> results) {
		List<DetectListener> listeners = this.getListeners(DetectListener.class);
		int dlSize = listeners.size();
		boolean allow = true;
		// test the AABBs
		boolean found = false;
		AABB baabb = this.broadphaseDetector.getAABB(body);
		if (baabb == null) {
			baabb = body.createAABB();
		}
		if (aabb.overlaps(baabb)) {
			// check body's fixtures next
			Transform transform = body.getTransform();
			int fSize = body.getFixtureCount();
			for (int j = 0; j < fSize; j++) {
				BodyFixture fixture = body.getFixture(j);
				// test for sensors
				if (ignoreSensors && fixture.isSensor()) continue;
				// test the filter
				if (filter != null && !filter.isAllowed(fixture.getFilter())) continue;
				// pass through the listeners
				allow = true;
				for (int k = 0; k < dlSize; k++) {
					DetectListener dl = listeners.get(k);
					if (!dl.allow(aabb, body, fixture)) {
						allow = false;
					}
				}
				if (!allow) {
					continue;
				}
				// create an AABB for the fixture
				AABB faabb = fixture.getShape().createAABB(transform);
				// test the aabbs
				if (aabb.overlaps(faabb)) {
					// add this fixture to the results list
					DetectResult result = new DetectResult(body, fixture);
					results.add(result);
					found = true;
				}
			}
		}
		
		return found;
	}
	
	/**
	 * Returns true if the given {@link Convex} overlaps the given body in the world.
	 * <p>
	 * If this method returns true, the results list will contain the bodies and
	 * fixtures that the convex overlaps.
	 * <p>
	 * Use the {@link Body#isInContact(Body)} method instead if you want to test if two bodies
	 * are colliding.
	 * <p>
	 * The results from this test will not include {@link Penetration} objects.
	 * @param convex the {@link Convex} in world coordinates
	 * @param body the {@link Body} to test against
	 * @param ignoreSensors true if sensor fixtures should be ignored
	 * @param results the list of overlapping bodies and fixtures
	 * @return boolean true if an overlap was found
	 * @since 3.1.9
	 */
	public boolean detect(Convex convex, Body body, boolean ignoreSensors, List<DetectResult> results) {
		return this.detect(convex, Transform.IDENTITY, body, null, ignoreSensors, false, results);
	}
	
	/**
	 * Returns true if the given {@link Convex} overlaps the given body in the world.
	 * <p>
	 * If this method returns true, the results list will contain the bodies and
	 * fixtures that the convex overlaps.
	 * <p>
	 * Use the {@link Body#isInContact(Body)} method instead if you want to test if two bodies
	 * are colliding.
	 * <p>
	 * The results from this test will not include {@link Penetration} objects.
	 * @param convex the {@link Convex} in world coordinates
	 * @param body the {@link Body} to test against
	 * @param filter the {@link Filter} to use against the fixtures; can be null
	 * @param ignoreSensors true if sensor fixtures should be ignored
	 * @param results the list of overlapping bodies and fixtures
	 * @return boolean true if an overlap was found
	 * @since 3.1.9
	 */
	public boolean detect(Convex convex, Body body, Filter filter, boolean ignoreSensors, List<DetectResult> results) {
		return this.detect(convex, Transform.IDENTITY, body, filter, ignoreSensors, false, results);
	}
	
	/**
	 * Returns true if the given {@link Convex} overlaps the given body in the world.
	 * <p>
	 * If this method returns true, the results list will contain the bodies and
	 * fixtures that the convex overlaps.
	 * <p>
	 * Use the {@link Body#isInContact(Body)} method instead if you want to test if two bodies
	 * are colliding.
	 * <p>
	 * Use the <code>includeCollisionData</code> parameter to have the {@link Penetration} object
	 * filled in the {@link DetectResult}s.  Including this information negatively impacts performance.
	 * @param convex the {@link Convex} in world coordinates
	 * @param body the {@link Body} to test against
	 * @param filter the {@link Filter} to use against the fixtures; can be null
	 * @param includeCollisionData true if the overlap {@link Penetration} should be returned
	 * @param ignoreSensors true if sensor fixtures should be ignored
	 * @param results the list of overlapping bodies and fixtures
	 * @return boolean true if an overlap was found
	 * @since 3.1.9
	 */
	public boolean detect(Convex convex, Body body, Filter filter, boolean ignoreSensors, boolean includeCollisionData, List<DetectResult> results) {
		return this.detect(convex, Transform.IDENTITY, body, filter, ignoreSensors, includeCollisionData, results);
	}
	
	/**
	 * Returns true if the given {@link Convex} overlaps the given body in the world.
	 * <p>
	 * If this method returns true, the results list will contain the bodies and
	 * fixtures that the convex overlaps.
	 * <p>
	 * Use the {@link Body#isInContact(Body)} method instead if you want to test if two bodies
	 * are colliding.
	 * <p>
	 * The results from this test will not include {@link Penetration} objects.
	 * @param convex the {@link Convex} in local coordinates
	 * @param transform the convex shape's world {@link Transform}
	 * @param body the {@link Body} to test against
	 * @param ignoreSensors true if sensor fixtures should be ignored
	 * @param results the list of overlapping bodies and fixtures
	 * @return boolean true if an overlap was found
	 * @since 3.1.9
	 */
	public boolean detect(Convex convex, Transform transform, Body body, boolean ignoreSensors, List<DetectResult> results) {
		return this.detect(convex, transform, body, null, ignoreSensors, false, results);
	}
	
	/**
	 * Returns true if the given {@link Convex} overlaps the given body in the world.
	 * <p>
	 * If this method returns true, the results list will contain the bodies and
	 * fixtures that the convex overlaps.
	 * <p>
	 * Use the {@link Body#isInContact(Body)} method instead if you want to test if two bodies
	 * are colliding.
	 * <p>
	 * The results from this test will not include {@link Penetration} objects.
	 * @param convex the {@link Convex} in local coordinates
	 * @param transform the convex shape's world {@link Transform}
	 * @param body the {@link Body} to test against
	 * @param filter the {@link Filter} to use against the fixtures; can be null
	 * @param ignoreSensors true if sensor fixtures should be ignored
	 * @param results the list of overlapping bodies and fixtures
	 * @return boolean true if an overlap was found
	 * @since 3.1.9
	 */
	public boolean detect(Convex convex, Transform transform, Body body, Filter filter, boolean ignoreSensors, List<DetectResult> results) {
		return this.detect(convex, transform, body, filter, ignoreSensors, false, results);
	}
	
	/**
	 * Returns true if the given {@link Convex} overlaps the given body in the world.
	 * <p>
	 * If this method returns true, the results list will contain the bodies and
	 * fixtures that the convex overlaps.
	 * <p>
	 * Use the {@link Body#isInContact(Body)} method instead if you want to test if two bodies
	 * are colliding.
	 * <p>
	 * Use the <code>includeCollisionData</code> parameter to have the {@link Penetration} object
	 * filled in the {@link DetectResult}s.  Including this information negatively impacts performance.
	 * @param convex the {@link Convex} in local coordinates
	 * @param transform the convex shape's world {@link Transform}
	 * @param body the {@link Body} to test against
	 * @param filter the {@link Filter} to use against the fixtures; can be null
	 * @param includeCollisionData true if the overlap {@link Penetration} should be returned
	 * @param ignoreSensors true if sensor fixtures should be ignored
	 * @param results the list of overlapping bodies and fixtures
	 * @return boolean true if an overlap was found
	 * @since 3.1.9
	 */
	public boolean detect(Convex convex, Transform transform, Body body, Filter filter, boolean ignoreSensors, boolean includeCollisionData, List<DetectResult> results) {
		List<DetectListener> listeners = this.getListeners(DetectListener.class);
		int dlSize = listeners.size();
		// make sure we can test the body
		boolean allow = true;
		for (int i = 0; i < dlSize; i++) {
			DetectListener dl = listeners.get(i);
			if (!dl.allow(convex, transform, body)) {
				allow = false;
			}
		}
		if (!allow) return false;
		// create an aabb for the given convex
		AABB aabb = convex.createAABB(transform);
		// test using the broadphase to rule out as many bodies as we can
		AABB baabb = this.broadphaseDetector.getAABB(body);
		if (baabb == null) {
			baabb = body.createAABB();
		}
		// now perform an AABB test first
		boolean found = false;
		if (aabb.overlaps(baabb)) {
			// get the body transform
			Transform bt = body.getTransform();
			// test all the fixtures
			int fSize = body.getFixtureCount();
			for (int i = 0; i < fSize; i++) {
				BodyFixture fixture = body.getFixture(i);
				// check against the sensor flag
				if (ignoreSensors && fixture.isSensor()) continue;
				// check against the filter if given
				Filter ff = fixture.getFilter();
				if (filter != null && !ff.isAllowed(filter)) continue;

				// pass through the listeners
				allow = true;
				for (int j = 0; j < dlSize; j++) {
					DetectListener dl = listeners.get(j);
					if (!dl.allow(convex, transform, body, fixture)) {
						allow = false;
					}
				}
				if (!allow) {
					continue;
				}
				
				// just perform a boolean test since its typically faster
				Convex bc = fixture.getShape();
				boolean collision = false;
				// should we use the fast method or the one that returns the collision info
				Penetration penetration = (includeCollisionData ? new Penetration() : null); 
				if (includeCollisionData) {
					collision = this.narrowphaseDetector.detect(convex, transform, bc, bt, penetration);
				} else {
					collision = this.narrowphaseDetector.detect(convex, transform, bc, bt);
				}
				if (collision) {
					// add this fixture to the results list
					DetectResult result = new DetectResult(body, fixture, penetration);
					results.add(result);
					found = true;
				}
			}
		}
		// return the bodies in collision
		return found;
	}
	
	/**
	 * Shifts the coordinates of the entire world by the given amount.
	 * <pre>
	 * NewPosition = OldPosition + shift
	 * </pre>
	 * This method is useful in situations where the world is very large
	 * causing very large numbers to be used in the computations.  Shifting
	 * the coordinate system allows the computations to be localized and 
	 * retain accuracy.
	 * <p>
	 * This method modifies the coordinates of every body and joint in the world.
	 * <p>
	 * Adding joints or bodies after this method is called should consider that
	 * everything has been shifted.
	 * <p>
	 * This method does <b>NOT</b> require a call to {@link #setUpdateRequired(boolean)}.
	 * @param shift the distance to shift along the x and y axes
	 * @since 3.2.0
	 */
	public void shift(Vector2 shift) {
		// update the bodies
		int bSize = this.bodies.size();
		for (int i = 0; i < bSize; i++) {
			Body body = this.bodies.get(i);
			body.shift(shift);
		}
		// update the joints
		int jSize = this.joints.size();
		for (int i = 0; i < jSize; i++) {
			Joint joint = this.joints.get(i);
			joint.shift(shift);
		}
		// update the broadphase
		this.broadphaseDetector.shift(shift);
		// update the bounds
		if (this.bounds != null) {
			this.bounds.shift(shift);
		}
		// update contact manager
		this.contactManager.shift(shift);
	}
	
	/**
	 * Adds the given {@link Body} to the {@link World}.
	 * @param body the {@link Body} to add
	 * @throws NullPointerException if body is null
	 * @throws IllegalArgumentException if body has already been added to this world or if its a member of another world instance
	 * @since 3.1.1
	 */
	public void addBody(Body body) {
		// check for null body
		if (body == null) throw new NullPointerException(Messages.getString("dynamics.world.addNullBody"));
		// dont allow adding it twice
		if (body.world == this) throw new IllegalArgumentException(Messages.getString("dynamics.world.addExistingBody"));
		// dont allow a body that already is assigned to another world
		if (body.world != null) throw new IllegalArgumentException(Messages.getString("dynamics.world.addOtherWorldBody"));
		// add it to the world
		this.bodies.add(body);
		// set the world property on the body
		body.world = this;
		// add it to the broadphase
		this.broadphaseDetector.add(body);
	}
	
	/**
	 * Adds the given {@link Joint} to the {@link World}.
	 * @param joint the {@link Joint} to add
	 * @throws NullPointerException if joint is null
	 * @throws IllegalArgumentException if joint has already been added to this world or if its a member of another world instance
	 * @since 3.1.1
	 */
	public void addJoint(Joint joint) {
		// check for null joint
		if (joint == null) throw new NullPointerException(Messages.getString("dynamics.world.addNullJoint"));
		// implicitly cast to constraint
		Constraint constraint = joint;
		// dont allow adding it twice
		if (constraint.world == this) throw new IllegalArgumentException(Messages.getString("dynamics.world.addExistingBody"));
		// dont allow a joint that already is assigned to another world
		if (constraint.world != null) throw new IllegalArgumentException(Messages.getString("dynamics.world.addOtherWorldBody"));
		// add the joint to the joint list
		this.joints.add(joint);
		// set that its attached to this world
		constraint.world = this;
		// get the associated bodies
		Body body1 = joint.getBody1();
		Body body2 = joint.getBody2();
		// create a joint edge from the first body to the second
		JointEdge jointEdge1 = new JointEdge(body2, joint);
		// add the edge to the body
		body1.joints.add(jointEdge1);
		// create a joint edge from the second body to the first
		JointEdge jointEdge2 = new JointEdge(body1, joint);
		// add the edge to the body
		body2.joints.add(jointEdge2);
	}
	
	/**
	 * Returns true if this world contains the given body.
	 * @param body the {@link Body} to test for
	 * @return boolean true if the body is contained in this world
	 * @since 3.1.1
	 */
	public boolean containsBody(Body body) {
		return this.bodies.contains(body);
	}
	
	/**
	 * Returns true if this world contains the given joint.
	 * @param joint the {@link Joint} to test for
	 * @return boolean true if the joint is contained in this world
	 * @since 3.1.1
	 */
	public boolean containsJoint(Joint joint) {
		return this.joints.contains(joint);
	}
	
	/**
	 * Removes the {@link Body} at the given index from this {@link World}.
	 * <p>
	 * Use the {@link #removeBody(int, boolean)} method to enable implicit
	 * destruction notification.
	 * @param index the index of the body to remove.
	 * @return boolean true if the body was removed
	 * @since 3.2.0
	 */
	public boolean removeBody(int index) {
		return removeBody(index, false);
	}

	/**
	 * Removes the {@link Body} at the given index from this {@link World}.
	 * <p>
	 * When a body is removed, joints and contacts may be implicitly destroyed.
	 * Pass true to the notify parameter to be notified of the destruction of these objects
	 * via the {@link DestructionListener}s.
	 * <p>
	 * This method does not trigger {@link ContactListener#end(ContactPoint)} events
	 * for the contacts that are being removed.
	 * @param index the index of the body to remove.
	 * @param notify true if implicit destruction should be notified
	 * @return boolean true if the body was removed
	 * @since 3.2.0
	 */
	public boolean removeBody(int index, boolean notify) {
		Body body = this.bodies.get(index);
		return removeBody(body, notify);
	}
	
	/**
	 * Removes the given {@link Body} from this {@link World}.
	 * <p>
	 * Use the {@link #removeBody(Body, boolean)} method to enable implicit
	 * destruction notification.
	 * @param body the {@link Body} to remove.
	 * @return boolean true if the body was removed
	 */
	public boolean removeBody(Body body) {
		return removeBody(body, false);
	}
	
	/**
	 * Removes the given {@link Body} from this {@link World}.
	 * <p>
	 * When a body is removed, joints and contacts may be implicitly destroyed.
	 * Pass true to the notify parameter to be notified of the destruction of these objects
	 * via the {@link DestructionListener}s.
	 * <p>
	 * This method does not trigger {@link ContactListener#end(ContactPoint)} events
	 * for the contacts that are being removed.
	 * @param body the {@link Body} to remove
	 * @param notify true if implicit destruction should be notified
	 * @return boolean true if the body was removed
	 * @since 3.1.1
	 */
	public boolean removeBody(Body body, boolean notify) {
		List<DestructionListener> listeners = null;
		if (notify) {
			listeners = this.getListeners(DestructionListener.class);
		}
		// check for null body
		if (body == null) return false;
		// remove the body from the list
		boolean removed = this.bodies.remove(body);
		
		// only remove joints and contacts if the body was removed
		if (removed) {
			// set the world property to null
			body.world = null;
			
			// remove the body from the broadphase
			this.broadphaseDetector.remove(body);
			
			// wake up any bodies connected to this body by a joint
			// and destroy the joints and remove the edges
			Iterator<JointEdge> aIterator = body.joints.iterator();
			while (aIterator.hasNext()) {
				// get the joint edge
				JointEdge jointEdge = aIterator.next();
				// remove the joint edge from the given body
				aIterator.remove();
				// get the joint
				Joint joint = jointEdge.interaction;
				// set the world property to null
				Constraint constraint = joint;
				constraint.world = null;
				// get the other body
				Body other = jointEdge.other;
				// wake up the other body
				other.setAsleep(false);
				// remove the joint edge from the other body
				Iterator<JointEdge> bIterator = other.joints.iterator();
				while (bIterator.hasNext()) {
					// get the joint edge
					JointEdge otherJointEdge = bIterator.next();
					// get the joint
					Joint otherJoint = otherJointEdge.interaction;
					// are the joints the same object reference
					if (otherJoint == joint) {
						// remove the joint edge
						bIterator.remove();
						// we can break from the loop since there should
						// not be more than one joint edge per joint per body
						break;
					}
				}
				// notify of the destroyed joint
				if (notify) {
					for (DestructionListener dl : listeners) {
						dl.destroyed(joint);
					}
				}
				// remove the joint from the world
				this.joints.remove(joint);
			}
			
			// remove any contacts this body had with any other body
			Iterator<ContactEdge> acIterator = body.contacts.iterator();
			while (acIterator.hasNext()) {
				// get the contact edge
				ContactEdge contactEdge = acIterator.next();
				// remove the contact edge from the given body
				acIterator.remove();
				// get the contact constraint
				ContactConstraint contactConstraint = contactEdge.interaction;
				// get the other body
				Body other = contactEdge.other;
				// wake up the other body
				other.setAsleep(false);
				// remove the contact edge connected from the other body
				// to this body
				Iterator<ContactEdge> iterator = other.contacts.iterator();
				while (iterator.hasNext()) {
					ContactEdge otherContactEdge = iterator.next();
					// get the contact constraint
					ContactConstraint otherContactConstraint = otherContactEdge.interaction;
					// check if the contact constraint is the same reference
					if (otherContactConstraint == contactConstraint) {
						// remove the contact edge
						iterator.remove();
						// break from the loop since there should only be
						// one contact edge per body pair
						break;
					}
				}
				// remove the contact constraint from the contact manager
				this.contactManager.end(contactConstraint);
				// loop over the contact points
				List<Contact> contacts = contactConstraint.getContacts();
				int size = contacts.size();
				for (int j = 0; j < size; j++) {
					// get the contact
					Contact contact = contacts.get(j);
					// create a contact point for notification
					ContactPoint contactPoint = new ContactPoint(contactConstraint, contact);
					// call the destruction listeners
					if (notify) {
						for (DestructionListener dl : listeners) {
							dl.destroyed(contactPoint);
						}
					}
				}
			}
		}
		
		return removed;
	}

	/**
	 * Removes the {@link Joint} at the given index from this {@link World}.
	 * <p>
	 * No other objects are implicitly destroyed with joints are removed.
	 * @param index the index of the {@link Joint} to remove
	 * @return boolean true if the {@link Joint} was removed
	 * @since 3.2.0
	 */
	public boolean removeJoint(int index) {
		Joint joint = this.joints.get(index);
		return removeJoint(joint);
	}
	
	/**
	 * Removes the given {@link Joint} from this {@link World}.
	 * <p>
	 * No other objects are implicitly destroyed with joints are removed.
	 * @param joint the {@link Joint} to remove
	 * @return boolean true if the {@link Joint} was removed
	 */
	public boolean removeJoint(Joint joint) {
		// check for null joint
		if (joint == null) return false;
		// remove the joint from the joint list
		boolean removed = this.joints.remove(joint);
		
		// see if the given joint was removed
		if (removed) {
			// set the world property to null
			Constraint constraint = joint;
			constraint.world = null;
			
			// get the involved bodies
			Body body1 = joint.getBody1();
			Body body2 = joint.getBody2();
			
			// remove the joint edges from body1
			Iterator<JointEdge> iterator = body1.joints.iterator();
			while (iterator.hasNext()) {
				// see if this is the edge we want to remove
				JointEdge jointEdge = iterator.next();
				if (jointEdge.interaction == joint) {
					// then remove this joint edge
					iterator.remove();
					// joints should only have one joint edge
					// per body
					break;
				}
			}
			// remove the joint edges from body2
			iterator = body2.joints.iterator();
			while (iterator.hasNext()) {
				// see if this is the edge we want to remove
				JointEdge jointEdge = iterator.next();
				if (jointEdge.interaction == joint) {
					// then remove this joint edge
					iterator.remove();
					// joints should only have one joint edge
					// per body
					break;
				}
			}
			
			// finally wake both bodies
			body1.setAsleep(false);
			body2.setAsleep(false);
		}
		
		return removed;
	}
	
	/**
	 * Removes all the joints and bodies from this world.
	 * <p>
	 * This method does <b>not</b> notify of destroyed objects.
	 * @see #removeAllBodiesAndJoints(boolean)
	 * @since 3.1.1
	 */
	public void removeAllBodiesAndJoints() {
		this.removeAllBodiesAndJoints(false);
	}
	
	/**
	 * Removes all the joints and bodies from this world.
	 * @param notify true if destruction of joints and contacts should be notified of by the {@link DestructionListener}
	 * @since 3.1.1
	 */
	public void removeAllBodiesAndJoints(boolean notify) {
		List<DestructionListener> listeners = null;
		if (notify) {
			listeners = this.getListeners(DestructionListener.class);
		}
		// loop over the bodies and clear the
		// joints and contacts
		int bsize = this.bodies.size();
		for (int i = 0; i < bsize; i++) {
			// get the body
			Body body = this.bodies.get(i);
			// clear the joint edges
			body.joints.clear();
			// do we need to notify?
			if (notify) {
				// notify of all the destroyed contacts
				Iterator<ContactEdge> aIterator = body.contacts.iterator();
				while (aIterator.hasNext()) {
					// get the contact edge
					ContactEdge contactEdge = aIterator.next();
					// get the other body involved
					Body other = contactEdge.other;
					// get the contact constraint
					ContactConstraint contactConstraint = contactEdge.interaction;
					// find the other contact edge
					Iterator<ContactEdge> bIterator = other.contacts.iterator();
					while (bIterator.hasNext()) {
						// get the contact edge
						ContactEdge otherContactEdge = bIterator.next();
						// get the contact constraint on the edge
						ContactConstraint otherContactConstraint = otherContactEdge.interaction;
						// are the constraints the same object reference
						if (otherContactConstraint == contactConstraint) {
							// if so then remove it
							bIterator.remove();
							// there should only be one contact edge
							// for each body-body pair
							break;
						}
					}
					// notify of all the contacts on the contact constraint
					List<Contact> contacts = contactConstraint.getContacts();
					int csize = contacts.size();
					for (int j = 0; j < csize; j++) {
						Contact contact = contacts.get(j);
						// create a contact point for notification
						ContactPoint contactPoint = new ContactPoint(contactConstraint, contact);
						// call the destruction listeners
						for (DestructionListener dl : listeners) {
							dl.destroyed(contactPoint);
						}
					}
				}
				
				// notify of the destroyed body
				for (DestructionListener dl : listeners) {
					dl.destroyed(body);
				}
			}
			// clear all the contacts
			body.contacts.clear();
			// set the world to null
			body.world = null;
		}
		// do we need to notify?
		if (notify) {
			// notify of all the destroyed joints
			int jsize = this.joints.size();
			for (int i = 0; i < jsize; i++) {
				// get the joint
				Joint joint = this.joints.get(i);
				// set the world property to null
				Constraint constraint = joint;
				constraint.world = null;
				// call the destruction listeners
				for (DestructionListener dl : listeners) {
					dl.destroyed(joint);
				}
			}
		}
		// clear all the broadphase bodies
		this.broadphaseDetector.clear();
		// clear all the joints
		this.joints.clear();
		// clear all the bodies
		this.bodies.clear();
		// clear the contact manager of cached contacts
		this.contactManager.clear();
	}
	
	/**
	 * This is a convenience method for the {@link #removeAllBodiesAndJoints()} method since all joints will be removed
	 * when all bodies are removed anyway.
	 * <p>
	 * This method does not notify of the destroyed contacts, joints, etc.
	 * @see #removeAllBodies(boolean)
	 * @since 3.0.1
	 */
	public void removeAllBodies() {
		this.removeAllBodiesAndJoints(false);
	}
	
	/**
	 * This is a convenience method for the {@link #removeAllBodiesAndJoints(boolean)} method since all joints will be removed
	 * when all bodies are removed anyway.
	 * @param notify true if destruction of joints and contacts should be notified of by the {@link DestructionListener}
	 * @since 3.0.1
	 */
	public void removeAllBodies(boolean notify) {
		this.removeAllBodiesAndJoints(notify);
	}
	
	/**
	 * Removes all {@link Joint}s from this {@link World}.
	 * <p>
	 * This method does not notify of the joints removed.
	 * @see #removeAllJoints(boolean)
	 * @since 3.0.1
	 */
	public void removeAllJoints() {
		this.removeAllJoints(false);
	}
	
	/**
	 * Removes all {@link Joint}s from this {@link World}.
	 * @param notify true if destruction of joints should be notified of by the {@link DestructionListener}
	 * @since 3.0.1
	 */
	public void removeAllJoints(boolean notify) {
		List<DestructionListener> listeners = null;
		if (notify) {
			listeners = this.getListeners(DestructionListener.class);
		}
		// get the number of joints
		int jSize = this.joints.size();
		// remove all the joints
		for (int i = 0; i < jSize; i++) {
			// remove the joint from the joint list
			Joint joint = this.joints.get(i);
			// set the world property to null
			Constraint constraint = joint;
			constraint.world = null;
			
			// get the involved bodies
			Body body1 = joint.getBody1();
			Body body2 = joint.getBody2();
			
			// remove the joint edges from body1
			Iterator<JointEdge> iterator = body1.joints.iterator();
			while (iterator.hasNext()) {
				// see if this is the edge we want to remove
				JointEdge jointEdge = iterator.next();
				if (jointEdge.interaction == joint) {
					// then remove this joint edge
					iterator.remove();
					// joints should only have one joint edge
					// per body
					break;
				}
			}
			// remove the joint edges from body2
			iterator = body2.joints.iterator();
			while (iterator.hasNext()) {
				// see if this is the edge we want to remove
				JointEdge jointEdge = iterator.next();
				if (jointEdge.interaction == joint) {
					// then remove this joint edge
					iterator.remove();
					// joints should only have one joint edge
					// per body
					break;
				}
			}
			
			// finally wake both bodies
			body1.setAsleep(false);
			body2.setAsleep(false);
			
			// notify of the destruction if required
			if (notify) {
				for (DestructionListener dl : listeners) {
					dl.destroyed(joint);
				}
			}
		}
		
		// remove all the joints from the joint list
		this.joints.clear();
	}
	
	/**
	 * Returns true if upon the next time step the contacts must be updated.
	 * <p>
	 * This is typically set via user code when something about the simulation changes
	 * that can affect collision detection.
	 * @return boolean
	 * @see #setUpdateRequired(boolean)
	 */
	public boolean isUpdateRequired() {
		return this.updateRequired;
	}
	
	/**
	 * Sets the update required flag.
	 * <p>
	 * Set this flag to true if any of the following conditions have been met:
	 * <ul>
	 * 	<li>If a Body has been added or removed from the World</li>
	 * 	<li>If a Body has been translated or rotated</li>
	 * 	<li>If a Body's state has been manually changed via the Body.setActive(boolean) method</li>
	 * 	<li>If a BodyFixture has been added or removed from a Body</li>
	 * 	<li>If a BodyFixture's sensor flag has been manually changed via the BodyFixture.setSensor(boolean) method</li>
	 * 	<li>If a BodyFixture's filter has been manually changed via the BodyFixture.setFilter(boolean) method</li>
	 * 	<li>If a BodyFixture's restitution or friction coefficient has changed</li>
	 * 	<li>If a BodyFixture's Shape has been translated or rotated</li>
	 * 	<li>If a BodyFixture's Shape has been changed (vertices, radius, etc.)</li>
	 * 	<li>If a Body's type has changed to or from Static (this is caused by the using setMassType(Mass.INFINITE/Mass.NORMAL) method)</li>
	 * 	<li>If a Joint has been added or removed from the World in which the joined bodies should not be allowed to collide</li>
	 * 	<li>If the World's CoefficientMixer has been changed</li>
	 * </ul>
	 * @param flag the flag
	 */
	public void setUpdateRequired(boolean flag) {
		this.updateRequired = flag;
	}
	
	/**
	 * Returns the world id.
	 * @return UUID
	 * @since 3.2.0
	 */
	public UUID getId() {
		return this.id;
	}
	
	/**
	 * Returns the settings for this world.
	 * @return {@link Settings}
	 * @since 3.0.3
	 */
	public Settings getSettings() {
		return this.settings;
	}
	
	/**
	 * Sets the dynamics settings for this world.
	 * @param settings the desired settings
	 * @throws NullPointerException if the given settings is null
	 * @since 3.0.3
	 */
	public void setSettings(Settings settings) {
		if (settings == null) throw new NullPointerException(Messages.getString("dynamics.world.nullSettings"));
		this.settings = settings;
	}
	
	/**
	 * Sets the acceleration due to gravity.
	 * @param gravity the gravity in meters/second<sup>2</sup>
	 * @throws NullPointerException if gravity is null
	 */
	public void setGravity(Vector2 gravity) {
		if (gravity == null) throw new NullPointerException(Messages.getString("dynamics.world.nullGravity"));
		this.gravity = gravity;
	}
	
	/**
	 * Returns the acceleration due to gravity.
	 * @return {@link Vector2} the gravity in meters/second<sup>2</sup>
	 */
	public Vector2 getGravity() {
		return this.gravity;
	}

	/**
	 * Sets the bounds of this {@link World}.
	 * @param bounds the bounds; can be null
	 */
	public void setBounds(Bounds bounds) {
		this.bounds = bounds;
	}
	
	/**
	 * Returns the bounds of this world.
	 * <p>
	 * This will return null if no bounds were initially set
	 * or if it was set to null via the {@link #setBounds(Bounds)}
	 * method.
	 * @return {@link Bounds} the bounds or null
	 */
	public Bounds getBounds() {
		return this.bounds;
	}
	
	/**
	 * Returns the listeners that are of the given type (or sub types)
	 * of the given type.
	 * <p>
	 * Returns an empty list if no listeners for the given type are found.
	 * <p>
	 * Returns null if clazz is null.
	 * <p>
	 * Example usage:
	 * <pre>
	 * world.getListeners(ContactListener.class);
	 * </pre>
	 * @param <T> the listener type
	 * @param clazz the type of listener to get
	 * @return List&lt;T&gt;
	 * @since 3.1.0
	 */
	public <T extends Listener> List<T> getListeners(Class<T> clazz) {
		// check for null
		if (clazz == null) return null;
		// create a new list and loop over the listeners
		List<T> listeners = new ArrayList<T>();
		int lSize = this.listeners.size();
		for (int i = 0; i < lSize; i++) {
			Listener listener = this.listeners.get(i);
			// check if the listener is of the given type
			if (clazz.isInstance(listener)) {
				// if so, add it to the new list
				listeners.add(clazz.cast(listener));
			}
		}
		// return the new list
		return listeners;
	}
	
	/**
	 * Returns the listeners of the given type (or sub types) in the given list.
	 * <p>
	 * This method does <b>not</b> clear the given listeners list before
	 * adding the listeners.
	 * <p>
	 * If clazz or listeners is null, this method immediately returns.
	 * <p>
	 * Example usage:
	 * <pre>
	 * List&lt;ContactListener&gt; list = ...;
	 * world.getListeners(ContactListener.class, list);
	 * </pre>
	 * @param <T> the listener type
	 * @param clazz the type of listener to get
	 * @param listeners the list to add the listeners to
	 * @since 3.1.1
	 */
	public <T extends Listener> void getListeners(Class<T> clazz, List<T> listeners) {
		// check for null
		if (clazz == null || listeners == null) return;
		// create a new list and loop over the listeners
		int lSize = this.listeners.size();
		for (int i = 0; i < lSize; i++) {
			Listener listener = this.listeners.get(i);
			// check if the listener is of the given type
			if (clazz.isInstance(listener)) {
				// if so, add it to the new list
				listeners.add(clazz.cast(listener));
			}
		}
	}
	
	/**
	 * Adds the given listener to the list of listeners.
	 * @param listener the listener
	 * @throws NullPointerException if the given listener is null
	 * @throws IllegalArgumentException if the given listener has already been added to this world
	 * @since 3.1.0
	 */
	public void addListener(Listener listener) {
		// make sure its not null
		if (listener == null) throw new NullPointerException(Messages.getString("dynamics.world.nullListener"));
		// make sure its not already been added
		if (this.listeners.contains(listener)) throw new IllegalArgumentException("dynamics.world.addExistingListener");
		// then add the listener
		this.listeners.add(listener);
	}
	
	/**
	 * Returns true if the given listener is already attached to this world.
	 * @param listener the listener
	 * @return boolean
	 * @since 3.1.1
	 */
	public boolean containsListener(Listener listener) {
		return this.listeners.contains(listener);
	}
	
	/**
	 * Removes the given listener from this world.
	 * @param listener the listener to remove
	 * @return boolean true if the listener was removed
	 * @since 3.1.0
	 */
	public boolean removeListener(Listener listener) {
		return this.listeners.remove(listener);
	}
	
	/**
	 * Removes all the listeners.
	 * @return int the number of listeners removed
	 * @since 3.1.1
	 */
	public int removeAllListeners() {
		int count = this.listeners.size();
		this.listeners.clear();
		return count;
	}
	
	/**
	 * Removes all the listeners of the specified type (or sub types).
	 * <p>
	 * Returns zero if the given type is null or there are zero listeners
	 * attached.
	 * <p>
	 * Example usage:
	 * <pre>
	 * world.removeAllListeners(ContactListener.class);
	 * </pre>
	 * @param <T> the listener type
	 * @param clazz the listener type
	 * @return int the number of listeners removed
	 * @since 3.1.1
	 */
	public <T extends Listener> int removeAllListeners(Class<T> clazz) {
		// if null, just return
		if (clazz == null) return 0;
		// if empty list, return
		if (this.listeners.isEmpty()) return 0;
		// loop over the list of listeners
		int count = 0;
		Iterator<Listener> listenerIterator = this.listeners.iterator();
		while (listenerIterator.hasNext()) {
			Listener listener = listenerIterator.next();
			if (clazz.isInstance(listener)) {
				listenerIterator.remove();
				count++;
			}
		}
		return count;
	}
	
	/**
	 * Returns the total number of listeners attached to this world.
	 * @return int
	 * @since 3.1.1
	 */
	public int getListenerCount() {
		return this.listeners.size();
	}
	
	/**
	 * Returns the total number of listeners of the given type (or sub types) 
	 * attached to this world.
	 * <p>
	 * Returns zero if the given class type is null.
	 * <p>
	 * Example usage:
	 * <pre>
	 * world.getListenerCount(BoundsListener.class);
	 * </pre>
	 * @param <T> the listener type
	 * @param clazz the listener type
	 * @return int
	 * @since 3.1.1
	 */
	public <T extends Listener> int getListenerCount(Class<T> clazz) {
		// check for null
		if (clazz == null) return 0;
		// loop over the listeners
		int count = 0;
		int lSize = this.listeners.size();
		for (int i = 0; i < lSize; i++) {
			Listener listener = this.listeners.get(i);
			// check if the listener is of the given type
			if (clazz.isInstance(listener)) {
				// if so, increment
				count++;
			}
		}
		// return the count
		return count;
	}
	
	/**
	 * Sets the broad-phase collision detection algorithm.
	 * @param broadphaseDetector the broad-phase collision detection algorithm
	 * @throws NullPointerException if broadphaseDetector is null
	 */
	public void setBroadphaseDetector(BroadphaseDetector<Body, BodyFixture> broadphaseDetector) {
		if (broadphaseDetector == null) throw new NullPointerException(Messages.getString("dynamics.world.nullBroadphaseDetector"));
		// set the new broadphase
		this.broadphaseDetector = broadphaseDetector;
		// re-add all bodies to the broadphase
		int size = this.bodies.size();
		for (int i = 0; i < size; i++) {
			this.broadphaseDetector.add(this.bodies.get(i));
		}
	}
	
	/**
	 * Returns the broad-phase collision detection algorithm.
	 * @return {@link BroadphaseDetector} the broad-phase collision detection algorithm
	 */
	public BroadphaseDetector<Body, BodyFixture> getBroadphaseDetector() {
		return this.broadphaseDetector;
	}
	
	/**
	 * Sets the {@link BroadphaseFilter} used when detecting collisions for each time step.
	 * <p>
	 * This should always be an instance of a class that extends the {@link DetectBroadphaseFilter}
	 * so that the standard filters are retained.
	 * @param filter the filter
	 * @since 3.2.2
	 */
	public void setDetectBroadphaseFilter(BroadphaseFilter<Body, BodyFixture> filter) {
		if (filter == null) {
			this.detectBroadphaseFilter = new DetectBroadphaseFilter();
		} else {
			this.detectBroadphaseFilter = filter;
		}
	}
	
	/**
	 * Returns the {@link BroadphaseFilter} used when detecting collisions for each time step.
	 * @return {@link BroadphaseFilter}
	 * @since 3.2.2
	 */
	public BroadphaseFilter<Body, BodyFixture> getDetectBroadphaseFilter() {
		return this.detectBroadphaseFilter;
	}
	
	/**
	 * Sets the narrow-phase collision detection algorithm.
	 * @param narrowphaseDetector the narrow-phase collision detection algorithm
	 * @throws NullPointerException if narrowphaseDetector is null
	 */
	public void setNarrowphaseDetector(NarrowphaseDetector narrowphaseDetector) {
		if (narrowphaseDetector == null) throw new NullPointerException(Messages.getString("dynamics.world.nullNarrowphaseDetector"));
		this.narrowphaseDetector = narrowphaseDetector;
	}
	
	/**
	 * Returns the narrow-phase collision detection algorithm.
	 * @return {@link NarrowphaseDetector} the narrow-phase collision detection algorithm
	 */
	public NarrowphaseDetector getNarrowphaseDetector() {
		return this.narrowphaseDetector;
	}
	
	/**
	 * Sets the manifold solver.
	 * @param manifoldSolver the manifold solver
	 * @throws NullPointerException if manifoldSolver is null
	 */
	public void setManifoldSolver(ManifoldSolver manifoldSolver) {
		if (manifoldSolver == null) throw new NullPointerException(Messages.getString("dynamics.world.nullManifoldSolver"));
		this.manifoldSolver = manifoldSolver;
	}
	
	/**
	 * Returns the manifold solver.
	 * @return {@link ManifoldSolver} the manifold solver
	 */
	public ManifoldSolver getManifoldSolver() {
		return this.manifoldSolver;
	}
	
	/**
	 * Sets the time of impact detector.
	 * @param timeOfImpactDetector the time of impact detector
	 * @throws NullPointerException if timeOfImpactDetector is null
	 * @since 1.2.0
	 */
	public void setTimeOfImpactDetector(TimeOfImpactDetector timeOfImpactDetector) {
		if (timeOfImpactDetector == null) throw new NullPointerException(Messages.getString("dynamics.world.nullTimeOfImpactDetector"));
		this.timeOfImpactDetector = timeOfImpactDetector;
	}
	
	/**
	 * Returns the time of impact detector.
	 * @return {@link TimeOfImpactDetector} the time of impact detector
	 * @since 1.2.0
	 */
	public TimeOfImpactDetector getTimeOfImpactDetector() {
		return this.timeOfImpactDetector;
	}
	
	/**
	 * Sets the raycast detector.
	 * @param raycastDetector the raycast detector
	 * @throws NullPointerException if raycastDetector is null
	 * @since 2.0.0
	 */
	public void setRaycastDetector(RaycastDetector raycastDetector) {
		if (raycastDetector == null) throw new NullPointerException(Messages.getString("dynamics.world.nullRaycastDetector"));
		this.raycastDetector = raycastDetector;
	}
	
	/**
	 * Returns the raycast detector.
	 * @return {@link RaycastDetector} the raycast detector
	 * @since 2.0.0
	 */
	public RaycastDetector getRaycastDetector() {
		return this.raycastDetector;
	}

	/**
	 * Returns the {@link CoefficientMixer}.
	 * @return {@link CoefficientMixer}
	 * @see #setCoefficientMixer(CoefficientMixer)
	 */
	public CoefficientMixer getCoefficientMixer() {
		return this.coefficientMixer;
	}
	
	/**
	 * Sets the {@link CoefficientMixer}.
	 * <p>
	 * A {@link CoefficientMixer} is an implementation of mixing functions for various
	 * coefficients used in contact solving.  Common coefficients are restitution and 
	 * friction.  Since each {@link BodyFixture} can have it's own value for these 
	 * coefficients, the {@link CoefficientMixer} is used to mathematically combine them
	 * into one coefficient to be used in contact resolution.
	 * <p>
	 * {@link CoefficientMixer#DEFAULT_MIXER} is the default.
	 * @param coefficientMixer the coefficient mixer
	 * @throws NullPointerException if coefficientMixer is null
	 * @see CoefficientMixer
	 */
	public void setCoefficientMixer(CoefficientMixer coefficientMixer) {
		if (coefficientMixer == null) throw new NullPointerException(Messages.getString("dynamics.world.nullCoefficientMixer"));
		this.coefficientMixer = coefficientMixer;
	}
	
	/**
	 * Sets the {@link ContactManager}.
	 * <p>
	 * A {@link ContactManager} manages the contacts detected in the {@link World#detect()} method
	 * and performs notification of {@link ContactListener}s.  {@link ContactManager}s can also contain
	 * specialized logic for improving performance and simulation quality.
	 * <p>
	 * Changing the contact manager requires an update to be performed on the next update of this
	 * world and any cached information will be lost.
	 * <p>
	 * The default is the {@link WarmStartingContactManager}.
	 * @param contactManager the contact manager
	 * @throws NullPointerException if contactManager is null
	 * @see ContactManager
	 * @since 3.2.0
	 */
	public void setContactManager(ContactManager contactManager) {
		if (contactManager == null) throw new NullPointerException(Messages.getString("dynamics.world.nullContactManager"));
		this.contactManager = contactManager;
		this.updateRequired = true;
	}
	
	/**
	 * Returns the {@link ContactManager}.
	 * @return {@link ContactManager}
	 * @since 1.0.2
	 * @see #setContactManager(ContactManager)
	 */
	public ContactManager getContactManager() {
		return this.contactManager;
	}
	
	/**
	 * Sets the {@link ContactConstraintSolver} for this world.
	 * @param constraintSolver the contact constraint solver
	 * @throws NullPointerException if contactManager is null
	 * @see ContactConstraintSolver
	 * @since 3.2.0
	 */
	public void setContactConstraintSolver(ContactConstraintSolver constraintSolver) {
		if (constraintSolver == null) throw new NullPointerException(Messages.getString("dynamics.world.nullContactConstraintSolver"));
		this.contactConstraintSolver = constraintSolver;
	}
	
	/**
	 * Returns the {@link ContactConstraintSolver}.
	 * @return {@link ContactConstraintSolver}
	 * @since 3.2.0
	 * @see #setContactConstraintSolver(ContactConstraintSolver)
	 */
	public ContactConstraintSolver getContactConstraintSolver() {
		return this.contactConstraintSolver;
	}
	
	/* (non-Javadoc)
	 * @see org.dyn4j.DataContainer#getUserData()
	 */
	public Object getUserData() {
		return this.userData;
	}
	
	/* (non-Javadoc)
	 * @see org.dyn4j.DataContainer#setUserData(java.lang.Object)
	 */
	public void setUserData(Object userData) {
		this.userData = userData;
	}
	
	/**
	 * Returns the number of {@link Body}s in this {@link World}.
	 * @return int the number of bodies
	 */
	public int getBodyCount() {
		return this.bodies.size();
	}
	
	/**
	 * Returns the {@link Body} at the given index.
	 * @param index the index
	 * @return {@link Body}
	 */
	public Body getBody(int index) {
		return this.bodies.get(index);
	}
	
	/**
	 * Returns an unmodifiable list containing all the bodies in this world.
	 * <p>
	 * The returned list is backed by the internal list, therefore adding or removing bodies while 
	 * iterating through the returned list is not permitted.  Use the {@link #getBodyIterator()}
	 * method instead.
	 * @return List&lt;{@link Body}&gt;
	 * @since 3.1.5
	 * @see #getBodyIterator()
	 */
	public List<Body> getBodies() {
		return Collections.unmodifiableList(this.bodies);
	}

	/**
	 * Returns an iterator for iterating over the bodies in this world.
	 * <p>
	 * The returned iterator supports the <code>remove</code> method.
	 * @return Iterator&lt;{@link Body}&gt;
	 * @since 3.2.0
	 */
	public Iterator<Body> getBodyIterator() {
		return new BodyIterator(this);
	}
	
	/**
	 * Returns the number of {@link Joint}s in this {@link World}.
	 * @return int the number of joints
	 */
	public int getJointCount() {
		return this.joints.size();
	}
	
	/**
	 * Returns the {@link Joint} at the given index.
	 * @param index the index
	 * @return {@link Joint}
	 */
	public Joint getJoint(int index) {
		return this.joints.get(index);
	}
	
	/**
	 * Returns an unmodifiable list containing all the joints in this world.
	 * <p>
	 * The returned list is backed by the internal list, therefore adding or removing joints while 
	 * iterating through the returned list is not permitted.  Use the {@link #getJointIterator()}
	 * method instead.
	 * @return List&lt;{@link Joint}&gt;
	 * @since 3.1.5
	 * @see #getJointIterator()
	 */
	public List<Joint> getJoints() {
		return Collections.unmodifiableList(this.joints);
	}

	/**
	 * Returns an iterator for iterating over the joints in this world.
	 * <p>
	 * The returned iterator supports the <code>remove</code> method.
	 * @return Iterator&lt;{@link Joint}&gt;
	 * @since 3.2.0
	 */
	public Iterator<Joint> getJointIterator() {
		return new JointIterator(this);
	}
	
	/**
	 * Returns the {@link Step} object used to advance
	 * the simulation.
	 * <p>
	 * The returned object contains the step information (elapsed time)
	 * for the last and the previous time step.
	 * @return {@link Step} the current step object
	 */
	public Step getStep() {
		return this.step;
	}
	
	/**
	 * Returns true if this world doesn't contain any
	 * bodies or joints.
	 * @return boolean
	 * @since 3.0.1
	 */
	public boolean isEmpty() {
		int bSize = this.bodies.size();
		int jSize = this.joints.size();
		return bSize == 0 && jSize == 0;
	}
	
	/**
	 * Returns the current accumulated time.
	 * <p>
	 * This is the time that has elapsed since the last step
	 * of the engine.
	 * <p>
	 * This time is used and/or accumulated on each call of the 
	 * {@link #update(double)} and {@link #update(double, int)} methods.
	 * <p>
	 * This time is reduced by the step frequency for each step
	 * of the engine.
	 * @return double
	 * @since 3.1.10
	 */
	public double getAccumulatedTime() {
		return this.time;
	}
	
	/**
	 * Sets the current accumulated time.
	 * <p>
	 * A typical use case would be to throw away any remaining time
	 * that the {@link #update(double)} or {@link #update(double, int)}
	 * methods didn't use:
	 * <pre>
	 * boolean updated = world.update(elapsedTime);
	 * // the check if the world actually updated is crutial in this example
	 * if (updated) {
	 * 	// throw away any remaining time we didnt use
	 * 	world.setAccumulatedTime(0);
	 * }
	 * </pre>
	 * Or, in the case of reusing the same World object, you could use this
	 * method to clear any accumulated time.
	 * <p>
	 * If elapsedTime is less than zero, this method immediately returns.
	 * @see #getAccumulatedTime()
	 * @param elapsedTime the desired elapsed time
	 * @since 3.1.10
	 */
	public void setAccumulatedTime(double elapsedTime) {
		if (elapsedTime < 0.0) return;
		this.time = elapsedTime;
	}
}
<|MERGE_RESOLUTION|>--- conflicted
+++ resolved
@@ -1,3866 +1,3862 @@
-/*
- * Copyright (c) 2010-2016 William Bittle  http://www.dyn4j.org/
- * All rights reserved.
- * 
- * Redistribution and use in source and binary forms, with or without modification, are permitted 
- * provided that the following conditions are met:
- * 
- *   * Redistributions of source code must retain the above copyright notice, this list of conditions 
- *     and the following disclaimer.
- *   * Redistributions in binary form must reproduce the above copyright notice, this list of conditions 
- *     and the following disclaimer in the documentation and/or other materials provided with the 
- *     distribution.
- *   * Neither the name of dyn4j nor the names of its contributors may be used to endorse or 
- *     promote products derived from this software without specific prior written permission.
- * 
- * THIS SOFTWARE IS PROVIDED BY THE COPYRIGHT HOLDERS AND CONTRIBUTORS "AS IS" AND ANY EXPRESS OR 
- * IMPLIED WARRANTIES, INCLUDING, BUT NOT LIMITED TO, THE IMPLIED WARRANTIES OF MERCHANTABILITY AND 
- * FITNESS FOR A PARTICULAR PURPOSE ARE DISCLAIMED. IN NO EVENT SHALL THE COPYRIGHT OWNER OR 
- * CONTRIBUTORS BE LIABLE FOR ANY DIRECT, INDIRECT, INCIDENTAL, SPECIAL, EXEMPLARY, OR CONSEQUENTIAL 
- * DAMAGES (INCLUDING, BUT NOT LIMITED TO, PROCUREMENT OF SUBSTITUTE GOODS OR SERVICES; LOSS OF USE, 
- * DATA, OR PROFITS; OR BUSINESS INTERRUPTION) HOWEVER CAUSED AND ON ANY THEORY OF LIABILITY, WHETHER 
- * IN CONTRACT, STRICT LIABILITY, OR TORT (INCLUDING NEGLIGENCE OR OTHERWISE) ARISING IN ANY WAY OUT 
- * OF THE USE OF THIS SOFTWARE, EVEN IF ADVISED OF THE POSSIBILITY OF SUCH DAMAGE.
- */
-package org.dyn4j.dynamics;
-
-import java.util.ArrayDeque;
-import java.util.ArrayList;
-import java.util.Collections;
-import java.util.Deque;
-import java.util.Iterator;
-import java.util.List;
-import java.util.UUID;
-
-import org.dyn4j.DataContainer;
-import org.dyn4j.Listener;
-import org.dyn4j.collision.Bounds;
-import org.dyn4j.collision.BoundsListener;
-import org.dyn4j.collision.Filter;
-import org.dyn4j.collision.Fixture;
-import org.dyn4j.collision.broadphase.BroadphaseDetector;
-import org.dyn4j.collision.broadphase.BroadphaseFilter;
-import org.dyn4j.collision.broadphase.BroadphaseItem;
-import org.dyn4j.collision.broadphase.BroadphasePair;
-import org.dyn4j.collision.broadphase.DynamicAABBTree;
-import org.dyn4j.collision.continuous.ConservativeAdvancement;
-import org.dyn4j.collision.continuous.TimeOfImpact;
-import org.dyn4j.collision.continuous.TimeOfImpactDetector;
-import org.dyn4j.collision.manifold.ClippingManifoldSolver;
-import org.dyn4j.collision.manifold.Manifold;
-import org.dyn4j.collision.manifold.ManifoldSolver;
-import org.dyn4j.collision.narrowphase.Gjk;
-import org.dyn4j.collision.narrowphase.LinkPostProcessor;
-import org.dyn4j.collision.narrowphase.NarrowphaseDetector;
-import org.dyn4j.collision.narrowphase.NarrowphasePostProcessor;
-import org.dyn4j.collision.narrowphase.Penetration;
-import org.dyn4j.collision.narrowphase.Raycast;
-import org.dyn4j.collision.narrowphase.RaycastDetector;
-import org.dyn4j.dynamics.contact.Contact;
-import org.dyn4j.dynamics.contact.ContactConstraint;
-import org.dyn4j.dynamics.contact.ContactConstraintSolver;
-import org.dyn4j.dynamics.contact.ContactListener;
-import org.dyn4j.dynamics.contact.ContactManager;
-import org.dyn4j.dynamics.contact.ContactPoint;
-import org.dyn4j.dynamics.contact.SequentialImpulses;
-import org.dyn4j.dynamics.contact.TimeOfImpactSolver;
-import org.dyn4j.dynamics.contact.WarmStartingContactManager;
-import org.dyn4j.dynamics.joint.Joint;
-import org.dyn4j.geometry.AABB;
-import org.dyn4j.geometry.Convex;
-import org.dyn4j.geometry.Ray;
-import org.dyn4j.geometry.Shiftable;
-import org.dyn4j.geometry.Transform;
-import org.dyn4j.geometry.Vector2;
-import org.dyn4j.resources.Messages;
-
-/**
- * Manages the logic of collision detection, resolution, and reporting.
- * <p>
- * Interfacing with dyn4j starts with this class.  Create a new instance of this class
- * and add bodies and joints.  Then call one of the update or step methods in your game
- * loop to move the physics engine forward in time.
- * <p>
- * Via the {@link #addListener(Listener)} method, a {@link World} instance can have multiple listeners for all the listener types.
- * Some listener types return a boolean to indicate continuing or allowing something, like {@link CollisionListener}.  If, for example,
- * there are multiple {@link CollisionListener}s and <b>any</b> one of them returns false for an event, the collision is skipped.  However,
- * all listeners will still be called no matter if the first returned false.
+/*
+ * Copyright (c) 2010-2016 William Bittle  http://www.dyn4j.org/
+ * All rights reserved.
+ * 
+ * Redistribution and use in source and binary forms, with or without modification, are permitted 
+ * provided that the following conditions are met:
+ * 
+ *   * Redistributions of source code must retain the above copyright notice, this list of conditions 
+ *     and the following disclaimer.
+ *   * Redistributions in binary form must reproduce the above copyright notice, this list of conditions 
+ *     and the following disclaimer in the documentation and/or other materials provided with the 
+ *     distribution.
+ *   * Neither the name of dyn4j nor the names of its contributors may be used to endorse or 
+ *     promote products derived from this software without specific prior written permission.
+ * 
+ * THIS SOFTWARE IS PROVIDED BY THE COPYRIGHT HOLDERS AND CONTRIBUTORS "AS IS" AND ANY EXPRESS OR 
+ * IMPLIED WARRANTIES, INCLUDING, BUT NOT LIMITED TO, THE IMPLIED WARRANTIES OF MERCHANTABILITY AND 
+ * FITNESS FOR A PARTICULAR PURPOSE ARE DISCLAIMED. IN NO EVENT SHALL THE COPYRIGHT OWNER OR 
+ * CONTRIBUTORS BE LIABLE FOR ANY DIRECT, INDIRECT, INCIDENTAL, SPECIAL, EXEMPLARY, OR CONSEQUENTIAL 
+ * DAMAGES (INCLUDING, BUT NOT LIMITED TO, PROCUREMENT OF SUBSTITUTE GOODS OR SERVICES; LOSS OF USE, 
+ * DATA, OR PROFITS; OR BUSINESS INTERRUPTION) HOWEVER CAUSED AND ON ANY THEORY OF LIABILITY, WHETHER 
+ * IN CONTRACT, STRICT LIABILITY, OR TORT (INCLUDING NEGLIGENCE OR OTHERWISE) ARISING IN ANY WAY OUT 
+ * OF THE USE OF THIS SOFTWARE, EVEN IF ADVISED OF THE POSSIBILITY OF SUCH DAMAGE.
+ */
+package org.dyn4j.dynamics;
+
+import java.util.ArrayDeque;
+import java.util.ArrayList;
+import java.util.Collections;
+import java.util.Deque;
+import java.util.Iterator;
+import java.util.List;
+import java.util.UUID;
+
+import org.dyn4j.DataContainer;
+import org.dyn4j.Listener;
+import org.dyn4j.collision.Bounds;
+import org.dyn4j.collision.BoundsListener;
+import org.dyn4j.collision.Filter;
+import org.dyn4j.collision.Fixture;
+import org.dyn4j.collision.broadphase.BroadphaseDetector;
+import org.dyn4j.collision.broadphase.BroadphaseFilter;
+import org.dyn4j.collision.broadphase.BroadphaseItem;
+import org.dyn4j.collision.broadphase.BroadphasePair;
+import org.dyn4j.collision.broadphase.DynamicAABBTree;
+import org.dyn4j.collision.continuous.ConservativeAdvancement;
+import org.dyn4j.collision.continuous.TimeOfImpact;
+import org.dyn4j.collision.continuous.TimeOfImpactDetector;
+import org.dyn4j.collision.manifold.ClippingManifoldSolver;
+import org.dyn4j.collision.manifold.Manifold;
+import org.dyn4j.collision.manifold.ManifoldSolver;
+import org.dyn4j.collision.narrowphase.Gjk;
+import org.dyn4j.collision.narrowphase.LinkPostProcessor;
+import org.dyn4j.collision.narrowphase.NarrowphaseDetector;
+import org.dyn4j.collision.narrowphase.NarrowphasePostProcessor;
+import org.dyn4j.collision.narrowphase.Penetration;
+import org.dyn4j.collision.narrowphase.Raycast;
+import org.dyn4j.collision.narrowphase.RaycastDetector;
+import org.dyn4j.dynamics.contact.Contact;
+import org.dyn4j.dynamics.contact.ContactConstraint;
+import org.dyn4j.dynamics.contact.ContactConstraintSolver;
+import org.dyn4j.dynamics.contact.ContactListener;
+import org.dyn4j.dynamics.contact.ContactManager;
+import org.dyn4j.dynamics.contact.ContactPoint;
+import org.dyn4j.dynamics.contact.SequentialImpulses;
+import org.dyn4j.dynamics.contact.TimeOfImpactSolver;
+import org.dyn4j.dynamics.contact.WarmStartingContactManager;
+import org.dyn4j.dynamics.joint.Joint;
+import org.dyn4j.geometry.AABB;
+import org.dyn4j.geometry.Convex;
+import org.dyn4j.geometry.Ray;
+import org.dyn4j.geometry.Shiftable;
+import org.dyn4j.geometry.Transform;
+import org.dyn4j.geometry.Vector2;
+import org.dyn4j.resources.Messages;
+
+/**
+ * Manages the logic of collision detection, resolution, and reporting.
+ * <p>
+ * Interfacing with dyn4j starts with this class.  Create a new instance of this class
+ * and add bodies and joints.  Then call one of the update or step methods in your game
+ * loop to move the physics engine forward in time.
+ * <p>
+ * Via the {@link #addListener(Listener)} method, a {@link World} instance can have multiple listeners for all the listener types.
+ * Some listener types return a boolean to indicate continuing or allowing something, like {@link CollisionListener}.  If, for example,
+ * there are multiple {@link CollisionListener}s and <b>any</b> one of them returns false for an event, the collision is skipped.  However,
+ * all listeners will still be called no matter if the first returned false.
  * @author William Bittle
-<<<<<<< HEAD
  * @version 3.3.0
-=======
- * @version 3.2.5
->>>>>>> 5c61b3d5
- * @since 1.0.0
- */
-public class World implements Shiftable, DataContainer {
-	/** Earths gravity constant */
-	public static final Vector2 EARTH_GRAVITY = new Vector2(0.0, -9.8);
-	
-	/** Zero gravity constant */
-	public static final Vector2 ZERO_GRAVITY = new Vector2(0.0, 0.0);
-
-	/** The world id */
-	protected final UUID id = UUID.randomUUID();
-	
-	// settings
-	
-	/** The dynamics settings for this world */
-	protected Settings settings;
-	
-	/** The {@link Step} used by the dynamics calculations */
-	protected Step step;
-	
-	/** The world gravity vector */
-	protected Vector2 gravity;
-	
-	/** The world {@link Bounds} */
-	protected Bounds bounds;
-	
-	// algorithms
-	
-	/** The {@link BroadphaseDetector} */
-	protected BroadphaseDetector<Body, BodyFixture> broadphaseDetector;
-	
-	/** The {@link BroadphaseFilter} for detection */
-	protected BroadphaseFilter<Body, BodyFixture> detectBroadphaseFilter;
-	
-	/** The {@link NarrowphaseDetector} */
-	protected NarrowphaseDetector narrowphaseDetector;
-	
-	/** The {@link NarrowphasePostProcessor} */
-	protected NarrowphasePostProcessor narrowphasePostProcessor;
-	
-	/** The {@link ManifoldSolver} */
-	protected ManifoldSolver manifoldSolver;
-	
-	/** The {@link TimeOfImpactDetector} */
-	protected TimeOfImpactDetector timeOfImpactDetector;
-	
-	/** The {@link RaycastDetector} */
-	protected RaycastDetector raycastDetector;
-
-	/** The {@link ContactManager} */
-	protected ContactManager contactManager;
-
-	/** The {@link CoefficientMixer} */
-	protected CoefficientMixer coefficientMixer;
-	
-	/** The {@link ContactConstraintSolver} */
-	protected ContactConstraintSolver contactConstraintSolver;
-	
-	/** The {@link TimeOfImpactSolver} */
-	protected TimeOfImpactSolver timeOfImpactSolver;
-
-	/** The application data associated */
-	protected Object userData;
-	
-	// internal
-	
-	// listeners and config
-	
-	/** The list of listeners for this world */
-	private final List<Listener> listeners;
-	
-	// bodies/joints
-	
-	/** The {@link Body} list */
-	private final List<Body> bodies;
-	
-	/** The {@link Joint} list */
-	private final List<Joint> joints;
-	
-	// temp data
-	
-	/** The reusable island */
-	private Island island;
-	
-	/** The accumulated time */
-	private double time;
-	
-	/** Flag to find new contacts */
-	private boolean updateRequired;
-	
-	/**
-	 * Default constructor.
-	 * <p>
-	 * Builds a simulation {@link World} without bounds.
-	 * <p>
-	 * Defaults to using {@link #EARTH_GRAVITY}, {@link DynamicAABBTree} broad-phase,
-	 * {@link Gjk} narrow-phase, and {@link ClippingManifoldSolver}.
-	 * <p>
-	 * Uses the {@link Capacity#DEFAULT_CAPACITY} capacity object for initialization.
-	 */
-	public World() {
-		this(Capacity.DEFAULT_CAPACITY, null);
-	}
-	
-	/**
-	 * Optional constructor.
-	 * <p>
-	 * Defaults to using {@link #EARTH_GRAVITY}, {@link DynamicAABBTree} broad-phase,
-	 * {@link Gjk} narrow-phase, and {@link ClippingManifoldSolver}.
-	 * <p>
-	 * The initial capacity specifies the estimated number of bodies that the simulation
-	 * will have at any one time.  This is used to size internal structures to improve
-	 * performance.  The internal structures can grow past the initial capacity.
-	 * @param initialCapacity the initial capacity settings
-	 * @since 3.1.1
-	 */
-	public World(Capacity initialCapacity) {
-		this(initialCapacity, null);
-	}
-	
-	/**
-	 * Optional constructor.
-	 * <p>
-	 * Defaults to using {@link #EARTH_GRAVITY}, {@link DynamicAABBTree} broad-phase,
-	 * {@link Gjk} narrow-phase, and {@link ClippingManifoldSolver}.
-	 * @param bounds the bounds of the {@link World}; can be null
-	 */
-	public World(Bounds bounds) {
-		this(Capacity.DEFAULT_CAPACITY, bounds);
-	}
-	
-	/**
-	 * Full constructor.
-	 * <p>
-	 * Defaults to using {@link #EARTH_GRAVITY}, {@link DynamicAABBTree} broad-phase,
-	 * {@link Gjk} narrow-phase, and {@link ClippingManifoldSolver}.
-	 * <p>
-	 * The initial capacity specifies the estimated number of bodies that the simulation
-	 * will have at any one time.  This is used to size internal structures to improve
-	 * performance.  The internal structures can grow past the initial capacity.
-	 * @param initialCapacity the initial capacity settings
-	 * @param bounds the bounds of the {@link World}; can be null
-	 * @throws NullPointerException if initialCapacity is null
-	 * @since 3.1.1
-	 */
-	public World(Capacity initialCapacity, Bounds bounds) {
-		// check for null capacity
-		if (initialCapacity == null) initialCapacity = new Capacity();
-		
-		// initialize all the classes with default values
-		this.settings = new Settings();
-		this.step = new Step(this.settings.getStepFrequency());
-		this.gravity = World.EARTH_GRAVITY;
-		this.bounds = bounds;
-		
-		this.broadphaseDetector = new DynamicAABBTree<Body, BodyFixture>(initialCapacity.getBodyCount());
-		this.detectBroadphaseFilter = new DetectBroadphaseFilter();
-		this.narrowphaseDetector = new Gjk();
-		this.narrowphasePostProcessor = new LinkPostProcessor();
-		this.manifoldSolver = new ClippingManifoldSolver();
-		this.timeOfImpactDetector = new ConservativeAdvancement();
-		this.raycastDetector = new Gjk();
-		this.coefficientMixer = CoefficientMixer.DEFAULT_MIXER;
-		this.contactManager = new WarmStartingContactManager(initialCapacity);
-		this.contactConstraintSolver = new SequentialImpulses();
-		this.timeOfImpactSolver = new TimeOfImpactSolver();
-		
-		this.bodies = new ArrayList<Body>(initialCapacity.getBodyCount());
-		this.joints = new ArrayList<Joint>(initialCapacity.getJointCount());
-		this.listeners = new ArrayList<Listener>(initialCapacity.getListenerCount());
-		
-		this.island = new Island(initialCapacity);
-		
-		this.time = 0.0;
-		this.updateRequired = true;
-	}
-	
-	/**
-	 * Updates the {@link World}.
-	 * <p>
-	 * This method will only update the world given the step frequency contained
-	 * in the {@link Settings} object.  You can use the {@link StepListener} interface
-	 * to listen for when a step is actually performed.  In addition, this method will
-	 * return true if a step was performed.
-	 * <p>
-	 * This method performs, at maximum, one simulation step.  Any remaining time from 
-	 * the previous call of this method is added to the given elapsed time to determine
-	 * if a step needs to be performed.  If the given elapsed time is usually greater 
-	 * than the step frequency, consider using the {@link #update(double, int)} method
-	 * instead.
-	 * <p>
-	 * Alternatively you can call the {@link #updatev(double)} method to use a variable
-	 * time step.
-	 * @see #update(double, int)
-	 * @see #updatev(double)
-	 * @see #getAccumulatedTime()
-	 * @param elapsedTime the elapsed time in seconds
-	 * @return boolean true if the {@link World} performed a simulation step
-	 */
-	public boolean update(double elapsedTime) {
-		return this.update(elapsedTime, -1.0, 1);
-	}
-
-	/**
-	 * Updates the {@link World}.
-	 * <p>
-	 * This method will only update the world given the step frequency contained
-	 * in the {@link Settings} object.  You can use the {@link StepListener} interface
-	 * to listen for when a step is actually performed.
-	 * <p>
-	 * Unlike the {@link #update(double)} method, this method will perform more than one
-	 * step based on the given elapsed time.  For example, if the given elapsed time + the
-	 * remaining time from the last call of this method is 2 * step frequency, then 2 steps 
-	 * will be performed.  Use the maximumSteps parameter to put an upper bound on the 
-	 * number of steps performed.
-	 * <p>
-	 * Alternatively you can call the {@link #updatev(double)} method to use a variable
-	 * time step.
-	 * @see #update(double)
-	 * @see #updatev(double)
-	 * @see #getAccumulatedTime()
-	 * @param elapsedTime the elapsed time in seconds
-	 * @param maximumSteps the maximum number of steps to perform
-	 * @return boolean true if the {@link World} performed at least one simulation step
-	 * @since 3.1.10
-	 */
-	public boolean update(double elapsedTime, int maximumSteps) {
-		return this.update(elapsedTime, -1.0, maximumSteps);
-	}
-	
-	/**
-	 * Updates the {@link World}.
-	 * <p>
-	 * This method will only update the world given the step frequency contained
-	 * in the {@link Settings} object.  You can use the {@link StepListener} interface
-	 * to listen for when a step is actually performed.  In addition, this method will
-	 * return true if a step was performed.
-	 * <p>
-	 * This method performs, at maximum, one simulation step.  Any remaining time from 
-	 * the previous call of this method is added to the given elapsed time to determine
-	 * if a step needs to be performed.  If the given elapsed time is usually greater 
-	 * than the step frequency, consider using the {@link #update(double, int)} method
-	 * instead.
-	 * <p>
-	 * The stepElapsedTime parameter provides a way for the {@link World} to continue to 
-	 * update at the frequency defined in the {@link Settings} object, but advance the
-	 * simulation by the given time.
-	 * <p>
-	 * Alternatively you can call the {@link #updatev(double)} method to use a variable
-	 * time step.
-	 * @see #update(double)
-	 * @see #updatev(double)
-	 * @see #getAccumulatedTime()
-	 * @param elapsedTime the elapsed time in seconds
-	 * @param stepElapsedTime the time, in seconds, that the simulation should be advanced
-	 * @return boolean true if the {@link World} performed at least one simulation step
-	 * @since 3.2.4
-	 */
-	public boolean update(double elapsedTime, double stepElapsedTime) {
-		return this.update(elapsedTime, stepElapsedTime, 1);
-	}
-	
-	/**
-	 * Updates the {@link World}.
-	 * <p>
-	 * This method will only update the world given the step frequency contained
-	 * in the {@link Settings} object.  You can use the {@link StepListener} interface
-	 * to listen for when a step is actually performed.
-	 * <p>
-	 * Unlike the {@link #update(double)} method, this method will perform more than one
-	 * step based on the given elapsed time.  For example, if the given elapsed time + the
-	 * remaining time from the last call of this method is 2 * step frequency, then 2 steps 
-	 * will be performed.  Use the maximumSteps parameter to put an upper bound on the 
-	 * number of steps performed.
-	 * <p>
-	 * The stepElapsedTime parameter provides a way for the {@link World} to continue to 
-	 * update at the frequency defined in the {@link Settings} object, but advance the
-	 * simulation by the given time.
-	 * <p>
-	 * Alternatively you can call the {@link #updatev(double)} method to use a variable
-	 * time step.
-	 * @see #update(double)
-	 * @see #updatev(double)
-	 * @see #getAccumulatedTime()
-	 * @param elapsedTime the elapsed time in seconds
-	 * @param stepElapsedTime the time, in seconds, that the simulation should be advanced for each step; if less than or equal to zero {@link Settings#getStepFrequency()} will be used
-	 * @param maximumSteps the maximum number of steps to perform
-	 * @return boolean true if the {@link World} performed at least one simulation step
-	 * @since 3.2.4
-	 */
-	public boolean update(double elapsedTime, double stepElapsedTime, int maximumSteps) {
-		// make sure the update time is greater than zero
-		if (elapsedTime < 0.0) elapsedTime = 0.0;
-		// update the time
-		this.time += elapsedTime;
-		// check the frequency in settings
-		double invhz = this.settings.getStepFrequency();
-		// see if we should update or not
-		int steps = 0;
-		while (this.time >= invhz && steps < maximumSteps) {
-			// update the step
-			this.step.update(stepElapsedTime <= 0 ? invhz : stepElapsedTime);
-			// reset the time
-			this.time = this.time - invhz;
-			// step the world
-			this.step();
-			// increment the number of steps
-			steps++;
-		}
-		return steps > 0;
-	}
-	
-	/**
-	 * Updates the {@link World}.
-	 * <p>
-	 * This method will update the world on every call.  Unlike the {@link #update(double)}
-	 * method, this method uses the given elapsed time and does not attempt to update the world
-	 * on a set interval.
-	 * <p>
-	 * This method immediately returns if the given elapsedTime is less than or equal to
-	 * zero.
-	 * @see #update(double)
-	 * @see #update(double, int)
-	 * @param elapsedTime the elapsed time in seconds
-	 */
-	public void updatev(double elapsedTime) {
-		// make sure the update time is greater than zero
-		if (elapsedTime <= 0.0) return;
-		// update the step
-		this.step.update(elapsedTime);
-		// step the world
-		this.step();
-	}
-	
-	/**
-	 * Performs the given number of simulation steps using the step frequency in {@link Settings}.
-	 * <p>
-	 * This method immediately returns if the given step count is less than or equal to
-	 * zero.
-	 * @param steps the number of simulation steps to perform
-	 */
-	public void step(int steps) {
-		// get the frequency from settings
-		double invhz = this.settings.getStepFrequency();
-		// perform the steps
-		this.step(steps, invhz);
-	}
-	
-	/**
-	 * Performs the given number of simulation steps using the given elapsed time for each step.
-	 * <p>
-	 * This method immediately returns if the given elapsedTime or step count is less than or equal to
-	 * zero.
-	 * @param steps the number of simulation steps to perform
-	 * @param elapsedTime the elapsed time for each step
-	 */
-	public void step(int steps, double elapsedTime) {
-		// make sure the number of steps is greather than zero
-		if (steps <= 0) return;
-		// make sure the update time is greater than zero
-		if (elapsedTime <= 0.0) return;
-		// perform the steps
-		for (int i = 0; i < steps; i++) {
-			// update the step object
-			this.step.update(elapsedTime);
-			// step the world
-			this.step();
-		}
-	}
-	
-	/**
-	 * Performs one time step of the {@link World} using the current {@link Step}.
-	 * <p>
-	 * This method advances the world by the elapsed time in the {@link Step} object
-	 * and performs collision resolution and constraint solving.
-	 * <p>
-	 * This method will perform a collision detection sweep at the end to ensure that
-	 * callers of the world have the latest collision information. If the {@link #isUpdateRequired()}
-	 * method returns true, a collision detection sweep will be performed before doing
-	 * collision resolution.  See the {@link #setUpdateRequired(boolean)} method for details
-	 * on when this flag should be set.
-	 * <p>
-	 * Use the various listeners to listen for events during the execution of
-	 * this method.
-	 * <p>
-	 * If possible use the {@link StepListener#postSolve(Step, World)} method to update any
-	 * bodies or joints to increase performance.
-	 * <p>
-	 * Most {@link Listener}s do not allow modification of the world, bodies, joints, etc in
-	 * there methods. It's recommended that any of modification be performed in a {@link StepListener}
-	 * or after this method has returned.
-	 */
-	protected void step() {
-		// get all the step listeners
-		List<StepListener> stepListeners = this.getListeners(StepListener.class);
-		List<ContactListener> contactListeners = this.getListeners(ContactListener.class);
-		
-		int sSize = stepListeners.size();
-		
-		// notify the step listeners
-		for (int i = 0; i < sSize; i++) {
-			StepListener sl = stepListeners.get(i);
-			sl.begin(this.step, this);
-		}
-		
-		// check if we need to update the contacts first
-		if (this.updateRequired) {
-			// if so then update the contacts
-			this.detect();
-			// notify that an update was performed
-			for (int i = 0; i < sSize; i++) {
-				StepListener sl = stepListeners.get(i);
-				sl.updatePerformed(this.step, this);
-			}
-			// set the update required flag to false
-			this.updateRequired = false;
-		}
-		
-		// notify of all the contacts that will be solved and all the sensed contacts
-		this.contactManager.preSolveNotify(contactListeners);
-		
-		// check for CCD
-		ContinuousDetectionMode continuousDetectionMode = this.settings.getContinuousDetectionMode();
-		
-		// get the number of bodies
-		int size = this.bodies.size();
-		
-		// test for out of bounds objects
-		// clear the body contacts
-		// clear the island flag
-		// save the current transform for CCD
-		for (int i = 0; i < size; i++) {
-			Body body = this.bodies.get(i);
-			// remove the island flag
-			body.setOnIsland(false);
-			// we only need to save the old transform for CCD so don't
-			// bother if its completely disabled
-			if (continuousDetectionMode != ContinuousDetectionMode.NONE) {
-				// save the current transform into the previous transform
-				body.transform0.set(body.getTransform());
-			}
-		}
-		
-		// clear the joint island flags
-		int jSize = this.joints.size();
-		for (int i = 0; i < jSize; i++) {
-			// get the joint
-			Constraint joint = this.joints.get(i);
-			// set the island flag to false
-			joint.setOnIsland(false);
-		}
-		
-		// perform a depth first search of the contact graph
-		// to create islands for constraint solving
-		Deque<Body> stack = new ArrayDeque<Body>(size);
-
-		// temp storage
-		// we put these here so we can implicitly convert from joint and
-		// contact constraint to constraint so that we have package private
-		// access to the isOnIsland and setOnIsland methods
-		Joint joint;
-		ContactConstraint contactConstraint;
-		Constraint constraint;
-		
-		// loop over the bodies and their contact edges to create the islands
-		for (int i = 0; i < size; i++) {
-			Body seed = this.bodies.get(i);
-			// skip if asleep, in active, static, or already on an island
-			if (seed.isOnIsland() || seed.isAsleep() || !seed.isActive() || seed.isStatic()) continue;
-			
-			// set the island to the reusable island
-			Island island = this.island;
-			
-			island.clear();
-			stack.clear();
-			stack.push(seed);
-			
-			while (stack.size() > 0) {
-				// get the next body
-				Body body = stack.pop();
-				// add it to the island
-				island.add(body);
-				// flag that it has been added
-				body.setOnIsland(true);
-				// make sure the body is awake
-				body.setAsleep(false);
-				// if its static then continue since we dont want the
-				// island to span more than one static object
-				// this keeps the size of the islands small
-				if (body.isStatic()) continue;
-				// loop over the contact edges of this body
-				int ceSize = body.contacts.size();
-				for (int j = 0; j < ceSize; j++) {
-					ContactEdge contactEdge = body.contacts.get(j);
-					// get the contact constraint
-					constraint = contactConstraint = contactEdge.interaction;
-					// skip sensor contacts
-					// check if the contact constraint has already been added to an island
-					if (!contactConstraint.isEnabled() || contactConstraint.isSensor() || constraint.isOnIsland()) continue;
-					// get the other body
-					Body other = contactEdge.other;
-					// add the contact constraint to the island list
-					island.add(contactConstraint);
-					// set the island flag on the contact constraint
-					constraint.setOnIsland(true);
-					// has the other body been added to an island yet?
-					if (!other.isOnIsland()) {
-						// if not then add this body to the stack
-						stack.push(other);
-						other.setOnIsland(true);
-					}
-				}
-				// loop over the joint edges of this body
-				int jeSize = body.joints.size();
-				for (int j = 0; j < jeSize; j++) {
-					// get the joint edge
-					JointEdge jointEdge = body.joints.get(j);
-					// get the joint
-					constraint = joint = jointEdge.interaction;
-					// check if the joint is inactive
-					if (!joint.isActive() || constraint.isOnIsland()) continue;
-					// get the other body
-					Body other = jointEdge.other;
-					// check if the joint has already been added to an island
-					// or if the other body is not active
-					if (!other.isActive()) continue;
-					// add the joint to the island
-					island.add(joint);
-					// set the island flag on the joint
-					constraint.setOnIsland(true);
-					// check if the other body has been added to an island
-					if (!other.isOnIsland()) {
-						// if not then add the body to the stack
-						stack.push(other);
-						other.setOnIsland(true);
-					}
-				}
-			}
-			
-			// solve the island
-			island.solve(this.contactConstraintSolver, this.gravity, this.step, this.settings);
-			
-			// allow static bodies to participate in other islands
-			for (int j = 0; j < size; j++) {
-				Body body = this.bodies.get(j);
-				if (body.isStatic()) {
-					body.setOnIsland(false);
-				}
-			}
-		}
-		
-		// allow memory to be reclaimed
-		stack.clear();
-		this.island.clear();
-		
-		// notify of the all solved contacts
-		this.contactManager.postSolveNotify(contactListeners);
-		
-		// make sure CCD is enabled
-		if (continuousDetectionMode != ContinuousDetectionMode.NONE) {
-			// solve time of impact
-			this.solveTOI(continuousDetectionMode);
-		}
-		
-		// notify the step listener
-		for (int i = 0; i < sSize; i++) {
-			StepListener sl = stepListeners.get(i);
-			sl.postSolve(this.step, this);
-		}
-		
-		// after all has been updated find new contacts
-		// this is done so that the user has the latest contacts
-		// and the broadphase has the latest AABBs, etc.
-		this.detect();
-		
-		// set the update required flag to false
-		this.updateRequired = false;
-		
-		// notify the step listener
-		for (int i = 0; i < sSize; i++) {
-			StepListener sl = stepListeners.get(i);
-			sl.end(this.step, this);
-		}
-	}
-	
-	/**
-	 * Finds new contacts for all bodies in this world.
-	 * <p>
-	 * This method performs the following:
-	 * <ol>
-	 * 	<li>Checks for out of bound bodies</li>
-	 * 	<li>Updates the broad-phase using the current body positions</li>
-	 * 	<li>Performs broad-phase collision detection</li>
-	 * 	<li>Performs narrow-phase collision detection</li>
-	 * 	<li>Performs manifold solving</li>
-	 * 	<li>Adds contacts to the contact manager</li>
-	 * 	<li>Warm starts the contacts</li>
-	 * </ol>
-	 * <p>
-	 * This method will notify all bounds and collision listeners.  If any {@link CollisionListener}
-	 * returns false, the collision is ignored.
-	 * <p>
-	 * This method also notifies any {@link ContactListener}s.
-	 * @since 3.0.0
-	 */
-	protected void detect() {
-		// get the bounds listeners
-		List<BoundsListener> boundsListeners = this.getListeners(BoundsListener.class);
-		List<CollisionListener> collisionListeners = this.getListeners(CollisionListener.class);
-		
-		// get the number of bodies
-		int size = this.bodies.size();
-		int blSize = boundsListeners.size();
-		int clSize = collisionListeners.size();
-		
-		// test for out of bounds objects
-		// clear the body contacts
-		// update the broadphase
-		for (int i = 0; i < size; i++) {
-			Body body = this.bodies.get(i);
-			// skip if already not active
-			if (!body.isActive()) continue;
-			// clear all the old contacts
-			body.contacts.clear();
-			// check if bounds have been set
-			// check if the body is out of bounds
-			if (this.bounds != null && this.bounds.isOutside(body)) {
-				// set the body to inactive
-				body.setActive(false);
-				// if so, notify via the listeners
-				for (int j = 0; j < blSize; j++) {
-					BoundsListener bl = boundsListeners.get(j);
-					bl.outside(body);
-				}
-			}
-			// update the broadphase with the new position/orientation
-			this.broadphaseDetector.update(body);
-		}
-		
-		// make sure there are some bodies
-		if (size > 0) {
-			// test for collisions via the broad-phase
-			List<BroadphasePair<Body, BodyFixture>> pairs = this.broadphaseDetector.detect(this.detectBroadphaseFilter);
-			int pSize = pairs.size();
-			boolean allow = true;
-			
-			// using the broad-phase results, test for narrow-phase
-			for (int i = 0; i < pSize; i++) {
-				BroadphasePair<Body, BodyFixture> pair = pairs.get(i);
-				
-				// get the bodies
-				Body body1 = pair.getCollidable1();
-				Body body2 = pair.getCollidable2();
-				BodyFixture fixture1 = pair.getFixture1();
-				BodyFixture fixture2 = pair.getFixture2();
-				
-				allow = true;
-				for (int j = 0; j < clSize; j++) {
-					CollisionListener cl = collisionListeners.get(j);
-					if (!cl.collision(body1, fixture1, body2, fixture2)) {
-						// if any collision listener returned false then skip this collision
-						// we must allow all the listeners to get notified first, then skip
-						// the collision
-						allow = false;
-					}
-				}
-				if (!allow) continue;
-				
-				// get their transforms
-				Transform transform1 = body1.getTransform();
-				Transform transform2 = body2.getTransform();
-				
-				Convex convex2 = fixture2.getShape();
-				Convex convex1 = fixture1.getShape();
-				
-				Penetration penetration = new Penetration();
-				// test the two convex shapes
-				if (this.narrowphaseDetector.detect(convex1, transform1, convex2, transform2, penetration)) {
-					// check for zero penetration
-					if (penetration.getDepth() == 0.0) {
-						// this should only happen if numerical error occurs
-						continue;
-					}
-					// perform post processing
-					if (this.narrowphasePostProcessor != null) {
-						this.narrowphasePostProcessor.process(convex1, transform1, convex2, transform2, penetration);
-					}
-					// notify of the narrow-phase collision
-					allow = true;
-					for (int j = 0; j < clSize; j++) {
-						CollisionListener cl = collisionListeners.get(j);
-						if (!cl.collision(body1, fixture1, body2, fixture2, penetration)) {
-							// if any collision listener returned false then skip this collision
-							// we must allow all the listeners to get notified first, then skip
-							// the collision
-							allow = false;
-						}
-					}
-					if (!allow) continue;
-					Manifold manifold = new Manifold();
-					// if there is penetration then find a contact manifold
-					// using the filled in penetration object
-					if (this.manifoldSolver.getManifold(penetration, convex1, transform1, convex2, transform2, manifold)) {
-						// check for zero points
-						if (manifold.getPoints().size() == 0) {
-							// this should only happen if numerical error occurs
-							continue;
-						}
-						// notify of the manifold solving result
-						allow = true;
-						for (int j = 0; j < clSize; j++) {
-							CollisionListener cl = collisionListeners.get(j);
-							if (!cl.collision(body1, fixture1, body2, fixture2, manifold)) {
-								// if any collision listener returned false then skip this collision
-								// we must allow all the listeners to get notified first, then skip
-								// the collision
-								allow = false;
-							}
-						}
-						if (!allow) continue;
-						// create a contact constraint
-						ContactConstraint contactConstraint = new ContactConstraint(body1, fixture1, 
-								                                                    body2, fixture2, 
-								                                                    manifold,
-								                                                    this.coefficientMixer.mixFriction(fixture1.getFriction(), fixture2.getFriction()),
-								                                                    this.coefficientMixer.mixRestitution(fixture1.getRestitution(), fixture2.getRestitution()));
-						
-						allow = true;
-						// notify of the created contact constraint
-						for (int j = 0; j < clSize; j++) {
-							CollisionListener cl = collisionListeners.get(j);
-							if (!cl.collision(contactConstraint)) {
-								// if any collision listener returned false then skip this collision
-								// we must allow all the listeners to get notified first, then skip
-								// the collision
-								allow = false;
-							}
-						}
-						if (!allow) continue;
-						
-						// add a contact edge to both bodies
-						ContactEdge contactEdge1 = new ContactEdge(body2, contactConstraint);
-						ContactEdge contactEdge2 = new ContactEdge(body1, contactConstraint);
-						body1.contacts.add(contactEdge1);
-						body2.contacts.add(contactEdge2);
-						// add the contact constraint to the contact manager
-						this.contactManager.queue(contactConstraint);
-					}
-				}
-			}
-		}
-		
-		// warm start the contact constraints
-		this.contactManager.updateAndNotify(this.getListeners(ContactListener.class), this.settings);
-	}
-	
-	/**
-	 * Solves the time of impact for all the {@link Body}s in this {@link World}.
-	 * <p>
-	 * This method solves for the time of impact for each {@link Body} iteratively
-	 * and pairwise.
-	 * <p>
-	 * The cases considered are dependent on the given collision detection mode.
-	 * <p>
-	 * Cases skipped (including the converse of the above):
-	 * <ul>
-	 * <li>Inactive, asleep, or non-moving bodies</li>
-	 * <li>Bodies connected via a joint with the collision flag set to false</li>
-	 * <li>Bodies already in contact</li>
-	 * <li>Fixtures whose filters return false</li>
-	 * <li>Sensor fixtures</li>
-	 * </ul>
-	 * @param mode the continuous collision detection mode
-	 * @see ContinuousDetectionMode
-	 * @since 1.2.0
-	 */
-	protected void solveTOI(ContinuousDetectionMode mode) {
-		List<TimeOfImpactListener> listeners = this.getListeners(TimeOfImpactListener.class);
-		// get the number of bodies
-		int size = this.bodies.size();
-		
-		// check the CCD mode
-		boolean bulletsOnly = (mode == ContinuousDetectionMode.BULLETS_ONLY);
-		
-		// loop over all the bodies and find the minimum TOI for each
-		// dynamic body
-		for (int i = 0; i < size; i++) {
-			// get the body
-			Body body = this.bodies.get(i);
-			
-			// if we are only doing CCD on bullets only, then check
-			// to make sure that the current body is a bullet
-			if (bulletsOnly && !body.isBullet()) continue;
-			
-			// otherwise we process all dynamic bodies
-				
-			// we don't process kinematic or static bodies except with
-			// dynamic bodies (in other words b1 must always be a dynamic
-			// body)
-			if (body.mass.isInfinite()) continue;
-			
-			// don't bother with bodies that did not have their
-			// positions integrated, if they were not added to an island then
-			// that means they didn't move
-			
-			// we can also check for sleeping bodies and skip those since
-			// they will only be asleep after being stationary for a set
-			// time period
-			if (!body.isOnIsland() || body.isAsleep()) continue;
-
-			// solve for time of impact
-			this.solveTOI(body, listeners);
-		}
-	}
-	
-	/**
-	 * Solves the time of impact for the given {@link Body}.
-	 * <p>
-	 * This method will find the first {@link Body} that the given {@link Body}
-	 * collides with unless ignored via the {@link TimeOfImpactListener}.
-	 * <p>
-	 * If any {@link TimeOfImpactListener} doesn't allow the collision then the collision
-	 * is ignored.
-	 * <p>
-	 * After the first {@link Body} is found the two {@link Body}s are interpolated
-	 * to the time of impact.
-	 * <p>
-	 * Then the {@link Body}s are position solved using the {@link TimeOfImpactSolver}
-	 * to force the {@link Body}s into collision.  This causes the discrete collision
-	 * detector to detect the collision on the next time step.
-	 * @param body1 the {@link Body}
-	 * @param listeners the list of {@link TimeOfImpactListener}s
-	 * @since 3.1.0
-	 */
-	protected void solveTOI(Body body1, List<TimeOfImpactListener> listeners) {
-		int size = this.bodies.size();
-		
-		// generate a swept AABB for this body
-		AABB aabb1 = body1.createSweptAABB();
-		boolean bullet = body1.isBullet();
-		
-		// setup the initial time bounds [0, 1]
-		double t1 = 0.0;
-		double t2 = 1.0;
-		
-		// save the minimum time of impact and body
-		TimeOfImpact minToi = null;
-		Body minBody = null;
-		
-		// loop over all the other bodies to find the minimum TOI
-		for (int i = 0; i < size; i++) {
-			// get the other body
-			Body body2 = this.bodies.get(i);
-
-			// skip this test if they are the same body
-			if (body1 == body2) continue;
-			
-			// make sure the other body is active
-			if (!body2.isActive()) continue;
-
-			// skip other dynamic bodies; we only do TOI for
-			// dynamic vs. static/kinematic unless its a bullet
-			if (body2.isDynamic() && !bullet) continue;
-			
-			// check for connected pairs who's collision is not allowed
-			if (body1.isConnected(body2, false)) continue;
-			
-			// check for bodies already in collision
-			if (body1.isInContact(body2)) continue;
-
-			// create a swept AABB for the other body
-			AABB aabb2 = body2.createSweptAABB();
-			// if the swept AABBs don't overlap then don't bother testing them
-			if (!aabb1.overlaps(aabb2)) continue; 
-
-			TimeOfImpact toi = new TimeOfImpact();
-			int fc1 = body1.getFixtureCount();
-			int fc2 = body2.getFixtureCount();
-			
-			// get the velocities for the time step since we want
-			// [t1, t2] to be bound to this time step
-			double dt = this.step.getDeltaTime();
-			// the linear and angular velocities should match what 
-			// we did when we advanced the position. alternatively
-			// we could calculate these from the start and end transforms
-			// but this has the problem of not knowing which direction
-			// the angular velocity is going (clockwise or anti-clockwise).
-			// however, this also has the problem of being different that
-			// the way the bodies are advanced in the Island solving
-			// (for now they are the same, but could be changed in the
-			// future).
-			Vector2 v1 = body1.getLinearVelocity().product(dt);
-			Vector2 v2 = body2.getLinearVelocity().product(dt);
-			double av1 = body1.getAngularVelocity() * dt;
-			double av2 = body2.getAngularVelocity() * dt;
-			
-			Transform tx1 = body1.getInitialTransform();
-			Transform tx2 = body2.getInitialTransform();
-			
-			// test against all fixture pairs taking the fixture
-			// with the smallest time of impact
-			for (int j = 0; j < fc1; j++) {
-				BodyFixture f1 = body1.getFixture(j);
-				
-				// skip sensor fixtures
-				if (f1.isSensor()) continue;
-				
-				for (int k = 0; k < fc2; k++) {
-					BodyFixture f2 = body2.getFixture(k);
-					
-					// skip sensor fixtures
-					if (f2.isSensor()) continue;
-
-					Filter filter1 = f1.getFilter();
-					Filter filter2 = f2.getFilter();
-					
-					// make sure the fixture filters allow the collision
-					if (!filter1.isAllowed(filter2)) {
-						continue;
-					}
-					
-					Convex c1 = f1.getShape();
-					Convex c2 = f2.getShape();
-					
-					// get the time of impact for the fixture pair
-					if (this.timeOfImpactDetector.getTimeOfImpact(c1, tx1, v1, av1, c2, tx2, v2, av2, t1, t2, toi)) {
-						// get the time of impact
-						double t = toi.getTime();
-						// check if the time of impact is less than
-						// the current time of impact
-						if (t < t2) {
-							// if it is then ask the listeners if we should use this collision
-							boolean allow = true;
-							for (TimeOfImpactListener tl : listeners) {
-								if (!tl.collision(body1, f1, body2, f2, toi)) {
-									// if any toi listener doesnt allow it, then don't allow it
-									// we need to allow all listeners to be notified before we continue
-									allow = false;
-								}
-							}
-							if (allow) {
-								// set the new upper bound
-								t2 = t;
-								// save the minimum toi and body
-								minToi = toi;
-								minBody = body2;
-							}
-						}
-					}
-				}
-			}
-			// if the bodies are intersecting or do not intersect
-			// within the range of motion then skip this body
-			// and move to the next
-		}
-		
-		// make sure the time of impact is not null
-		if (minToi != null) {
-			// get the time of impact info
-			double t = minToi.getTime();
-			
-			// move the dynamic body to the time of impact
-			body1.transform0.lerp(body1.getTransform(), t, body1.getTransform());
-			// check if the other body is dynamic
-			if (minBody.isDynamic()) {
-				// if the other body is dynamic then interpolate its transform also
-				minBody.transform0.lerp(minBody.getTransform(), t, minBody.getTransform());
-			}
-			// this should bring the bodies within d distance from one another
-			// we need to move the bodies more so that they are in collision
-			// so that on the next time step they are solved by the discrete
-			// collision detector
-			
-			// performs position correction on the body/bodies so that they are
-			// in collision and will be detected in the next time step
-			this.timeOfImpactSolver.solve(body1, minBody, minToi, this.settings);
-			
-			// this method does not conserve time
-		}
-	}
-
-	/**
-	 * Performs a raycast against all the {@link Body}s in the {@link World}.
-	 * <p>
-	 * The given {@link RaycastResult} list, results, will be filled with the raycast results
-	 * if the given ray intersected any bodies.
-	 * <p>
-	 * The {@link RaycastResult} class implements the Comparable interface to allow sorting by
-	 * distance from the ray's origin.
-	 * <p>
-	 * If the all flag is false, the results list will only contain the closest result (if any).
-	 * <p>
-	 * All raycasts pass through the {@link RaycastListener}s before being tested.  If <b>any</b>
-	 * {@link RaycastListener} doesn't allow the raycast then the body will not be tested.
-	 * <p>
-	 * Bodies that contain the start of the ray will not be included in the results.
-	 * <p>
-	 * Inactive bodies are ignored in this test.
-	 * @param start the start point
-	 * @param end the end point
-	 * @param ignoreSensors true if sensor {@link BodyFixture}s should be ignored
-	 * @param all true if all intersected {@link Body}s should be returned; false if only the closest {@link Body} should be returned
-	 * @param results a list to contain the results of the raycast
-	 * @return boolean true if at least one {@link Body} was intersected by the {@link Ray}
-	 * @throws NullPointerException if start, end, or results is null
-	 * @see #raycast(Ray, double, boolean, boolean, List)
-	 * @see RaycastListener#allow(Ray, Body, BodyFixture)
-	 * @since 2.0.0
-	 */
-	public boolean raycast(Vector2 start, Vector2 end, boolean ignoreSensors, boolean all, List<RaycastResult> results) {
-		return this.raycast(start, end, null, ignoreSensors, true, all, results);
-	}
-	
-	/**
-	 * Performs a raycast against all the {@link Body}s in the {@link World}.
-	 * <p>
-	 * The given {@link RaycastResult} list, results, will be filled with the raycast results
-	 * if the given ray intersected any bodies.
-	 * <p>
-	 * The {@link RaycastResult} class implements the Comparable interface to allow sorting by
-	 * distance from the ray's origin.
-	 * <p>
-	 * If the all flag is false, the results list will only contain the closest result (if any).
-	 * <p>
-	 * All raycasts pass through the {@link RaycastListener}s before being tested.  If <b>any</b>
-	 * {@link RaycastListener} doesn't allow the raycast then the body will not be tested.
-	 * <p>
-	 * Bodies that contain the start of the ray will not be included in the results.
-	 * @param start the start point
-	 * @param end the end point
-	 * @param ignoreSensors true if sensor {@link BodyFixture}s should be ignored
-	 * @param ignoreInactive true if inactive bodies should be ignored
-	 * @param all true if all intersected {@link Body}s should be returned; false if only the closest {@link Body} should be returned
-	 * @param results a list to contain the results of the raycast
-	 * @return boolean true if at least one {@link Body} was intersected by the {@link Ray}
-	 * @throws NullPointerException if start, end, or results is null
-	 * @see #raycast(Ray, double, boolean, boolean, boolean, List)
-	 * @see RaycastListener#allow(Ray, Body, BodyFixture)
-	 * @since 3.1.9
-	 */
-	public boolean raycast(Vector2 start, Vector2 end, boolean ignoreSensors, boolean ignoreInactive, boolean all, List<RaycastResult> results) {
-		return this.raycast(start, end, null, ignoreSensors, ignoreInactive, all, results);
-	}
-	
-	/**
-	 * Performs a raycast against all the {@link Body}s in the {@link World}.
-	 * <p>
-	 * The given {@link RaycastResult} list, results, will be filled with the raycast results
-	 * if the given ray intersected any bodies.
-	 * <p>
-	 * The {@link RaycastResult} class implements the Comparable interface to allow sorting by
-	 * distance from the ray's origin.
-	 * <p>
-	 * If the all flag is false, the results list will only contain the closest result (if any).
-	 * <p>
-	 * All raycasts pass through the {@link RaycastListener}s before being tested.  If <b>any</b>
-	 * {@link RaycastListener} doesn't allow the raycast then the body will not be tested.
-	 * <p>
-	 * Bodies that contain the start of the ray will not be included in the results.
-	 * @param start the start point
-	 * @param end the end point
-	 * @param filter the {@link Filter} to use against the fixtures; can be null
-	 * @param ignoreSensors true if sensor {@link BodyFixture}s should be ignored
-	 * @param ignoreInactive true if inactive bodies should be ignored
-	 * @param all true if all intersected {@link Body}s should be returned; false if only the closest {@link Body} should be returned
-	 * @param results a list to contain the results of the raycast
-	 * @return boolean true if at least one {@link Body} was intersected by the {@link Ray}
-	 * @throws NullPointerException if start, end, or results is null
-	 * @see #raycast(Ray, double, Filter, boolean, boolean, boolean, List)
-	 * @see RaycastListener#allow(Ray, Body, BodyFixture)
-	 * @since 3.1.9
-	 */
-	public boolean raycast(Vector2 start, Vector2 end, Filter filter, boolean ignoreSensors, boolean ignoreInactive, boolean all, List<RaycastResult> results) {
-		// create the ray and obtain the maximum length
-		Vector2 d = start.to(end);
-		double maxLength = d.normalize();
-		Ray ray = new Ray(start, d);
-		// call the raycast method
-		return this.raycast(ray, maxLength, filter, ignoreSensors, ignoreInactive, all, results);
-	}
-	
-	/**
-	 * Performs a raycast against all the {@link Body}s in the {@link World}.
-	 * <p>
-	 * The given {@link RaycastResult} list, results, will be filled with the raycast results
-	 * if the given ray intersected any bodies.
-	 * <p>
-	 * The {@link RaycastResult} class implements the Comparable interface to allow sorting by
-	 * distance from the ray's origin.
-	 * <p>
-	 * If the all flag is false, the results list will only contain the closest result (if any).
-	 * <p>
-	 * Pass 0 into the maxLength field to specify an infinite length {@link Ray}.
-	 * <p>
-	 * All raycasts pass through the {@link RaycastListener}s before being tested.  If <b>any</b>
-	 * {@link RaycastListener} doesn't allow the raycast then the body will not be tested.
-	 * <p>
-	 * Bodies that contain the start of the ray will not be included in the results.
-	 * <p>
-	 * Inactive bodies are ignored in this test.
-	 * @param ray the {@link Ray}
-	 * @param maxLength the maximum length of the ray; 0 for infinite length
-	 * @param ignoreSensors true if sensor {@link BodyFixture}s should be ignored
-	 * @param all true if all intersected {@link Body}s should be returned; false if only the closest {@link Body} should be returned
-	 * @param results a list to contain the results of the raycast
-	 * @return boolean true if at least one {@link Body} was intersected by the given {@link Ray}
-	 * @throws NullPointerException if ray or results is null
-	 * @see #raycast(Vector2, Vector2, boolean, boolean, List)
-	 * @see RaycastListener#allow(Ray, Body, BodyFixture)
-	 * @since 2.0.0
-	 */
-	public boolean raycast(Ray ray, double maxLength, boolean ignoreSensors, boolean all, List<RaycastResult> results) {
-		return this.raycast(ray, maxLength, null, ignoreSensors, true, all, results);
-	}
-
-	/**
-	 * Performs a raycast against all the {@link Body}s in the {@link World}.
-	 * <p>
-	 * The given {@link RaycastResult} list, results, will be filled with the raycast results
-	 * if the given ray intersected any bodies.
-	 * <p>
-	 * The {@link RaycastResult} class implements the Comparable interface to allow sorting by
-	 * distance from the ray's origin.
-	 * <p>
-	 * If the all flag is false, the results list will only contain the closest result (if any).
-	 * <p>
-	 * Pass 0 into the maxLength field to specify an infinite length {@link Ray}.
-	 * <p>
-	 * All raycasts pass through the {@link RaycastListener}s before being tested.  If <b>any</b>
-	 * {@link RaycastListener} doesn't allow the raycast then the body will not be tested.
-	 * <p>
-	 * Bodies that contain the start of the ray will not be included in the results.
-	 * @param ray the {@link Ray}
-	 * @param maxLength the maximum length of the ray; 0 for infinite length
-	 * @param ignoreSensors true if sensor {@link BodyFixture}s should be ignored
-	 * @param ignoreInactive true if inactive bodies should be ignored
-	 * @param all true if all intersected {@link Body}s should be returned; false if only the closest {@link Body} should be returned
-	 * @param results a list to contain the results of the raycast
-	 * @return boolean true if at least one {@link Body} was intersected by the given {@link Ray}
-	 * @throws NullPointerException if ray or results is null
-	 * @see #raycast(Vector2, Vector2, boolean, boolean, boolean, List)
-	 * @see RaycastListener#allow(Ray, Body, BodyFixture)
-	 * @since 3.1.9
-	 */
-	public boolean raycast(Ray ray, double maxLength, boolean ignoreSensors, boolean ignoreInactive, boolean all, List<RaycastResult> results) {
-		return this.raycast(ray, maxLength, null, ignoreSensors, ignoreInactive, all, results);
-	}
-	
-	/**
-	 * Performs a raycast against all the {@link Body}s in the {@link World}.
-	 * <p>
-	 * The given {@link RaycastResult} list, results, will be filled with the raycast results
-	 * if the given ray intersected any bodies.
-	 * <p>
-	 * The {@link RaycastResult} class implements the Comparable interface to allow sorting by
-	 * distance from the ray's origin.
-	 * <p>
-	 * If the all flag is false, the results list will only contain the closest result (if any).
-	 * <p>
-	 * Pass 0 into the maxLength field to specify an infinite length {@link Ray}.
-	 * <p>
-	 * All raycasts pass through the {@link RaycastListener}s before being tested.  If <b>any</b>
-	 * {@link RaycastListener} doesn't allow the raycast then the body will not be tested.
-	 * <p>
-	 * Bodies that contain the start of the ray will not be included in the results.
-	 * @param ray the {@link Ray}
-	 * @param maxLength the maximum length of the ray; 0 for infinite length
-	 * @param filter the {@link Filter} to use against the fixtures; can be null
-	 * @param ignoreSensors true if sensor {@link BodyFixture}s should be ignored
-	 * @param ignoreInactive true if inactive bodies should be ignored
-	 * @param all true if all intersected {@link Body}s should be returned; false if only the closest {@link Body} should be returned
-	 * @param results a list to contain the results of the raycast
-	 * @return boolean true if at least one {@link Body} was intersected by the given {@link Ray}
-	 * @throws NullPointerException if ray or results is null
-	 * @see #raycast(Vector2, Vector2, Filter, boolean, boolean, boolean, List)
-	 * @see RaycastListener#allow(Ray, Body, BodyFixture)
-	 * @since 3.1.9
-	 */
-	public boolean raycast(Ray ray, double maxLength, Filter filter, boolean ignoreSensors, boolean ignoreInactive, boolean all, List<RaycastResult> results) {
-		List<RaycastListener> listeners = this.getListeners(RaycastListener.class);
-		int rlSize = listeners.size();
-		// check for the desired length
-		double max = 0.0;
-		if (maxLength > 0.0) {
-			max = maxLength;
-		}
-		// create a raycast result
-		RaycastResult result = null;
-		RaycastBroadphaseFilter bpFilter = new RaycastBroadphaseFilter(ignoreInactive, ignoreSensors, filter);
-		// filter using the broadphase first
-		List<BroadphaseItem<Body, BodyFixture>> items = this.broadphaseDetector.raycast(ray, maxLength, bpFilter);
-		// loop over the list of bodies testing each one
-		int size = items.size();
-		boolean found = false;
-		boolean allow = true;
-		for (int i = 0; i < size; i++) {
-			// get a body to test
-			BroadphaseItem<Body, BodyFixture> item = items.get(i);
-			Body body = item.getCollidable();
-			BodyFixture fixture = item.getFixture();
-			Transform transform = body.getTransform();
-
-			// create a raycast object to store the result
-			Raycast raycast = new Raycast();
-
-			// notify the listeners to see if we should test this fixture
-			allow = true;
-			for (int j = 0; j < rlSize; j++) {
-				RaycastListener rl = listeners.get(j);
-				// see if we should test this fixture
-				if (!rl.allow(ray, body, fixture)) {
-					allow = false;
-				}
-			}
-			if (!allow) continue;
-			// get the convex shape
-			Convex convex = fixture.getShape();
-			// perform the raycast
-			if (this.raycastDetector.raycast(ray, max, convex, transform, raycast)) {
-				// notify the listeners to see if we should allow this result
-				allow = true;
-				for (int j = 0; j < rlSize; j++) {
-					RaycastListener rl = listeners.get(j);
-					// see if we should test this fixture
-					if (!rl.allow(ray, body, fixture, raycast)) {
-						allow = false;
-					}
-				}
-				if (!allow) continue;
-				
-				if (!all) {
-					if (result == null) {
-						result = new RaycastResult(body, fixture, raycast);
-						results.add(result);
-						found = true;
-					} else {
-						result.body = body;
-						result.fixture = fixture;
-						result.raycast = raycast;
-					}
-					// we are only looking for the closest so
-					// set the new maximum
-					max = result.raycast.getDistance();
-				} else {
-					// add this result to the results
-					results.add(new RaycastResult(body, fixture, raycast));
-					found = true;
-				}
-			}
-		}
-		
-		return found;
-	}
-
-	/**
-	 * Performs a raycast against the given {@link Body} and returns true
-	 * if the ray intersects the body.
-	 * <p>
-	 * The given {@link RaycastResult} object, result, will be filled with the raycast result
-	 * if the given ray intersected the given body. 
-	 * <p>
-	 * All raycasts pass through the {@link RaycastListener}s before being tested.  If <b>any</b>
-	 * {@link RaycastListener} doesn't allow the raycast then the body will not be tested.
-	 * <p>
-	 * Returns false if the start position of the ray lies inside the given body.
-	 * @param start the start point
-	 * @param end the end point
-	 * @param body the {@link Body} to test
-	 * @param ignoreSensors whether or not to ignore sensor {@link BodyFixture}s
-	 * @param result the raycast result
-	 * @return boolean true if the {@link Ray} intersects the {@link Body}
-	 * @throws NullPointerException if start, end, body, or result is null
-	 * @see #raycast(Ray, Body, double, boolean, RaycastResult)
-	 * @see RaycastListener#allow(Ray, Body, BodyFixture)
-	 * @since 2.0.0
-	 */
-	public boolean raycast(Vector2 start, Vector2 end, Body body, boolean ignoreSensors, RaycastResult result) {
-		return this.raycast(start, end, body, null, ignoreSensors, result);
-	}
-	
-	/**
-	 * Performs a raycast against the given {@link Body} and returns true
-	 * if the ray intersects the body.
-	 * <p>
-	 * The given {@link RaycastResult} object, result, will be filled with the raycast result
-	 * if the given ray intersected the given body. 
-	 * <p>
-	 * All raycasts pass through the {@link RaycastListener}s before being tested.  If <b>any</b>
-	 * {@link RaycastListener} doesn't allow the raycast then the body will not be tested.
-	 * <p>
-	 * Returns false if the start position of the ray lies inside the given body.
-	 * @param start the start point
-	 * @param end the end point
-	 * @param body the {@link Body} to test
-	 * @param filter the {@link Filter} to use against the fixtures; can be null
-	 * @param ignoreSensors whether or not to ignore sensor {@link BodyFixture}s
-	 * @param result the raycast result
-	 * @return boolean true if the {@link Ray} intersects the {@link Body}
-	 * @throws NullPointerException if start, end, body, or result is null
-	 * @see #raycast(Ray, Body, double, Filter, boolean, RaycastResult)
-	 * @see RaycastListener#allow(Ray, Body, BodyFixture)
-	 * @since 3.1.9
-	 */
-	public boolean raycast(Vector2 start, Vector2 end, Body body, Filter filter, boolean ignoreSensors, RaycastResult result) {
-		// create the ray and obtain the maximum length
-		Vector2 d = start.to(end);
-		double maxLength = d.normalize();
-		Ray ray = new Ray(start, d);
-		// call the raycast method
-		return this.raycast(ray, body, maxLength, filter, ignoreSensors, result);
-	}
-	
-	/**
-	 * Performs a raycast against the given {@link Body} and returns true
-	 * if the ray intersects the body.
-	 * <p>
-	 * The given {@link RaycastResult} object, result, will be filled with the raycast result
-	 * if the given ray intersected the given body.
-	 * <p>
-	 * Pass 0 into the maxLength field to specify an infinite length {@link Ray}.
-	 * <p>
-	 * All raycasts pass through the {@link RaycastListener}s before being tested.  If <b>any</b>
-	 * {@link RaycastListener} doesn't allow the raycast then the body will not be tested.
-	 * <p>
-	 * Returns false if the start position of the ray lies inside the given body.
-	 * @param ray the {@link Ray} to cast
-	 * @param body the {@link Body} to test
-	 * @param maxLength the maximum length of the ray; 0 for infinite length
-	 * @param ignoreSensors whether or not to ignore sensor {@link BodyFixture}s
-	 * @param result the raycast result
-	 * @return boolean true if the {@link Ray} intersects the {@link Body}
-	 * @throws NullPointerException if ray, body, or result is null
-	 * @see #raycast(Vector2, Vector2, Body, boolean, RaycastResult)
-	 * @see RaycastListener#allow(Ray, Body, BodyFixture)
-	 * @since 2.0.0
-	 */
-	public boolean raycast(Ray ray, Body body, double maxLength, boolean ignoreSensors, RaycastResult result) {
-		return this.raycast(ray, body, maxLength, null, ignoreSensors, result);
-	}
-	
-	/**
-	 * Performs a raycast against the given {@link Body} and returns true
-	 * if the ray intersects the body.
-	 * <p>
-	 * The given {@link RaycastResult} object, result, will be filled with the raycast result
-	 * if the given ray intersected the given body.
-	 * <p>
-	 * Pass 0 into the maxLength field to specify an infinite length {@link Ray}.
-	 * <p>
-	 * All raycasts pass through the {@link RaycastListener}s before being tested.  If <b>any</b>
-	 * {@link RaycastListener} doesn't allow the raycast then the body will not be tested.
-	 * <p>
-	 * Returns false if the start position of the ray lies inside the given body.
-	 * @param ray the {@link Ray} to cast
-	 * @param body the {@link Body} to test
-	 * @param maxLength the maximum length of the ray; 0 for infinite length
-	 * @param filter the {@link Filter} to use against the fixtures; can be null
-	 * @param ignoreSensors whether or not to ignore sensor {@link BodyFixture}s
-	 * @param result the raycast result
-	 * @return boolean true if the {@link Ray} intersects the {@link Body}
-	 * @throws NullPointerException if ray, body, or result is null
-	 * @see #raycast(Vector2, Vector2, Body, Filter, boolean, RaycastResult)
-	 * @see RaycastListener#allow(Ray, Body, BodyFixture)
-	 * @since 3.1.9
-	 */
-	public boolean raycast(Ray ray, Body body, double maxLength, Filter filter, boolean ignoreSensors, RaycastResult result) {
-		List<RaycastListener> listeners = this.getListeners(RaycastListener.class);
-		int rlSize = listeners.size();
-		boolean allow = true;
-		// get the number of fixtures
-		int size = body.getFixtureCount();
-		// get the body transform
-		Transform transform = body.getTransform();
-		// set the maximum length
-		double max = 0.0;
-		if (maxLength > 0.0) {
-			max = maxLength;
-		}
-		// create a raycast object to store the result
-		Raycast raycast = new Raycast();
-		// loop over the fixtures finding the closest one
-		boolean found = false;
-		for (int i = 0; i < size; i++) {
-			// get the fixture
-			BodyFixture fixture = body.getFixture(i);
-			// check for sensor
-			if (ignoreSensors && fixture.isSensor()) {
-				// skip this fixture
-				continue;
-			}
-			// check against the filter
-			if (filter != null && !filter.isAllowed(fixture.getFilter())) {
-				continue;
-			}
-			// notify the listeners to see if we should test this fixture
-			allow = true;
-			for (int j = 0; j < rlSize; j++) {
-				RaycastListener rl = listeners.get(j);
-				// see if we should test this fixture
-				if (!rl.allow(ray, body, fixture)) {
-					allow = false;
-				}
-			}
-			if (!allow) continue;
-			// get the convex shape
-			Convex convex = fixture.getShape();
-			// perform the raycast
-			if (this.raycastDetector.raycast(ray, max, convex, transform, raycast)) {
-				// notify the listeners to see if we should allow this result
-				allow = true;
-				for (int j = 0; j < rlSize; j++) {
-					RaycastListener rl = listeners.get(j);
-					// see if we should test this fixture
-					if (!rl.allow(ray, body, fixture, raycast)) {
-						allow = false;
-					}
-				}
-				if (!allow) continue;
-				// if the raycast detected a collision then set the new
-				// maximum distance
-				max = raycast.getDistance();
-				// assign the fixture
-				result.fixture = fixture;
-				// the last raycast will always be the minimum raycast
-				// flag that we did get a successful raycast
-				found = true;
-			}
-		}
-		
-		// we only want to populate the
-		// result object if a result was found
-		if (found) {
-			result.body = body;
-			result.raycast = raycast;
-		}
-		
-		return found;
-	}
-	
-	/**
-	 * Performs a linear convex cast on the world, placing any detected collisions into the given results list.
-	 * <p>
-	 * This method does a static test of bodies (in other words, does not take into account the bodies linear
-	 * or angular velocity, but rather assumes they are stationary).
-	 * <p>
-	 * The <code>deltaPosition</code> parameter is the linear cast vector determining the direction and magnitude of the cast.
-	 * <p>
-	 * The {@link ConvexCastResult} class implements the Comparable interface to allow sorting by
-	 * the time of impact.
-	 * <p>
-	 * If the all flag is false, the results list will only contain the closest result (if any).
-	 * <p>
-	 * All convex casts pass through the {@link ConvexCastListener}s before being tested.  If <b>any</b>
-	 * {@link ConvexCastListener} doesn't allow the convex cast, then the body will not be tested.
-	 * <p>
-	 * For multi-fixtured bodies, only the fixture that has the minimum time of impact will be added to the
-	 * results list.
-	 * <p>
-	 * Bodies in collision with the given convex at the beginning of the cast are not included in the results.
-	 * <p>
-	 * Inactive bodies are ignored in this test.
-	 * @param convex the convex to cast
-	 * @param transform the initial position and orientation of the convex
-	 * @param deltaPosition &Delta;position; the change in position (the cast length and direction basically)
-	 * @param ignoreSensors true if sensor fixtures should be ignored in the tests
-	 * @param all true if all hits should be returned; false if only the first should be returned
-	 * @param results the list to add the results to
-	 * @return boolean true if a collision was found
-	 * @since 3.1.5
-	 * @see #convexCast(Convex, Transform, Vector2, double, boolean, boolean, boolean, List)
-	 */
-	public boolean convexCast(Convex convex, Transform transform, Vector2 deltaPosition, boolean ignoreSensors, boolean all, List<ConvexCastResult> results) {
-		return this.convexCast(convex, transform, deltaPosition, 0.0, null, ignoreSensors, true, all, results);
-	}
-	
-	/**
-	 * Performs a linear convex cast on the world, placing any detected collisions into the given results list.
-	 * <p>
-	 * This method does a static test of bodies (in other words, does not take into account the bodies linear
-	 * or angular velocity, but rather assumes they are stationary).
-	 * <p>
-	 * The <code>deltaPosition</code> parameter is the linear cast vector determining the direction and magnitude of the cast.
-	 * <p>
-	 * The {@link ConvexCastResult} class implements the Comparable interface to allow sorting by
-	 * the time of impact.
-	 * <p>
-	 * If the all flag is false, the results list will only contain the closest result (if any).
-	 * <p>
-	 * All convex casts pass through the {@link ConvexCastListener}s before being tested.  If <b>any</b>
-	 * {@link ConvexCastListener} doesn't allow the convex cast, then the body will not be tested.
-	 * <p>
-	 * For multi-fixtured bodies, only the fixture that has the minimum time of impact will be added to the
-	 * results list.
-	 * <p>
-	 * Bodies in collision with the given convex at the beginning of the cast are not included in the results.
-	 * @param convex the convex to cast
-	 * @param transform the initial position and orientation of the convex
-	 * @param deltaPosition &Delta;position; the change in position (the cast length and direction basically)
-	 * @param ignoreSensors true if sensor fixtures should be ignored in the tests
-	 * @param ignoreInactive true if inactive bodies should be ignored in the tests
-	 * @param all true if all hits should be returned; false if only the first should be returned
-	 * @param results the list to add the results to
-	 * @return boolean true if a collision was found
-	 * @since 3.1.9
-	 * @see #convexCast(Convex, Transform, Vector2, double, boolean, boolean, boolean, List)
-	 */
-	public boolean convexCast(Convex convex, Transform transform, Vector2 deltaPosition, boolean ignoreSensors, boolean ignoreInactive, boolean all, List<ConvexCastResult> results) {
-		return this.convexCast(convex, transform, deltaPosition, 0.0, null, ignoreSensors, ignoreInactive, all, results);
-	}
-
-	/**
-	 * Performs a linear convex cast on the world, placing any detected collisions into the given results list.
-	 * <p>
-	 * This method does a static test of bodies (in other words, does not take into account the bodies linear
-	 * or angular velocity, but rather assumes they are stationary).
-	 * <p>
-	 * The <code>deltaPosition</code> parameter is the linear cast vector determining the direction and magnitude of the cast.  
-	 * The <code>deltaAngle</code> parameter is the change in angle over the linear cast and is interpolated linearly 
-	 * during detection.
-	 * <p>
-	 * The {@link ConvexCastResult} class implements the Comparable interface to allow sorting by
-	 * the time of impact.
-	 * <p>
-	 * If the all flag is false, the results list will only contain the closest result (if any).
-	 * <p>
-	 * All convex casts pass through the {@link ConvexCastListener}s before being tested.  If <b>any</b>
-	 * {@link ConvexCastListener} doesn't allow the convex cast, then the body will not be tested.
-	 * <p>
-	 * For multi-fixtured bodies, only the fixture that has the minimum time of impact will be added to the
-	 * results list.
-	 * <p>
-	 * Bodies in collision with the given convex at the beginning of the cast are not included in the results.
-	 * <p>
-	 * Inactive bodies are ignored in this test.
-	 * @param convex the convex to cast
-	 * @param transform the initial position and orientation of the convex
-	 * @param deltaPosition &Delta;position; the change in position (the cast length and direction basically)
-	 * @param deltaAngle &Delta;angle; the change in the angle; this is the change in the angle over the linear period
-	 * @param ignoreSensors true if sensor fixtures should be ignored in the tests
-	 * @param all true if all hits should be returned; false if only the first should be returned
-	 * @param results the list to add the results to
-	 * @return boolean true if a collision was found
-	 * @see #convexCast(Convex, Transform, Vector2, double, boolean, boolean, boolean, List)
-	 * @since 3.1.5
-	 */
-	public boolean convexCast(Convex convex, Transform transform, Vector2 deltaPosition, double deltaAngle, boolean ignoreSensors, boolean all, List<ConvexCastResult> results) {
-		return this.convexCast(convex, transform, deltaPosition, deltaAngle, null, ignoreSensors, true, all, results);
-	}
-
-	/**
-	 * Performs a linear convex cast on the world, placing any detected collisions into the given results list.
-	 * <p>
-	 * This method does a static test of bodies (in other words, does not take into account the bodies linear
-	 * or angular velocity, but rather assumes they are stationary).
-	 * <p>
-	 * The <code>deltaPosition</code> parameter is the linear cast vector determining the direction and magnitude of the cast.  
-	 * The <code>deltaAngle</code> parameter is the change in angle over the linear cast and is interpolated linearly 
-	 * during detection.
-	 * <p>
-	 * The {@link ConvexCastResult} class implements the Comparable interface to allow sorting by
-	 * the time of impact.
-	 * <p>
-	 * If the all flag is false, the results list will only contain the closest result (if any).
-	 * <p>
-	 * All convex casts pass through the {@link ConvexCastListener}s before being tested.  If <b>any</b>
-	 * {@link ConvexCastListener} doesn't allow the convex cast, then the body will not be tested.
-	 * <p>
-	 * For multi-fixtured bodies, only the fixture that has the minimum time of impact will be added to the
-	 * results list.
-	 * <p>
-	 * Bodies in collision with the given convex at the beginning of the cast are not included in the results.
-	 * @param convex the convex to cast
-	 * @param transform the initial position and orientation of the convex
-	 * @param deltaPosition &Delta;position; the change in position (the cast length and direction basically)
-	 * @param deltaAngle &Delta;angle; the change in the angle; this is the change in the angle over the linear period
-	 * @param ignoreSensors true if sensor fixtures should be ignored in the tests
-	 * @param ignoreInactive true if inactive bodies should be ignored in the tests
-	 * @param all true if all hits should be returned; false if only the first should be returned
-	 * @param results the list to add the results to
-	 * @return boolean true if a collision was found
-	 * @since 3.1.9
-	 */
-	public boolean convexCast(Convex convex, Transform transform, Vector2 deltaPosition, double deltaAngle, boolean ignoreSensors, boolean ignoreInactive, boolean all, List<ConvexCastResult> results) {
-		return this.convexCast(convex, transform, deltaPosition, deltaAngle, null, ignoreSensors, ignoreInactive, all, results);
-	}
-	
-	/**
-	 * Performs a linear convex cast on the world, placing any detected collisions into the given results list.
-	 * <p>
-	 * This method does a static test of bodies (in other words, does not take into account the bodies linear
-	 * or angular velocity, but rather assumes they are stationary).
-	 * <p>
-	 * The <code>deltaPosition</code> parameter is the linear cast vector determining the direction and magnitude of the cast.  
-	 * The <code>deltaAngle</code> parameter is the change in angle over the linear cast and is interpolated linearly 
-	 * during detection.
-	 * <p>
-	 * The {@link ConvexCastResult} class implements the Comparable interface to allow sorting by
-	 * the time of impact.
-	 * <p>
-	 * If the all flag is false, the results list will only contain the closest result (if any).
-	 * <p>
-	 * All convex casts pass through the {@link ConvexCastListener}s before being tested.  If <b>any</b>
-	 * {@link ConvexCastListener} doesn't allow the convex cast, then the body will not be tested.
-	 * <p>
-	 * For multi-fixtured bodies, only the fixture that has the minimum time of impact will be added to the
-	 * results list.
-	 * <p>
-	 * Bodies in collision with the given convex at the beginning of the cast are not included in the results.
-	 * @param convex the convex to cast
-	 * @param transform the initial position and orientation of the convex
-	 * @param deltaPosition &Delta;position; the change in position (the cast length and direction basically)
-	 * @param deltaAngle &Delta;angle; the change in the angle; this is the change in the angle over the linear period
-	 * @param filter the {@link Filter} to use against the fixtures; can be null
-	 * @param ignoreSensors true if sensor fixtures should be ignored in the tests
-	 * @param ignoreInactive true if inactive bodies should be ignored in the tests
-	 * @param all true if all hits should be returned; false if only the first should be returned
-	 * @param results the list to add the results to
-	 * @return boolean true if a collision was found
-	 * @since 3.1.9
-	 */
-	public boolean convexCast(Convex convex, Transform transform, Vector2 deltaPosition, double deltaAngle, Filter filter, boolean ignoreSensors, boolean ignoreInactive, boolean all, List<ConvexCastResult> results) {
-		// get the listeners
-		List<ConvexCastListener> listeners = this.getListeners(ConvexCastListener.class);
-		int clSize = listeners.size();
-		
-		// compute a conservative AABB for the motion of the convex
-		double radius = convex.getRadius();
-		Vector2 startWorldCenter = transform.getTransformed(convex.getCenter());
-		AABB startAABB = new AABB(startWorldCenter, radius);
-		// linearlly interpolate to get the final transform given the
-		// change in position and angle
-		Transform finalTransform = transform.lerped(deltaPosition, deltaAngle, 1.0);
-		// get the end AABB
-		Vector2 endWorldCenter = finalTransform.getTransformed(convex.getCenter());
-		AABB endAABB = new AABB(endWorldCenter, radius);
-		// union the AABBs to get the swept AABB
-		AABB aabb = startAABB.getUnion(endAABB);
-		
-		ConvexCastResult min = null;
-		final Vector2 dp2 = new Vector2();
-		double t2 = 1.0;
-		boolean found = false;
-		boolean allow = true;
-		AABBBroadphaseFilter bpFilter = new AABBBroadphaseFilter(ignoreInactive, ignoreSensors, filter);
-		// use the broadphase to filter first
-		List<BroadphaseItem<Body, BodyFixture>> items = this.broadphaseDetector.detect(aabb, bpFilter);
-		// loop over the potential collisions
-		for (BroadphaseItem<Body, BodyFixture> item : items) {
-			Body body = item.getCollidable();
-			BodyFixture fixture = item.getFixture();
-			
-			// only get the minimum fixture
-			double ft2 = t2;
-			// find the minimum time of impact for the given convex
-			// and the current body
-			TimeOfImpact bodyMinToi = null;
-			BodyFixture bodyMinFixture = null;
-			Transform bodyTransform = body.getTransform();
-			
-			// notify the listeners to see if we should test this fixture
-			allow = true;
-			for (int j = 0; j < clSize; j++) {
-				ConvexCastListener ccl = listeners.get(j);
-				// see if we should test this fixture
-				if (!ccl.allow(convex, body, fixture)) {
-					allow = false;
-				}
-			}
-			if (!allow) continue;
-			
-			// get the time of impact
-			Convex c = fixture.getShape();
-			TimeOfImpact timeOfImpact = new TimeOfImpact();
-			// we pass the zero vector and 0 for the change in position and angle for the body
-			// since we assume that it is not moving since this is a static test
-			if (this.timeOfImpactDetector.getTimeOfImpact(convex, transform, deltaPosition, deltaAngle, c, bodyTransform, dp2, 0.0, 0.0, ft2, timeOfImpact)) {
-				// notify the listeners to see if we should test this fixture
-				allow = true;
-				for (int j = 0; j < clSize; j++) {
-					ConvexCastListener ccl = listeners.get(j);
-					// see if we should test this fixture
-					if (!ccl.allow(convex, body, fixture, timeOfImpact)) {
-						allow = false;
-					}
-				}
-				if (!allow) continue;
-				
-				// only save the minimum for the body
-				if (bodyMinToi == null || timeOfImpact.getTime() < bodyMinToi.getTime()) {
-					ft2 = timeOfImpact.getTime();
-					bodyMinToi = timeOfImpact;
-					bodyMinFixture = fixture;
-				}
-			}
-			if (bodyMinToi != null) {
-				if (!all) {
-					t2 = bodyMinToi.getTime();
-					if (min == null || bodyMinToi.getTime() < min.timeOfImpact.getTime()) {
-						min = new ConvexCastResult(body, bodyMinFixture, bodyMinToi);
-					}
-				} else {
-					ConvexCastResult result = new ConvexCastResult(body, fixture, timeOfImpact);
-					results.add(result);
-				}
-				found = true;
-			}
-		}
-		
-		if (min != null) {
-			results.add(min);
-		}
-		
-		// if something is in the list then we know we found a collision
-		return found;
-	}
-	
-	/**
-	 * Performs a linear convex cast on the given body, placing a detected collision into the given result object.
-	 * <p>
-	 * This method does a static test of the body (in other words, does not take into account the body's linear
-	 * or angular velocity, but rather assumes it is stationary).
-	 * <p>
-	 * The <code>deltaPosition</code> parameter is the linear cast vector determining the direction and magnitude of the cast.
-	 * <p>
-	 * All convex casts pass through the {@link ConvexCastListener}s before being tested.  If <b>any</b>
-	 * {@link ConvexCastListener} doesn't allow the convex cast, then the body will not be tested.
-	 * <p>
-	 * For multi-fixtured bodies, the fixture that has the minimum time of impact will be the result.
-	 * <p>
-	 * Returns false if the given body and convex are in collision at the beginning of the cast.
-	 * @param convex the convex to cast
-	 * @param transform the initial position and orientation of the convex
-	 * @param deltaPosition &Delta;position; the change in position (the cast length and direction basically)
-	 * @param body the body to cast against
-	 * @param ignoreSensors true if sensor fixtures should be ignored in the tests
-	 * @param result the convex cast result
-	 * @return boolean true if a collision was found
-	 * @since 3.1.5
-	 */
-	public boolean convexCast(Convex convex, Transform transform, Vector2 deltaPosition, Body body, boolean ignoreSensors, ConvexCastResult result) {
-		return this.convexCast(convex, transform, deltaPosition, 0, body, null, ignoreSensors, result);
-	}
-
-	/**
-	 * Performs a linear convex cast on the given body, placing a detected collision into the given result object.
-	 * <p>
-	 * This method does a static test of the body (in other words, does not take into account the body's linear
-	 * or angular velocity, but rather assumes it is stationary).
-	 * <p>
-	 * The <code>deltaPosition</code> parameter is the linear cast vector determining the direction and magnitude of the cast.  
-	 * The <code>deltaAngle</code> parameter is the change in angle over the linear cast and is interpolated linearly 
-	 * during detection.
-	 * <p>
-	 * All convex casts pass through the {@link ConvexCastListener}s before being tested.  If <b>any</b>
-	 * {@link ConvexCastListener} doesn't allow the convex cast, then the body will not be tested.
-	 * <p>
-	 * For multi-fixtured bodies, the fixture that has the minimum time of impact will be the result.
-	 * <p>
-	 * Returns false if the given body and convex are in collision at the beginning of the cast.
-	 * @param convex the convex to cast
-	 * @param transform the initial position and orientation of the convex
-	 * @param deltaPosition &Delta;position; the change in position (the cast length and direction basically)
-	 * @param deltaAngle &Delta;angle; the change in the angle; this is the change in the angle over the linear period
-	 * @param body the body to cast against
-	 * @param ignoreSensors true if sensor fixtures should be ignored in the tests
-	 * @param result the convex cast result
-	 * @return boolean true if a collision was found
-	 * @since 3.1.5
-	 */
-	public boolean convexCast(Convex convex, Transform transform, Vector2 deltaPosition, double deltaAngle, Body body, boolean ignoreSensors, ConvexCastResult result) {
-		return this.convexCast(convex, transform, deltaPosition, deltaAngle, body, null, ignoreSensors, result);
-	}
-	
-	/**
-	 * Performs a linear convex cast on the given body, placing a detected collision into the given result object.
-	 * <p>
-	 * This method does a static test of the body (in other words, does not take into account the body's linear
-	 * or angular velocity, but rather assumes it is stationary).
-	 * <p>
-	 * The <code>deltaPosition</code> parameter is the linear cast vector determining the direction and magnitude of the cast.  
-	 * The <code>deltaAngle</code> parameter is the change in angle over the linear cast and is interpolated linearly 
-	 * during detection.
-	 * <p>
-	 * All convex casts pass through the {@link ConvexCastListener}s before being tested.  If <b>any</b>
-	 * {@link ConvexCastListener} doesn't allow the convex cast, then the body will not be tested.
-	 * <p>
-	 * For multi-fixtured bodies, the fixture that has the minimum time of impact will be the result.
-	 * <p>
-	 * Returns false if the given body and convex are in collision at the beginning of the cast.
-	 * @param convex the convex to cast
-	 * @param transform the initial position and orientation of the convex
-	 * @param deltaPosition &Delta;position; the change in position (the cast length and direction basically)
-	 * @param deltaAngle &Delta;angle; the change in the angle; this is the change in the angle over the linear period
-	 * @param body the body to cast against
-	 * @param filter the {@link Filter} to use against the fixtures; can be null
-	 * @param ignoreSensors true if sensor fixtures should be ignored in the tests
-	 * @param result the convex cast result
-	 * @return boolean true if a collision was found
-	 * @since 3.1.9
-	 */
-	public boolean convexCast(Convex convex, Transform transform, Vector2 deltaPosition, double deltaAngle, Body body, Filter filter, boolean ignoreSensors, ConvexCastResult result) {
-		// get the listeners
-		List<ConvexCastListener> listeners = this.getListeners(ConvexCastListener.class);
-		int clSize = listeners.size();
-		
-		boolean allow = true;
-		boolean found = false;
-		final Vector2 dp2 = new Vector2();
-		double t2 = 1.0;
-
-		// find the minimum time of impact for the given convex
-		// and the current body
-		int bSize = body.getFixtureCount();
-		Transform bodyTransform = body.getTransform();
-		
-		// loop through all the body fixtures until we find
-		// a the fixture that has the smallest time of impact
-		for (int i = 0; i < bSize; i++) {
-			BodyFixture bodyFixture = body.getFixture(i);
-			// filter out sensors if desired
-			if (ignoreSensors && bodyFixture.isSensor()) continue;
-			// check the filter
-			if (filter != null && !filter.isAllowed(bodyFixture.getFilter())) continue;
-			
-			allow = true;
-			for (int j = 0; j < clSize; j++) {
-				ConvexCastListener ccl = listeners.get(j);
-				// see if we should test this body
-				if (!ccl.allow(convex, body, bodyFixture)) {
-					allow = false;
-				}
-			}
-			if (!allow) return false;
-			
-			// get the time of impact
-			Convex c = bodyFixture.getShape();
-			TimeOfImpact toi = new TimeOfImpact();
-			// we pass the zero vector and 0 for the change in position and angle for the body
-			// since we assume that it is not moving since this is a static test
-			if (this.timeOfImpactDetector.getTimeOfImpact(convex, transform, deltaPosition, deltaAngle, c, bodyTransform, dp2, 0.0, 0.0, t2, toi)) {
-				// notify the listeners to see if we should test this fixture
-				allow = true;
-				for (int j = 0; j < clSize; j++) {
-					ConvexCastListener ccl = listeners.get(j);
-					// see if we should test this fixture
-					if (!ccl.allow(convex, body, bodyFixture, toi)) {
-						allow = false;
-					}
-				}
-				if (!allow) continue;
-				
-				// set the new maximum time
-				t2 = toi.getTime();
-				// save the min time of impact
-				result.fixture = bodyFixture;
-				result.timeOfImpact = toi;
-				result.body = body;
-				// set the found flag
-				found = true;
-			}
-		}
-		
-		return found;
-	}
-	
-	/**
-	 * Returns true if the given AABB overlaps a {@link Body} in this {@link World}.
-	 * <p>
-	 * If any part of a body is overlaping the AABB, the body is added to the list.
-	 * <p>
-	 * This performs a static collision test of the world using the {@link BroadphaseDetector}.
-	 * <p>
-	 * This may return bodies who only have sensor fixtures overlapping.
-	 * <p>
-	 * Inactive bodies are ignored in this test.
-	 * @param aabb the world space {@link AABB}
-	 * @param results the list of overlapping bodies and fixtures
-	 * @return boolean true if the AABB overlaps any body
-	 * @since 3.1.9
-	 */
-	public boolean detect(AABB aabb, List<DetectResult> results) {
-		return this.detect(aabb, null, false, true, results);
-	}
-	
-	/**
-	 * Returns true if the given AABB overlaps a {@link Body} {@link Fixture} in this {@link World}.
-	 * <p>
-	 * If any part of a body is overlaping the AABB, the body and that respective fixture is added 
-	 * to the returned list.
-	 * <p>
-	 * This performs a static collision test of the world using the {@link BroadphaseDetector}.
-	 * <p>
-	 * This may return bodies who only have sensor fixtures overlapping.
-	 * @param aabb the world space {@link AABB}
-	 * @param ignoreInactive true if inactive bodies should be ignored
-	 * @param results the list of overlapping bodies and fixtures
-	 * @return boolean true if the AABB overlaps any body
-	 * @since 3.1.9
-	 */
-	public boolean detect(AABB aabb, boolean ignoreInactive, List<DetectResult> results) {
-		return this.detect(aabb, null, false, ignoreInactive, results);
-	}
-	
-	/**
-	 * Returns true if the given AABB overlaps a {@link Body} in this {@link World}.
-	 * <p>
-	 * If this method returns true, the results list will contain the bodies and
-	 * fixtures that the convex overlaps.
-	 * @param aabb the world space {@link AABB}
-	 * @param ignoreSensors true if sensor fixtures should be ignored
-	 * @param ignoreInactive true if inactive bodies should be ignored
-	 * @param results the list of overlapping bodies and fixtures
-	 * @return boolean true if the AABB overlaps any fixture
-	 * @since 3.1.9
-	 */
-	public boolean detect(AABB aabb, boolean ignoreSensors, boolean ignoreInactive, List<DetectResult> results) {
-		return this.detect(aabb, null, ignoreSensors, ignoreInactive, results);
-	}
-
-	/**
-	 * Returns true if the given AABB overlaps a {@link Body} in this {@link World}.
-	 * <p>
-	 * If this method returns true, the results list will contain the bodies and
-	 * fixtures that the convex overlaps.
-	 * @param aabb the world space {@link AABB}
-	 * @param filter the {@link Filter} to use against the fixtures; can be null
-	 * @param ignoreSensors true if sensor fixtures should be ignored
-	 * @param ignoreInactive true if inactive bodies should be ignored
-	 * @param results the list of overlapping bodies and fixtures
-	 * @return boolean true if the AABB overlaps any fixture
-	 * @since 3.1.9
-	 */
-	public boolean detect(AABB aabb, Filter filter, boolean ignoreSensors, boolean ignoreInactive, List<DetectResult> results) {
-		List<DetectListener> listeners = this.getListeners(DetectListener.class);
-		int dlSize = listeners.size();
-		
-		AABBBroadphaseFilter bpFilter = new AABBBroadphaseFilter(ignoreInactive, ignoreSensors, filter);
-		List<BroadphaseItem<Body, BodyFixture>> collisions = this.broadphaseDetector.detect(aabb, bpFilter);
-		boolean found = false;
-		
-		int bSize = collisions.size();
-		boolean allow;
-		for (int i = 0; i < bSize; i++) {
-			BroadphaseItem<Body, BodyFixture> item = collisions.get(i);
-			Body body = item.getCollidable();
-			BodyFixture fixture = item.getFixture();
-			// check body's fixtures next
-			Transform transform = body.getTransform();
-			// pass through the listeners
-			allow = true;
-			for (int j = 0; j < dlSize; j++) {
-				DetectListener dl = listeners.get(j);
-				if (!dl.allow(aabb, body, fixture)) {
-					allow = false;
-				}
-			}
-			if (!allow) {
-				continue;
-			}
-			// create an AABB for the fixture
-			AABB faabb = fixture.getShape().createAABB(transform);
-			// test the aabbs
-			if (aabb.overlaps(faabb)) {
-				// add this fixture to the results list
-				DetectResult result = new DetectResult(body, fixture);
-				results.add(result);
-				found = true;
-			}
-		}
-		
-		return found;
-	}
-	
-	/**
-	 * Returns true if the given {@link Convex} overlaps a body in the world.
-	 * <p>
-	 * If this method returns true, the results list will contain the bodies and
-	 * fixtures that the convex overlaps.
-	 * <p>
-	 * Use the {@link Body#isInContact(Body)} method instead if you want to test if two bodies
-	 * are colliding.
-	 * <p>
-	 * The returned results may include sensor fixutres.
-	 * <p>
-	 * Inactive bodies are ignored in this test.
-	 * <p>
-	 * The results from this test will not include {@link Penetration} objects.
-	 * @param convex the convex shape in world coordinates
-	 * @param results the list of overlapping bodies and fixtures
-	 * @return boolean true if an overlap was found
-	 * @since 3.1.9
-	 * @see #detect(Convex, boolean, List)
-	 */
-	public boolean detect(Convex convex, List<DetectResult> results) {
-		return this.detect(convex, Transform.IDENTITY, null, false, true, false, results);
-	}
-
-	/**
-	 * Returns true if the given {@link Convex} overlaps a body in the world.
-	 * <p>
-	 * If this method returns true, the results list will contain the bodies and
-	 * fixtures that the convex overlaps.
-	 * <p>
-	 * Use the {@link Body#isInContact(Body)} method instead if you want to test if two bodies
-	 * are colliding.
-	 * <p>
-	 * Inactive bodies are ignored in this test.
-	 * <p>
-	 * The results from this test will not include {@link Penetration} objects.
-	 * @param convex the convex shape in world coordinates
-	 * @param ignoreSensors true if sensor fixtures should be ignored
-	 * @param results the list of overlapping bodies and fixtures
-	 * @return boolean true if an overlap was found
-	 * @since 3.1.9
-	 * @see #detect(Convex, boolean, boolean, List)
-	 */
-	public boolean detect(Convex convex, boolean ignoreSensors, List<DetectResult> results) {
-		return this.detect(convex, Transform.IDENTITY, null, ignoreSensors, true, false, results);
-	}
-
-	/**
-	 * Returns true if the given {@link Convex} overlaps a body in the world.
-	 * <p>
-	 * If this method returns true, the results list will contain the bodies and
-	 * fixtures that the convex overlaps.
-	 * <p>
-	 * Use the {@link Body#isInContact(Body)} method instead if you want to test if two bodies
-	 * are colliding.
-	 * <p>
-	 * The results from this test will not include {@link Penetration} objects.
-	 * @param convex the convex shape in world coordinates
-	 * @param ignoreSensors true if sensor fixtures should be ignored
-	 * @param ignoreInactive true if inactive bodies should be ignored
-	 * @param results the list of overlapping bodies and fixtures
-	 * @return boolean true if an overlap was found
-	 * @since 3.1.9
-	 * @see #detect(Convex, Transform, Filter, boolean, boolean, List)
-	 */
-	public boolean detect(Convex convex, boolean ignoreSensors, boolean ignoreInactive, List<DetectResult> results) {
-		return this.detect(convex, Transform.IDENTITY, null, ignoreSensors, ignoreInactive, false, results);
-	}
-	
-	/**
-	 * Returns true if the given {@link Convex} overlaps a body in the world.
-	 * <p>
-	 * If this method returns true, the results list will contain the bodies and
-	 * fixtures that the convex overlaps.
-	 * <p>
-	 * Use the {@link Body#isInContact(Body)} method instead if you want to test if two bodies
-	 * are colliding.
-	 * <p>
-	 * The results from this test will not include {@link Penetration} objects.
-	 * @param convex the convex shape in world coordinates
-	 * @param filter the {@link Filter} to use against the fixtures; can be null
-	 * @param ignoreSensors true if sensor fixtures should be ignored
-	 * @param ignoreInactive true if inactive bodies should be ignored
-	 * @param results the list of overlapping bodies and fixtures
-	 * @return boolean true if an overlap was found
-	 * @since 3.1.9
-	 * @see #detect(Convex, Transform, Filter, boolean, boolean, boolean, List)
-	 */
-	public boolean detect(Convex convex, Filter filter, boolean ignoreSensors, boolean ignoreInactive, List<DetectResult> results) {
-		return this.detect(convex, Transform.IDENTITY, filter, ignoreSensors, ignoreInactive, false, results);
-	}
-	
-	/**
-	 * Returns true if the given {@link Convex} overlaps a body in the world.
-	 * <p>
-	 * If this method returns true, the results list will contain the bodies and
-	 * fixtures that the convex overlaps.
-	 * <p>
-	 * Use the {@link Body#isInContact(Body)} method instead if you want to test if two bodies
-	 * are colliding.
-	 * <p>
-	 * Use the <code>includeCollisionData</code> parameter to have the {@link Penetration} object
-	 * filled in the {@link DetectResult}s.  Including this information will have a performance impact.
-	 * @param convex the convex shape in world coordinates
-	 * @param filter the {@link Filter} to use against the fixtures; can be null
-	 * @param ignoreSensors true if sensor fixtures should be ignored
-	 * @param ignoreInactive true if inactive bodies should be ignored
-	 * @param includeCollisionData true if the overlap {@link Penetration} should be returned
-	 * @param results the list of overlapping bodies and fixtures
-	 * @return boolean true if an overlap was found
-	 * @since 3.1.9
-	 */
-	public boolean detect(Convex convex, Filter filter, boolean ignoreSensors, boolean ignoreInactive, boolean includeCollisionData, List<DetectResult> results) {
-		return this.detect(convex, Transform.IDENTITY, filter, ignoreSensors, ignoreInactive, includeCollisionData, results);
-	}
-	
-	/**
-	 * Returns true if the given {@link Convex} overlaps a body in the world.
-	 * <p>
-	 * If this method returns true, the results list will contain the bodies and
-	 * fixtures that the convex overlaps.
-	 * <p>
-	 * Use the {@link Body#isInContact(Body)} method instead if you want to test if two bodies
-	 * are colliding.
-	 * <p>
-	 * The returned results may include sensor fixutres.
-	 * <p>
-	 * Inactive bodies are ignored in this test.
-	 * <p>
-	 * The results from this test will not include {@link Penetration} objects.
-	 * @param convex the convex shape in local coordinates
-	 * @param transform the convex shape's world transform
-	 * @param results the list of overlapping bodies and fixtures
-	 * @return boolean true if an overlap was found
-	 * @since 3.1.9
-	 * @see #detect(Convex, Transform, boolean, List)
-	 */
-	public boolean detect(Convex convex, Transform transform, List<DetectResult> results) {
-		return this.detect(convex, transform, null, false, true, false, results);
-	}
-	
-	/**
-	 * Returns true if the given {@link Convex} overlaps a body in the world.
-	 * <p>
-	 * If this method returns true, the results list will contain the bodies and
-	 * fixtures that the convex overlaps.
-	 * <p>
-	 * Use the {@link Body#isInContact(Body)} method instead if you want to test if two bodies
-	 * are colliding.
-	 * <p>
-	 * Inactive bodies are ignored in this test.
-	 * <p>
-	 * The results from this test will not include {@link Penetration} objects.
-	 * @param convex the convex shape in local coordinates
-	 * @param transform the convex shape's world transform
-	 * @param ignoreSensors true if sensor fixtures should be ignored
-	 * @param results the list of overlapping bodies and fixtures
-	 * @return boolean true if an overlap was found
-	 * @since 3.1.9
-	 * @see #detect(Convex, Transform, boolean, boolean, List)
-	 */
-	public boolean detect(Convex convex, Transform transform, boolean ignoreSensors, List<DetectResult> results) {
-		return this.detect(convex, transform, null, ignoreSensors, true, false, results);
-	}
-	
-	/**
-	 * Returns true if the given {@link Convex} overlaps a body in the world.
-	 * <p>
-	 * If this method returns true, the results list will contain the bodies and
-	 * fixtures that the convex overlaps.
-	 * <p>
-	 * Use the {@link Body#isInContact(Body)} method instead if you want to test if two bodies
-	 * are colliding.
-	 * <p>
-	 * The results from this test will not include {@link Penetration} objects.
-	 * @param convex the convex shape in local coordinates
-	 * @param transform the convex shape's world transform
-	 * @param ignoreSensors true if sensor fixtures should be ignored
-	 * @param ignoreInactive true if inactive bodies should be ignored
-	 * @param results the list of overlapping bodies and fixtures
-	 * @return boolean true if an overlap was found
-	 * @since 3.1.9
-	 * @see #detect(Convex, Transform, Filter, boolean, boolean, List)
-	 */
-	public boolean detect(Convex convex, Transform transform, boolean ignoreSensors, boolean ignoreInactive, List<DetectResult> results) {
-		return this.detect(convex, transform, null, ignoreSensors, ignoreInactive, false, results);
-	}
-	
-	/**
-	 * Returns true if the given {@link Convex} overlaps a body in the world.
-	 * <p>
-	 * If this method returns true, the results list will contain the bodies and
-	 * fixtures that the convex overlaps.
-	 * <p>
-	 * Use the {@link Body#isInContact(Body)} method instead if you want to test if two bodies
-	 * are colliding.
-	 * <p>
-	 * The results from this test will not include {@link Penetration} objects.
-	 * @param convex the convex shape in local coordinates
-	 * @param transform the convex shape's world transform
-	 * @param filter the {@link Filter} to use against the fixtures; can be null
-	 * @param ignoreSensors true if sensor fixtures should be ignored
-	 * @param ignoreInactive true if inactive bodies should be ignored
-	 * @param results the list of overlapping bodies and fixtures
-	 * @return boolean true if an overlap was found
-	 * @since 3.1.9
-	 * @see #detect(Convex, Transform, Filter, boolean, boolean, boolean, List)
-	 */
-	public boolean detect(Convex convex, Transform transform, Filter filter, boolean ignoreSensors, boolean ignoreInactive, List<DetectResult> results) {
-		return this.detect(convex, transform, filter, ignoreSensors, ignoreInactive, false, results);
-	}
-	
-	/**
-	 * Returns true if the given {@link Convex} overlaps a body in the world.
-	 * <p>
-	 * If this method returns true, the results list will contain the bodies and
-	 * fixtures that the convex overlaps.
-	 * <p>
-	 * Use the {@link Body#isInContact(Body)} method instead if you want to test if two bodies
-	 * are colliding.
-	 * <p>
-	 * Use the <code>includeCollisionData</code> parameter to have the {@link Penetration} object
-	 * filled in the {@link DetectResult}s.  Including this information will have a performance impact.
-	 * @param convex the convex shape in local coordinates
-	 * @param transform the convex shape's world transform
-	 * @param filter the {@link Filter} to use against the fixtures; can be null
-	 * @param ignoreSensors true if sensor fixtures should be ignored
-	 * @param ignoreInactive true if inactive bodies should be ignored
-	 * @param includeCollisionData true if the overlap {@link Penetration} should be returned
-	 * @param results the list of overlapping bodies and fixtures
-	 * @return boolean true if an overlap was found
-	 * @since 3.1.9
-	 */
-	public boolean detect(Convex convex, Transform transform, Filter filter, boolean ignoreSensors, boolean ignoreInactive, boolean includeCollisionData, List<DetectResult> results) {
-		List<DetectListener> listeners = this.getListeners(DetectListener.class);
-		int dlSize = listeners.size();
-		boolean allow = true;
-		
-		// create an aabb for the given convex
-		AABB aabb = convex.createAABB(transform);
-		AABBBroadphaseFilter bpFilter = new AABBBroadphaseFilter(ignoreInactive, ignoreSensors, filter);
-		// test using the broadphase to rule out as many bodies as we can
-		List<BroadphaseItem<Body, BodyFixture>> items = this.broadphaseDetector.detect(aabb, bpFilter);
-		// now perform a more accurate test
-		int bSize = items.size();
-		boolean found = false;
-		for (int i = 0; i < bSize; i++) {
-			BroadphaseItem<Body, BodyFixture> item = items.get(i);
-			Body body = item.getCollidable();
-			BodyFixture fixture = item.getFixture();
-			// get the body transform
-			Transform bt = body.getTransform();
-			
-			// pass through the listeners
-			allow = true;
-			for (int j = 0; j < dlSize; j++) {
-				DetectListener dl = listeners.get(j);
-				if (!dl.allow(convex, transform, body, fixture)) {
-					allow = false;
-				}
-			}
-			if (!allow) {
-				continue;
-			}
-			
-			// just perform a boolean test since its typically faster
-			Convex bc = fixture.getShape();
-			boolean collision = false;
-			// should we use the fast method or the one that returns the collision info
-			Penetration penetration = (includeCollisionData ? new Penetration() : null); 
-			if (includeCollisionData) {
-				collision = this.narrowphaseDetector.detect(convex, transform, bc, bt, penetration);
-			} else {
-				collision = this.narrowphaseDetector.detect(convex, transform, bc, bt);
-			}
-			if (collision) {
-				// add this fixture to the results list
-				DetectResult result = new DetectResult(body, fixture, penetration);
-				results.add(result);
-				found = true;
-			}
-		}
-		// return the bodies in collision
-		return found;
-	}
-	
-	/**
-	 * Returns true if the given {@link AABB} overlaps the given body in the world.
-	 * <p>
-	 * If this method returns true, the results list will contain the bodies and
-	 * fixtures that the AABB overlaps.
-	 * <p>
-	 * Use the {@link Body#isInContact(Body)} method instead if you want to test if two bodies
-	 * are colliding.
-	 * @param aabb the {@link AABB} in world coordinates
-	 * @param body the {@link Body} to test against
-	 * @param ignoreSensors true if sensor fixtures should be ignored
-	 * @param results the list of overlapping bodies and fixtures
-	 * @return boolean true if an overlap was found
-	 * @since 3.1.9
-	 */
-	public boolean detect(AABB aabb, Body body, boolean ignoreSensors, List<DetectResult> results) {
-		return this.detect(aabb, body, null, ignoreSensors, results);
-	}
-	
-	/**
-	 * Returns true if the given {@link AABB} overlaps the given body in the world.
-	 * <p>
-	 * If this method returns true, the results list will contain the bodies and
-	 * fixtures that the AABB overlaps.
-	 * <p>
-	 * Use the {@link Body#isInContact(Body)} method instead if you want to test if two bodies
-	 * are colliding.
-	 * @param aabb the {@link AABB} in world coordinates
-	 * @param body the {@link Body} to test against
-	 * @param filter the {@link Filter} to use against the fixtures; can be null
-	 * @param ignoreSensors true if sensor fixtures should be ignored
-	 * @param results the list of overlapping bodies and fixtures
-	 * @return boolean true if an overlap was found
-	 * @since 3.1.9
-	 */
-	public boolean detect(AABB aabb, Body body, Filter filter, boolean ignoreSensors, List<DetectResult> results) {
-		List<DetectListener> listeners = this.getListeners(DetectListener.class);
-		int dlSize = listeners.size();
-		boolean allow = true;
-		// test the AABBs
-		boolean found = false;
-		AABB baabb = this.broadphaseDetector.getAABB(body);
-		if (baabb == null) {
-			baabb = body.createAABB();
-		}
-		if (aabb.overlaps(baabb)) {
-			// check body's fixtures next
-			Transform transform = body.getTransform();
-			int fSize = body.getFixtureCount();
-			for (int j = 0; j < fSize; j++) {
-				BodyFixture fixture = body.getFixture(j);
-				// test for sensors
-				if (ignoreSensors && fixture.isSensor()) continue;
-				// test the filter
-				if (filter != null && !filter.isAllowed(fixture.getFilter())) continue;
-				// pass through the listeners
-				allow = true;
-				for (int k = 0; k < dlSize; k++) {
-					DetectListener dl = listeners.get(k);
-					if (!dl.allow(aabb, body, fixture)) {
-						allow = false;
-					}
-				}
-				if (!allow) {
-					continue;
-				}
-				// create an AABB for the fixture
-				AABB faabb = fixture.getShape().createAABB(transform);
-				// test the aabbs
-				if (aabb.overlaps(faabb)) {
-					// add this fixture to the results list
-					DetectResult result = new DetectResult(body, fixture);
-					results.add(result);
-					found = true;
-				}
-			}
-		}
-		
-		return found;
-	}
-	
-	/**
-	 * Returns true if the given {@link Convex} overlaps the given body in the world.
-	 * <p>
-	 * If this method returns true, the results list will contain the bodies and
-	 * fixtures that the convex overlaps.
-	 * <p>
-	 * Use the {@link Body#isInContact(Body)} method instead if you want to test if two bodies
-	 * are colliding.
-	 * <p>
-	 * The results from this test will not include {@link Penetration} objects.
-	 * @param convex the {@link Convex} in world coordinates
-	 * @param body the {@link Body} to test against
-	 * @param ignoreSensors true if sensor fixtures should be ignored
-	 * @param results the list of overlapping bodies and fixtures
-	 * @return boolean true if an overlap was found
-	 * @since 3.1.9
-	 */
-	public boolean detect(Convex convex, Body body, boolean ignoreSensors, List<DetectResult> results) {
-		return this.detect(convex, Transform.IDENTITY, body, null, ignoreSensors, false, results);
-	}
-	
-	/**
-	 * Returns true if the given {@link Convex} overlaps the given body in the world.
-	 * <p>
-	 * If this method returns true, the results list will contain the bodies and
-	 * fixtures that the convex overlaps.
-	 * <p>
-	 * Use the {@link Body#isInContact(Body)} method instead if you want to test if two bodies
-	 * are colliding.
-	 * <p>
-	 * The results from this test will not include {@link Penetration} objects.
-	 * @param convex the {@link Convex} in world coordinates
-	 * @param body the {@link Body} to test against
-	 * @param filter the {@link Filter} to use against the fixtures; can be null
-	 * @param ignoreSensors true if sensor fixtures should be ignored
-	 * @param results the list of overlapping bodies and fixtures
-	 * @return boolean true if an overlap was found
-	 * @since 3.1.9
-	 */
-	public boolean detect(Convex convex, Body body, Filter filter, boolean ignoreSensors, List<DetectResult> results) {
-		return this.detect(convex, Transform.IDENTITY, body, filter, ignoreSensors, false, results);
-	}
-	
-	/**
-	 * Returns true if the given {@link Convex} overlaps the given body in the world.
-	 * <p>
-	 * If this method returns true, the results list will contain the bodies and
-	 * fixtures that the convex overlaps.
-	 * <p>
-	 * Use the {@link Body#isInContact(Body)} method instead if you want to test if two bodies
-	 * are colliding.
-	 * <p>
-	 * Use the <code>includeCollisionData</code> parameter to have the {@link Penetration} object
-	 * filled in the {@link DetectResult}s.  Including this information negatively impacts performance.
-	 * @param convex the {@link Convex} in world coordinates
-	 * @param body the {@link Body} to test against
-	 * @param filter the {@link Filter} to use against the fixtures; can be null
-	 * @param includeCollisionData true if the overlap {@link Penetration} should be returned
-	 * @param ignoreSensors true if sensor fixtures should be ignored
-	 * @param results the list of overlapping bodies and fixtures
-	 * @return boolean true if an overlap was found
-	 * @since 3.1.9
-	 */
-	public boolean detect(Convex convex, Body body, Filter filter, boolean ignoreSensors, boolean includeCollisionData, List<DetectResult> results) {
-		return this.detect(convex, Transform.IDENTITY, body, filter, ignoreSensors, includeCollisionData, results);
-	}
-	
-	/**
-	 * Returns true if the given {@link Convex} overlaps the given body in the world.
-	 * <p>
-	 * If this method returns true, the results list will contain the bodies and
-	 * fixtures that the convex overlaps.
-	 * <p>
-	 * Use the {@link Body#isInContact(Body)} method instead if you want to test if two bodies
-	 * are colliding.
-	 * <p>
-	 * The results from this test will not include {@link Penetration} objects.
-	 * @param convex the {@link Convex} in local coordinates
-	 * @param transform the convex shape's world {@link Transform}
-	 * @param body the {@link Body} to test against
-	 * @param ignoreSensors true if sensor fixtures should be ignored
-	 * @param results the list of overlapping bodies and fixtures
-	 * @return boolean true if an overlap was found
-	 * @since 3.1.9
-	 */
-	public boolean detect(Convex convex, Transform transform, Body body, boolean ignoreSensors, List<DetectResult> results) {
-		return this.detect(convex, transform, body, null, ignoreSensors, false, results);
-	}
-	
-	/**
-	 * Returns true if the given {@link Convex} overlaps the given body in the world.
-	 * <p>
-	 * If this method returns true, the results list will contain the bodies and
-	 * fixtures that the convex overlaps.
-	 * <p>
-	 * Use the {@link Body#isInContact(Body)} method instead if you want to test if two bodies
-	 * are colliding.
-	 * <p>
-	 * The results from this test will not include {@link Penetration} objects.
-	 * @param convex the {@link Convex} in local coordinates
-	 * @param transform the convex shape's world {@link Transform}
-	 * @param body the {@link Body} to test against
-	 * @param filter the {@link Filter} to use against the fixtures; can be null
-	 * @param ignoreSensors true if sensor fixtures should be ignored
-	 * @param results the list of overlapping bodies and fixtures
-	 * @return boolean true if an overlap was found
-	 * @since 3.1.9
-	 */
-	public boolean detect(Convex convex, Transform transform, Body body, Filter filter, boolean ignoreSensors, List<DetectResult> results) {
-		return this.detect(convex, transform, body, filter, ignoreSensors, false, results);
-	}
-	
-	/**
-	 * Returns true if the given {@link Convex} overlaps the given body in the world.
-	 * <p>
-	 * If this method returns true, the results list will contain the bodies and
-	 * fixtures that the convex overlaps.
-	 * <p>
-	 * Use the {@link Body#isInContact(Body)} method instead if you want to test if two bodies
-	 * are colliding.
-	 * <p>
-	 * Use the <code>includeCollisionData</code> parameter to have the {@link Penetration} object
-	 * filled in the {@link DetectResult}s.  Including this information negatively impacts performance.
-	 * @param convex the {@link Convex} in local coordinates
-	 * @param transform the convex shape's world {@link Transform}
-	 * @param body the {@link Body} to test against
-	 * @param filter the {@link Filter} to use against the fixtures; can be null
-	 * @param includeCollisionData true if the overlap {@link Penetration} should be returned
-	 * @param ignoreSensors true if sensor fixtures should be ignored
-	 * @param results the list of overlapping bodies and fixtures
-	 * @return boolean true if an overlap was found
-	 * @since 3.1.9
-	 */
-	public boolean detect(Convex convex, Transform transform, Body body, Filter filter, boolean ignoreSensors, boolean includeCollisionData, List<DetectResult> results) {
-		List<DetectListener> listeners = this.getListeners(DetectListener.class);
-		int dlSize = listeners.size();
-		// make sure we can test the body
-		boolean allow = true;
-		for (int i = 0; i < dlSize; i++) {
-			DetectListener dl = listeners.get(i);
-			if (!dl.allow(convex, transform, body)) {
-				allow = false;
-			}
-		}
-		if (!allow) return false;
-		// create an aabb for the given convex
-		AABB aabb = convex.createAABB(transform);
-		// test using the broadphase to rule out as many bodies as we can
-		AABB baabb = this.broadphaseDetector.getAABB(body);
-		if (baabb == null) {
-			baabb = body.createAABB();
-		}
-		// now perform an AABB test first
-		boolean found = false;
-		if (aabb.overlaps(baabb)) {
-			// get the body transform
-			Transform bt = body.getTransform();
-			// test all the fixtures
-			int fSize = body.getFixtureCount();
-			for (int i = 0; i < fSize; i++) {
-				BodyFixture fixture = body.getFixture(i);
-				// check against the sensor flag
-				if (ignoreSensors && fixture.isSensor()) continue;
-				// check against the filter if given
-				Filter ff = fixture.getFilter();
-				if (filter != null && !ff.isAllowed(filter)) continue;
-
-				// pass through the listeners
-				allow = true;
-				for (int j = 0; j < dlSize; j++) {
-					DetectListener dl = listeners.get(j);
-					if (!dl.allow(convex, transform, body, fixture)) {
-						allow = false;
-					}
-				}
-				if (!allow) {
-					continue;
-				}
-				
-				// just perform a boolean test since its typically faster
-				Convex bc = fixture.getShape();
-				boolean collision = false;
-				// should we use the fast method or the one that returns the collision info
-				Penetration penetration = (includeCollisionData ? new Penetration() : null); 
-				if (includeCollisionData) {
-					collision = this.narrowphaseDetector.detect(convex, transform, bc, bt, penetration);
-				} else {
-					collision = this.narrowphaseDetector.detect(convex, transform, bc, bt);
-				}
-				if (collision) {
-					// add this fixture to the results list
-					DetectResult result = new DetectResult(body, fixture, penetration);
-					results.add(result);
-					found = true;
-				}
-			}
-		}
-		// return the bodies in collision
-		return found;
-	}
-	
-	/**
-	 * Shifts the coordinates of the entire world by the given amount.
-	 * <pre>
-	 * NewPosition = OldPosition + shift
-	 * </pre>
-	 * This method is useful in situations where the world is very large
-	 * causing very large numbers to be used in the computations.  Shifting
-	 * the coordinate system allows the computations to be localized and 
-	 * retain accuracy.
-	 * <p>
-	 * This method modifies the coordinates of every body and joint in the world.
-	 * <p>
-	 * Adding joints or bodies after this method is called should consider that
-	 * everything has been shifted.
-	 * <p>
-	 * This method does <b>NOT</b> require a call to {@link #setUpdateRequired(boolean)}.
-	 * @param shift the distance to shift along the x and y axes
-	 * @since 3.2.0
-	 */
-	public void shift(Vector2 shift) {
-		// update the bodies
-		int bSize = this.bodies.size();
-		for (int i = 0; i < bSize; i++) {
-			Body body = this.bodies.get(i);
-			body.shift(shift);
-		}
-		// update the joints
-		int jSize = this.joints.size();
-		for (int i = 0; i < jSize; i++) {
-			Joint joint = this.joints.get(i);
-			joint.shift(shift);
-		}
-		// update the broadphase
-		this.broadphaseDetector.shift(shift);
-		// update the bounds
-		if (this.bounds != null) {
-			this.bounds.shift(shift);
-		}
-		// update contact manager
-		this.contactManager.shift(shift);
-	}
-	
-	/**
-	 * Adds the given {@link Body} to the {@link World}.
-	 * @param body the {@link Body} to add
-	 * @throws NullPointerException if body is null
-	 * @throws IllegalArgumentException if body has already been added to this world or if its a member of another world instance
-	 * @since 3.1.1
-	 */
-	public void addBody(Body body) {
-		// check for null body
-		if (body == null) throw new NullPointerException(Messages.getString("dynamics.world.addNullBody"));
-		// dont allow adding it twice
-		if (body.world == this) throw new IllegalArgumentException(Messages.getString("dynamics.world.addExistingBody"));
-		// dont allow a body that already is assigned to another world
-		if (body.world != null) throw new IllegalArgumentException(Messages.getString("dynamics.world.addOtherWorldBody"));
-		// add it to the world
-		this.bodies.add(body);
-		// set the world property on the body
-		body.world = this;
-		// add it to the broadphase
-		this.broadphaseDetector.add(body);
-	}
-	
-	/**
-	 * Adds the given {@link Joint} to the {@link World}.
-	 * @param joint the {@link Joint} to add
-	 * @throws NullPointerException if joint is null
-	 * @throws IllegalArgumentException if joint has already been added to this world or if its a member of another world instance
-	 * @since 3.1.1
-	 */
-	public void addJoint(Joint joint) {
-		// check for null joint
-		if (joint == null) throw new NullPointerException(Messages.getString("dynamics.world.addNullJoint"));
-		// implicitly cast to constraint
-		Constraint constraint = joint;
-		// dont allow adding it twice
-		if (constraint.world == this) throw new IllegalArgumentException(Messages.getString("dynamics.world.addExistingBody"));
-		// dont allow a joint that already is assigned to another world
-		if (constraint.world != null) throw new IllegalArgumentException(Messages.getString("dynamics.world.addOtherWorldBody"));
-		// add the joint to the joint list
-		this.joints.add(joint);
-		// set that its attached to this world
-		constraint.world = this;
-		// get the associated bodies
-		Body body1 = joint.getBody1();
-		Body body2 = joint.getBody2();
-		// create a joint edge from the first body to the second
-		JointEdge jointEdge1 = new JointEdge(body2, joint);
-		// add the edge to the body
-		body1.joints.add(jointEdge1);
-		// create a joint edge from the second body to the first
-		JointEdge jointEdge2 = new JointEdge(body1, joint);
-		// add the edge to the body
-		body2.joints.add(jointEdge2);
-	}
-	
-	/**
-	 * Returns true if this world contains the given body.
-	 * @param body the {@link Body} to test for
-	 * @return boolean true if the body is contained in this world
-	 * @since 3.1.1
-	 */
-	public boolean containsBody(Body body) {
-		return this.bodies.contains(body);
-	}
-	
-	/**
-	 * Returns true if this world contains the given joint.
-	 * @param joint the {@link Joint} to test for
-	 * @return boolean true if the joint is contained in this world
-	 * @since 3.1.1
-	 */
-	public boolean containsJoint(Joint joint) {
-		return this.joints.contains(joint);
-	}
-	
-	/**
-	 * Removes the {@link Body} at the given index from this {@link World}.
-	 * <p>
-	 * Use the {@link #removeBody(int, boolean)} method to enable implicit
-	 * destruction notification.
-	 * @param index the index of the body to remove.
-	 * @return boolean true if the body was removed
-	 * @since 3.2.0
-	 */
-	public boolean removeBody(int index) {
-		return removeBody(index, false);
-	}
-
-	/**
-	 * Removes the {@link Body} at the given index from this {@link World}.
-	 * <p>
-	 * When a body is removed, joints and contacts may be implicitly destroyed.
-	 * Pass true to the notify parameter to be notified of the destruction of these objects
-	 * via the {@link DestructionListener}s.
-	 * <p>
-	 * This method does not trigger {@link ContactListener#end(ContactPoint)} events
-	 * for the contacts that are being removed.
-	 * @param index the index of the body to remove.
-	 * @param notify true if implicit destruction should be notified
-	 * @return boolean true if the body was removed
-	 * @since 3.2.0
-	 */
-	public boolean removeBody(int index, boolean notify) {
-		Body body = this.bodies.get(index);
-		return removeBody(body, notify);
-	}
-	
-	/**
-	 * Removes the given {@link Body} from this {@link World}.
-	 * <p>
-	 * Use the {@link #removeBody(Body, boolean)} method to enable implicit
-	 * destruction notification.
-	 * @param body the {@link Body} to remove.
-	 * @return boolean true if the body was removed
-	 */
-	public boolean removeBody(Body body) {
-		return removeBody(body, false);
-	}
-	
-	/**
-	 * Removes the given {@link Body} from this {@link World}.
-	 * <p>
-	 * When a body is removed, joints and contacts may be implicitly destroyed.
-	 * Pass true to the notify parameter to be notified of the destruction of these objects
-	 * via the {@link DestructionListener}s.
-	 * <p>
-	 * This method does not trigger {@link ContactListener#end(ContactPoint)} events
-	 * for the contacts that are being removed.
-	 * @param body the {@link Body} to remove
-	 * @param notify true if implicit destruction should be notified
-	 * @return boolean true if the body was removed
-	 * @since 3.1.1
-	 */
-	public boolean removeBody(Body body, boolean notify) {
-		List<DestructionListener> listeners = null;
-		if (notify) {
-			listeners = this.getListeners(DestructionListener.class);
-		}
-		// check for null body
-		if (body == null) return false;
-		// remove the body from the list
-		boolean removed = this.bodies.remove(body);
-		
-		// only remove joints and contacts if the body was removed
-		if (removed) {
-			// set the world property to null
-			body.world = null;
-			
-			// remove the body from the broadphase
-			this.broadphaseDetector.remove(body);
-			
-			// wake up any bodies connected to this body by a joint
-			// and destroy the joints and remove the edges
-			Iterator<JointEdge> aIterator = body.joints.iterator();
-			while (aIterator.hasNext()) {
-				// get the joint edge
-				JointEdge jointEdge = aIterator.next();
-				// remove the joint edge from the given body
-				aIterator.remove();
-				// get the joint
-				Joint joint = jointEdge.interaction;
-				// set the world property to null
-				Constraint constraint = joint;
-				constraint.world = null;
-				// get the other body
-				Body other = jointEdge.other;
-				// wake up the other body
-				other.setAsleep(false);
-				// remove the joint edge from the other body
-				Iterator<JointEdge> bIterator = other.joints.iterator();
-				while (bIterator.hasNext()) {
-					// get the joint edge
-					JointEdge otherJointEdge = bIterator.next();
-					// get the joint
-					Joint otherJoint = otherJointEdge.interaction;
-					// are the joints the same object reference
-					if (otherJoint == joint) {
-						// remove the joint edge
-						bIterator.remove();
-						// we can break from the loop since there should
-						// not be more than one joint edge per joint per body
-						break;
-					}
-				}
-				// notify of the destroyed joint
-				if (notify) {
-					for (DestructionListener dl : listeners) {
-						dl.destroyed(joint);
-					}
-				}
-				// remove the joint from the world
-				this.joints.remove(joint);
-			}
-			
-			// remove any contacts this body had with any other body
-			Iterator<ContactEdge> acIterator = body.contacts.iterator();
-			while (acIterator.hasNext()) {
-				// get the contact edge
-				ContactEdge contactEdge = acIterator.next();
-				// remove the contact edge from the given body
-				acIterator.remove();
-				// get the contact constraint
-				ContactConstraint contactConstraint = contactEdge.interaction;
-				// get the other body
-				Body other = contactEdge.other;
-				// wake up the other body
-				other.setAsleep(false);
-				// remove the contact edge connected from the other body
-				// to this body
-				Iterator<ContactEdge> iterator = other.contacts.iterator();
-				while (iterator.hasNext()) {
-					ContactEdge otherContactEdge = iterator.next();
-					// get the contact constraint
-					ContactConstraint otherContactConstraint = otherContactEdge.interaction;
-					// check if the contact constraint is the same reference
-					if (otherContactConstraint == contactConstraint) {
-						// remove the contact edge
-						iterator.remove();
-						// break from the loop since there should only be
-						// one contact edge per body pair
-						break;
-					}
-				}
-				// remove the contact constraint from the contact manager
-				this.contactManager.end(contactConstraint);
-				// loop over the contact points
-				List<Contact> contacts = contactConstraint.getContacts();
-				int size = contacts.size();
-				for (int j = 0; j < size; j++) {
-					// get the contact
-					Contact contact = contacts.get(j);
-					// create a contact point for notification
-					ContactPoint contactPoint = new ContactPoint(contactConstraint, contact);
-					// call the destruction listeners
-					if (notify) {
-						for (DestructionListener dl : listeners) {
-							dl.destroyed(contactPoint);
-						}
-					}
-				}
-			}
-		}
-		
-		return removed;
-	}
-
-	/**
-	 * Removes the {@link Joint} at the given index from this {@link World}.
-	 * <p>
-	 * No other objects are implicitly destroyed with joints are removed.
-	 * @param index the index of the {@link Joint} to remove
-	 * @return boolean true if the {@link Joint} was removed
-	 * @since 3.2.0
-	 */
-	public boolean removeJoint(int index) {
-		Joint joint = this.joints.get(index);
-		return removeJoint(joint);
-	}
-	
-	/**
-	 * Removes the given {@link Joint} from this {@link World}.
-	 * <p>
-	 * No other objects are implicitly destroyed with joints are removed.
-	 * @param joint the {@link Joint} to remove
-	 * @return boolean true if the {@link Joint} was removed
-	 */
-	public boolean removeJoint(Joint joint) {
-		// check for null joint
-		if (joint == null) return false;
-		// remove the joint from the joint list
-		boolean removed = this.joints.remove(joint);
-		
-		// see if the given joint was removed
-		if (removed) {
-			// set the world property to null
-			Constraint constraint = joint;
-			constraint.world = null;
-			
-			// get the involved bodies
-			Body body1 = joint.getBody1();
-			Body body2 = joint.getBody2();
-			
-			// remove the joint edges from body1
-			Iterator<JointEdge> iterator = body1.joints.iterator();
-			while (iterator.hasNext()) {
-				// see if this is the edge we want to remove
-				JointEdge jointEdge = iterator.next();
-				if (jointEdge.interaction == joint) {
-					// then remove this joint edge
-					iterator.remove();
-					// joints should only have one joint edge
-					// per body
-					break;
-				}
-			}
-			// remove the joint edges from body2
-			iterator = body2.joints.iterator();
-			while (iterator.hasNext()) {
-				// see if this is the edge we want to remove
-				JointEdge jointEdge = iterator.next();
-				if (jointEdge.interaction == joint) {
-					// then remove this joint edge
-					iterator.remove();
-					// joints should only have one joint edge
-					// per body
-					break;
-				}
-			}
-			
-			// finally wake both bodies
-			body1.setAsleep(false);
-			body2.setAsleep(false);
-		}
-		
-		return removed;
-	}
-	
-	/**
-	 * Removes all the joints and bodies from this world.
-	 * <p>
-	 * This method does <b>not</b> notify of destroyed objects.
-	 * @see #removeAllBodiesAndJoints(boolean)
-	 * @since 3.1.1
-	 */
-	public void removeAllBodiesAndJoints() {
-		this.removeAllBodiesAndJoints(false);
-	}
-	
-	/**
-	 * Removes all the joints and bodies from this world.
-	 * @param notify true if destruction of joints and contacts should be notified of by the {@link DestructionListener}
-	 * @since 3.1.1
-	 */
-	public void removeAllBodiesAndJoints(boolean notify) {
-		List<DestructionListener> listeners = null;
-		if (notify) {
-			listeners = this.getListeners(DestructionListener.class);
-		}
-		// loop over the bodies and clear the
-		// joints and contacts
-		int bsize = this.bodies.size();
-		for (int i = 0; i < bsize; i++) {
-			// get the body
-			Body body = this.bodies.get(i);
-			// clear the joint edges
-			body.joints.clear();
-			// do we need to notify?
-			if (notify) {
-				// notify of all the destroyed contacts
-				Iterator<ContactEdge> aIterator = body.contacts.iterator();
-				while (aIterator.hasNext()) {
-					// get the contact edge
-					ContactEdge contactEdge = aIterator.next();
-					// get the other body involved
-					Body other = contactEdge.other;
-					// get the contact constraint
-					ContactConstraint contactConstraint = contactEdge.interaction;
-					// find the other contact edge
-					Iterator<ContactEdge> bIterator = other.contacts.iterator();
-					while (bIterator.hasNext()) {
-						// get the contact edge
-						ContactEdge otherContactEdge = bIterator.next();
-						// get the contact constraint on the edge
-						ContactConstraint otherContactConstraint = otherContactEdge.interaction;
-						// are the constraints the same object reference
-						if (otherContactConstraint == contactConstraint) {
-							// if so then remove it
-							bIterator.remove();
-							// there should only be one contact edge
-							// for each body-body pair
-							break;
-						}
-					}
-					// notify of all the contacts on the contact constraint
-					List<Contact> contacts = contactConstraint.getContacts();
-					int csize = contacts.size();
-					for (int j = 0; j < csize; j++) {
-						Contact contact = contacts.get(j);
-						// create a contact point for notification
-						ContactPoint contactPoint = new ContactPoint(contactConstraint, contact);
-						// call the destruction listeners
-						for (DestructionListener dl : listeners) {
-							dl.destroyed(contactPoint);
-						}
-					}
-				}
-				
-				// notify of the destroyed body
-				for (DestructionListener dl : listeners) {
-					dl.destroyed(body);
-				}
-			}
-			// clear all the contacts
-			body.contacts.clear();
-			// set the world to null
-			body.world = null;
-		}
-		// do we need to notify?
-		if (notify) {
-			// notify of all the destroyed joints
-			int jsize = this.joints.size();
-			for (int i = 0; i < jsize; i++) {
-				// get the joint
-				Joint joint = this.joints.get(i);
-				// set the world property to null
-				Constraint constraint = joint;
-				constraint.world = null;
-				// call the destruction listeners
-				for (DestructionListener dl : listeners) {
-					dl.destroyed(joint);
-				}
-			}
-		}
-		// clear all the broadphase bodies
-		this.broadphaseDetector.clear();
-		// clear all the joints
-		this.joints.clear();
-		// clear all the bodies
-		this.bodies.clear();
-		// clear the contact manager of cached contacts
-		this.contactManager.clear();
-	}
-	
-	/**
-	 * This is a convenience method for the {@link #removeAllBodiesAndJoints()} method since all joints will be removed
-	 * when all bodies are removed anyway.
-	 * <p>
-	 * This method does not notify of the destroyed contacts, joints, etc.
-	 * @see #removeAllBodies(boolean)
-	 * @since 3.0.1
-	 */
-	public void removeAllBodies() {
-		this.removeAllBodiesAndJoints(false);
-	}
-	
-	/**
-	 * This is a convenience method for the {@link #removeAllBodiesAndJoints(boolean)} method since all joints will be removed
-	 * when all bodies are removed anyway.
-	 * @param notify true if destruction of joints and contacts should be notified of by the {@link DestructionListener}
-	 * @since 3.0.1
-	 */
-	public void removeAllBodies(boolean notify) {
-		this.removeAllBodiesAndJoints(notify);
-	}
-	
-	/**
-	 * Removes all {@link Joint}s from this {@link World}.
-	 * <p>
-	 * This method does not notify of the joints removed.
-	 * @see #removeAllJoints(boolean)
-	 * @since 3.0.1
-	 */
-	public void removeAllJoints() {
-		this.removeAllJoints(false);
-	}
-	
-	/**
-	 * Removes all {@link Joint}s from this {@link World}.
-	 * @param notify true if destruction of joints should be notified of by the {@link DestructionListener}
-	 * @since 3.0.1
-	 */
-	public void removeAllJoints(boolean notify) {
-		List<DestructionListener> listeners = null;
-		if (notify) {
-			listeners = this.getListeners(DestructionListener.class);
-		}
-		// get the number of joints
-		int jSize = this.joints.size();
-		// remove all the joints
-		for (int i = 0; i < jSize; i++) {
-			// remove the joint from the joint list
-			Joint joint = this.joints.get(i);
-			// set the world property to null
-			Constraint constraint = joint;
-			constraint.world = null;
-			
-			// get the involved bodies
-			Body body1 = joint.getBody1();
-			Body body2 = joint.getBody2();
-			
-			// remove the joint edges from body1
-			Iterator<JointEdge> iterator = body1.joints.iterator();
-			while (iterator.hasNext()) {
-				// see if this is the edge we want to remove
-				JointEdge jointEdge = iterator.next();
-				if (jointEdge.interaction == joint) {
-					// then remove this joint edge
-					iterator.remove();
-					// joints should only have one joint edge
-					// per body
-					break;
-				}
-			}
-			// remove the joint edges from body2
-			iterator = body2.joints.iterator();
-			while (iterator.hasNext()) {
-				// see if this is the edge we want to remove
-				JointEdge jointEdge = iterator.next();
-				if (jointEdge.interaction == joint) {
-					// then remove this joint edge
-					iterator.remove();
-					// joints should only have one joint edge
-					// per body
-					break;
-				}
-			}
-			
-			// finally wake both bodies
-			body1.setAsleep(false);
-			body2.setAsleep(false);
-			
-			// notify of the destruction if required
-			if (notify) {
-				for (DestructionListener dl : listeners) {
-					dl.destroyed(joint);
-				}
-			}
-		}
-		
-		// remove all the joints from the joint list
-		this.joints.clear();
-	}
-	
-	/**
-	 * Returns true if upon the next time step the contacts must be updated.
-	 * <p>
-	 * This is typically set via user code when something about the simulation changes
-	 * that can affect collision detection.
-	 * @return boolean
-	 * @see #setUpdateRequired(boolean)
-	 */
-	public boolean isUpdateRequired() {
-		return this.updateRequired;
-	}
-	
-	/**
-	 * Sets the update required flag.
-	 * <p>
-	 * Set this flag to true if any of the following conditions have been met:
-	 * <ul>
-	 * 	<li>If a Body has been added or removed from the World</li>
-	 * 	<li>If a Body has been translated or rotated</li>
-	 * 	<li>If a Body's state has been manually changed via the Body.setActive(boolean) method</li>
-	 * 	<li>If a BodyFixture has been added or removed from a Body</li>
-	 * 	<li>If a BodyFixture's sensor flag has been manually changed via the BodyFixture.setSensor(boolean) method</li>
-	 * 	<li>If a BodyFixture's filter has been manually changed via the BodyFixture.setFilter(boolean) method</li>
-	 * 	<li>If a BodyFixture's restitution or friction coefficient has changed</li>
-	 * 	<li>If a BodyFixture's Shape has been translated or rotated</li>
-	 * 	<li>If a BodyFixture's Shape has been changed (vertices, radius, etc.)</li>
-	 * 	<li>If a Body's type has changed to or from Static (this is caused by the using setMassType(Mass.INFINITE/Mass.NORMAL) method)</li>
-	 * 	<li>If a Joint has been added or removed from the World in which the joined bodies should not be allowed to collide</li>
-	 * 	<li>If the World's CoefficientMixer has been changed</li>
-	 * </ul>
-	 * @param flag the flag
-	 */
-	public void setUpdateRequired(boolean flag) {
-		this.updateRequired = flag;
-	}
-	
-	/**
-	 * Returns the world id.
-	 * @return UUID
-	 * @since 3.2.0
-	 */
-	public UUID getId() {
-		return this.id;
-	}
-	
-	/**
-	 * Returns the settings for this world.
-	 * @return {@link Settings}
-	 * @since 3.0.3
-	 */
-	public Settings getSettings() {
-		return this.settings;
-	}
-	
-	/**
-	 * Sets the dynamics settings for this world.
-	 * @param settings the desired settings
-	 * @throws NullPointerException if the given settings is null
-	 * @since 3.0.3
-	 */
-	public void setSettings(Settings settings) {
-		if (settings == null) throw new NullPointerException(Messages.getString("dynamics.world.nullSettings"));
-		this.settings = settings;
-	}
-	
-	/**
-	 * Sets the acceleration due to gravity.
-	 * @param gravity the gravity in meters/second<sup>2</sup>
-	 * @throws NullPointerException if gravity is null
-	 */
-	public void setGravity(Vector2 gravity) {
-		if (gravity == null) throw new NullPointerException(Messages.getString("dynamics.world.nullGravity"));
-		this.gravity = gravity;
-	}
-	
-	/**
-	 * Returns the acceleration due to gravity.
-	 * @return {@link Vector2} the gravity in meters/second<sup>2</sup>
-	 */
-	public Vector2 getGravity() {
-		return this.gravity;
-	}
-
-	/**
-	 * Sets the bounds of this {@link World}.
-	 * @param bounds the bounds; can be null
-	 */
-	public void setBounds(Bounds bounds) {
-		this.bounds = bounds;
-	}
-	
-	/**
-	 * Returns the bounds of this world.
-	 * <p>
-	 * This will return null if no bounds were initially set
-	 * or if it was set to null via the {@link #setBounds(Bounds)}
-	 * method.
-	 * @return {@link Bounds} the bounds or null
-	 */
-	public Bounds getBounds() {
-		return this.bounds;
-	}
-	
-	/**
-	 * Returns the listeners that are of the given type (or sub types)
-	 * of the given type.
-	 * <p>
-	 * Returns an empty list if no listeners for the given type are found.
-	 * <p>
-	 * Returns null if clazz is null.
-	 * <p>
-	 * Example usage:
-	 * <pre>
-	 * world.getListeners(ContactListener.class);
-	 * </pre>
-	 * @param <T> the listener type
-	 * @param clazz the type of listener to get
-	 * @return List&lt;T&gt;
-	 * @since 3.1.0
-	 */
-	public <T extends Listener> List<T> getListeners(Class<T> clazz) {
-		// check for null
-		if (clazz == null) return null;
-		// create a new list and loop over the listeners
-		List<T> listeners = new ArrayList<T>();
-		int lSize = this.listeners.size();
-		for (int i = 0; i < lSize; i++) {
-			Listener listener = this.listeners.get(i);
-			// check if the listener is of the given type
-			if (clazz.isInstance(listener)) {
-				// if so, add it to the new list
-				listeners.add(clazz.cast(listener));
-			}
-		}
-		// return the new list
-		return listeners;
-	}
-	
-	/**
-	 * Returns the listeners of the given type (or sub types) in the given list.
-	 * <p>
-	 * This method does <b>not</b> clear the given listeners list before
-	 * adding the listeners.
-	 * <p>
-	 * If clazz or listeners is null, this method immediately returns.
-	 * <p>
-	 * Example usage:
-	 * <pre>
-	 * List&lt;ContactListener&gt; list = ...;
-	 * world.getListeners(ContactListener.class, list);
-	 * </pre>
-	 * @param <T> the listener type
-	 * @param clazz the type of listener to get
-	 * @param listeners the list to add the listeners to
-	 * @since 3.1.1
-	 */
-	public <T extends Listener> void getListeners(Class<T> clazz, List<T> listeners) {
-		// check for null
-		if (clazz == null || listeners == null) return;
-		// create a new list and loop over the listeners
-		int lSize = this.listeners.size();
-		for (int i = 0; i < lSize; i++) {
-			Listener listener = this.listeners.get(i);
-			// check if the listener is of the given type
-			if (clazz.isInstance(listener)) {
-				// if so, add it to the new list
-				listeners.add(clazz.cast(listener));
-			}
-		}
-	}
-	
-	/**
-	 * Adds the given listener to the list of listeners.
-	 * @param listener the listener
-	 * @throws NullPointerException if the given listener is null
-	 * @throws IllegalArgumentException if the given listener has already been added to this world
-	 * @since 3.1.0
-	 */
-	public void addListener(Listener listener) {
-		// make sure its not null
-		if (listener == null) throw new NullPointerException(Messages.getString("dynamics.world.nullListener"));
-		// make sure its not already been added
-		if (this.listeners.contains(listener)) throw new IllegalArgumentException("dynamics.world.addExistingListener");
-		// then add the listener
-		this.listeners.add(listener);
-	}
-	
-	/**
-	 * Returns true if the given listener is already attached to this world.
-	 * @param listener the listener
-	 * @return boolean
-	 * @since 3.1.1
-	 */
-	public boolean containsListener(Listener listener) {
-		return this.listeners.contains(listener);
-	}
-	
-	/**
-	 * Removes the given listener from this world.
-	 * @param listener the listener to remove
-	 * @return boolean true if the listener was removed
-	 * @since 3.1.0
-	 */
-	public boolean removeListener(Listener listener) {
-		return this.listeners.remove(listener);
-	}
-	
-	/**
-	 * Removes all the listeners.
-	 * @return int the number of listeners removed
-	 * @since 3.1.1
-	 */
-	public int removeAllListeners() {
-		int count = this.listeners.size();
-		this.listeners.clear();
-		return count;
-	}
-	
-	/**
-	 * Removes all the listeners of the specified type (or sub types).
-	 * <p>
-	 * Returns zero if the given type is null or there are zero listeners
-	 * attached.
-	 * <p>
-	 * Example usage:
-	 * <pre>
-	 * world.removeAllListeners(ContactListener.class);
-	 * </pre>
-	 * @param <T> the listener type
-	 * @param clazz the listener type
-	 * @return int the number of listeners removed
-	 * @since 3.1.1
-	 */
-	public <T extends Listener> int removeAllListeners(Class<T> clazz) {
-		// if null, just return
-		if (clazz == null) return 0;
-		// if empty list, return
-		if (this.listeners.isEmpty()) return 0;
-		// loop over the list of listeners
-		int count = 0;
-		Iterator<Listener> listenerIterator = this.listeners.iterator();
-		while (listenerIterator.hasNext()) {
-			Listener listener = listenerIterator.next();
-			if (clazz.isInstance(listener)) {
-				listenerIterator.remove();
-				count++;
-			}
-		}
-		return count;
-	}
-	
-	/**
-	 * Returns the total number of listeners attached to this world.
-	 * @return int
-	 * @since 3.1.1
-	 */
-	public int getListenerCount() {
-		return this.listeners.size();
-	}
-	
-	/**
-	 * Returns the total number of listeners of the given type (or sub types) 
-	 * attached to this world.
-	 * <p>
-	 * Returns zero if the given class type is null.
-	 * <p>
-	 * Example usage:
-	 * <pre>
-	 * world.getListenerCount(BoundsListener.class);
-	 * </pre>
-	 * @param <T> the listener type
-	 * @param clazz the listener type
-	 * @return int
-	 * @since 3.1.1
-	 */
-	public <T extends Listener> int getListenerCount(Class<T> clazz) {
-		// check for null
-		if (clazz == null) return 0;
-		// loop over the listeners
-		int count = 0;
-		int lSize = this.listeners.size();
-		for (int i = 0; i < lSize; i++) {
-			Listener listener = this.listeners.get(i);
-			// check if the listener is of the given type
-			if (clazz.isInstance(listener)) {
-				// if so, increment
-				count++;
-			}
-		}
-		// return the count
-		return count;
-	}
-	
-	/**
-	 * Sets the broad-phase collision detection algorithm.
-	 * @param broadphaseDetector the broad-phase collision detection algorithm
-	 * @throws NullPointerException if broadphaseDetector is null
-	 */
-	public void setBroadphaseDetector(BroadphaseDetector<Body, BodyFixture> broadphaseDetector) {
-		if (broadphaseDetector == null) throw new NullPointerException(Messages.getString("dynamics.world.nullBroadphaseDetector"));
-		// set the new broadphase
-		this.broadphaseDetector = broadphaseDetector;
-		// re-add all bodies to the broadphase
-		int size = this.bodies.size();
-		for (int i = 0; i < size; i++) {
-			this.broadphaseDetector.add(this.bodies.get(i));
-		}
-	}
-	
-	/**
-	 * Returns the broad-phase collision detection algorithm.
-	 * @return {@link BroadphaseDetector} the broad-phase collision detection algorithm
-	 */
-	public BroadphaseDetector<Body, BodyFixture> getBroadphaseDetector() {
-		return this.broadphaseDetector;
-	}
-	
-	/**
-	 * Sets the {@link BroadphaseFilter} used when detecting collisions for each time step.
-	 * <p>
-	 * This should always be an instance of a class that extends the {@link DetectBroadphaseFilter}
-	 * so that the standard filters are retained.
-	 * @param filter the filter
-	 * @since 3.2.2
-	 */
-	public void setDetectBroadphaseFilter(BroadphaseFilter<Body, BodyFixture> filter) {
-		if (filter == null) {
-			this.detectBroadphaseFilter = new DetectBroadphaseFilter();
-		} else {
-			this.detectBroadphaseFilter = filter;
-		}
-	}
-	
-	/**
-	 * Returns the {@link BroadphaseFilter} used when detecting collisions for each time step.
-	 * @return {@link BroadphaseFilter}
-	 * @since 3.2.2
-	 */
-	public BroadphaseFilter<Body, BodyFixture> getDetectBroadphaseFilter() {
-		return this.detectBroadphaseFilter;
-	}
-	
-	/**
-	 * Sets the narrow-phase collision detection algorithm.
-	 * @param narrowphaseDetector the narrow-phase collision detection algorithm
-	 * @throws NullPointerException if narrowphaseDetector is null
-	 */
-	public void setNarrowphaseDetector(NarrowphaseDetector narrowphaseDetector) {
-		if (narrowphaseDetector == null) throw new NullPointerException(Messages.getString("dynamics.world.nullNarrowphaseDetector"));
-		this.narrowphaseDetector = narrowphaseDetector;
-	}
-	
-	/**
-	 * Returns the narrow-phase collision detection algorithm.
-	 * @return {@link NarrowphaseDetector} the narrow-phase collision detection algorithm
-	 */
-	public NarrowphaseDetector getNarrowphaseDetector() {
-		return this.narrowphaseDetector;
-	}
-	
-	/**
-	 * Sets the manifold solver.
-	 * @param manifoldSolver the manifold solver
-	 * @throws NullPointerException if manifoldSolver is null
-	 */
-	public void setManifoldSolver(ManifoldSolver manifoldSolver) {
-		if (manifoldSolver == null) throw new NullPointerException(Messages.getString("dynamics.world.nullManifoldSolver"));
-		this.manifoldSolver = manifoldSolver;
-	}
-	
-	/**
-	 * Returns the manifold solver.
-	 * @return {@link ManifoldSolver} the manifold solver
-	 */
-	public ManifoldSolver getManifoldSolver() {
-		return this.manifoldSolver;
-	}
-	
-	/**
-	 * Sets the time of impact detector.
-	 * @param timeOfImpactDetector the time of impact detector
-	 * @throws NullPointerException if timeOfImpactDetector is null
-	 * @since 1.2.0
-	 */
-	public void setTimeOfImpactDetector(TimeOfImpactDetector timeOfImpactDetector) {
-		if (timeOfImpactDetector == null) throw new NullPointerException(Messages.getString("dynamics.world.nullTimeOfImpactDetector"));
-		this.timeOfImpactDetector = timeOfImpactDetector;
-	}
-	
-	/**
-	 * Returns the time of impact detector.
-	 * @return {@link TimeOfImpactDetector} the time of impact detector
-	 * @since 1.2.0
-	 */
-	public TimeOfImpactDetector getTimeOfImpactDetector() {
-		return this.timeOfImpactDetector;
-	}
-	
-	/**
-	 * Sets the raycast detector.
-	 * @param raycastDetector the raycast detector
-	 * @throws NullPointerException if raycastDetector is null
-	 * @since 2.0.0
-	 */
-	public void setRaycastDetector(RaycastDetector raycastDetector) {
-		if (raycastDetector == null) throw new NullPointerException(Messages.getString("dynamics.world.nullRaycastDetector"));
-		this.raycastDetector = raycastDetector;
-	}
-	
-	/**
-	 * Returns the raycast detector.
-	 * @return {@link RaycastDetector} the raycast detector
-	 * @since 2.0.0
-	 */
-	public RaycastDetector getRaycastDetector() {
-		return this.raycastDetector;
-	}
-
-	/**
-	 * Returns the {@link CoefficientMixer}.
-	 * @return {@link CoefficientMixer}
-	 * @see #setCoefficientMixer(CoefficientMixer)
-	 */
-	public CoefficientMixer getCoefficientMixer() {
-		return this.coefficientMixer;
-	}
-	
-	/**
-	 * Sets the {@link CoefficientMixer}.
-	 * <p>
-	 * A {@link CoefficientMixer} is an implementation of mixing functions for various
-	 * coefficients used in contact solving.  Common coefficients are restitution and 
-	 * friction.  Since each {@link BodyFixture} can have it's own value for these 
-	 * coefficients, the {@link CoefficientMixer} is used to mathematically combine them
-	 * into one coefficient to be used in contact resolution.
-	 * <p>
-	 * {@link CoefficientMixer#DEFAULT_MIXER} is the default.
-	 * @param coefficientMixer the coefficient mixer
-	 * @throws NullPointerException if coefficientMixer is null
-	 * @see CoefficientMixer
-	 */
-	public void setCoefficientMixer(CoefficientMixer coefficientMixer) {
-		if (coefficientMixer == null) throw new NullPointerException(Messages.getString("dynamics.world.nullCoefficientMixer"));
-		this.coefficientMixer = coefficientMixer;
-	}
-	
-	/**
-	 * Sets the {@link ContactManager}.
-	 * <p>
-	 * A {@link ContactManager} manages the contacts detected in the {@link World#detect()} method
-	 * and performs notification of {@link ContactListener}s.  {@link ContactManager}s can also contain
-	 * specialized logic for improving performance and simulation quality.
-	 * <p>
-	 * Changing the contact manager requires an update to be performed on the next update of this
-	 * world and any cached information will be lost.
-	 * <p>
-	 * The default is the {@link WarmStartingContactManager}.
-	 * @param contactManager the contact manager
-	 * @throws NullPointerException if contactManager is null
-	 * @see ContactManager
-	 * @since 3.2.0
-	 */
-	public void setContactManager(ContactManager contactManager) {
-		if (contactManager == null) throw new NullPointerException(Messages.getString("dynamics.world.nullContactManager"));
-		this.contactManager = contactManager;
-		this.updateRequired = true;
-	}
-	
-	/**
-	 * Returns the {@link ContactManager}.
-	 * @return {@link ContactManager}
-	 * @since 1.0.2
-	 * @see #setContactManager(ContactManager)
-	 */
-	public ContactManager getContactManager() {
-		return this.contactManager;
-	}
-	
-	/**
-	 * Sets the {@link ContactConstraintSolver} for this world.
-	 * @param constraintSolver the contact constraint solver
-	 * @throws NullPointerException if contactManager is null
-	 * @see ContactConstraintSolver
-	 * @since 3.2.0
-	 */
-	public void setContactConstraintSolver(ContactConstraintSolver constraintSolver) {
-		if (constraintSolver == null) throw new NullPointerException(Messages.getString("dynamics.world.nullContactConstraintSolver"));
-		this.contactConstraintSolver = constraintSolver;
-	}
-	
-	/**
-	 * Returns the {@link ContactConstraintSolver}.
-	 * @return {@link ContactConstraintSolver}
-	 * @since 3.2.0
-	 * @see #setContactConstraintSolver(ContactConstraintSolver)
-	 */
-	public ContactConstraintSolver getContactConstraintSolver() {
-		return this.contactConstraintSolver;
-	}
-	
-	/* (non-Javadoc)
-	 * @see org.dyn4j.DataContainer#getUserData()
-	 */
-	public Object getUserData() {
-		return this.userData;
-	}
-	
-	/* (non-Javadoc)
-	 * @see org.dyn4j.DataContainer#setUserData(java.lang.Object)
-	 */
-	public void setUserData(Object userData) {
-		this.userData = userData;
-	}
-	
-	/**
-	 * Returns the number of {@link Body}s in this {@link World}.
-	 * @return int the number of bodies
-	 */
-	public int getBodyCount() {
-		return this.bodies.size();
-	}
-	
-	/**
-	 * Returns the {@link Body} at the given index.
-	 * @param index the index
-	 * @return {@link Body}
-	 */
-	public Body getBody(int index) {
-		return this.bodies.get(index);
-	}
-	
-	/**
-	 * Returns an unmodifiable list containing all the bodies in this world.
-	 * <p>
-	 * The returned list is backed by the internal list, therefore adding or removing bodies while 
-	 * iterating through the returned list is not permitted.  Use the {@link #getBodyIterator()}
-	 * method instead.
-	 * @return List&lt;{@link Body}&gt;
-	 * @since 3.1.5
-	 * @see #getBodyIterator()
-	 */
-	public List<Body> getBodies() {
-		return Collections.unmodifiableList(this.bodies);
-	}
-
-	/**
-	 * Returns an iterator for iterating over the bodies in this world.
-	 * <p>
-	 * The returned iterator supports the <code>remove</code> method.
-	 * @return Iterator&lt;{@link Body}&gt;
-	 * @since 3.2.0
-	 */
-	public Iterator<Body> getBodyIterator() {
-		return new BodyIterator(this);
-	}
-	
-	/**
-	 * Returns the number of {@link Joint}s in this {@link World}.
-	 * @return int the number of joints
-	 */
-	public int getJointCount() {
-		return this.joints.size();
-	}
-	
-	/**
-	 * Returns the {@link Joint} at the given index.
-	 * @param index the index
-	 * @return {@link Joint}
-	 */
-	public Joint getJoint(int index) {
-		return this.joints.get(index);
-	}
-	
-	/**
-	 * Returns an unmodifiable list containing all the joints in this world.
-	 * <p>
-	 * The returned list is backed by the internal list, therefore adding or removing joints while 
-	 * iterating through the returned list is not permitted.  Use the {@link #getJointIterator()}
-	 * method instead.
-	 * @return List&lt;{@link Joint}&gt;
-	 * @since 3.1.5
-	 * @see #getJointIterator()
-	 */
-	public List<Joint> getJoints() {
-		return Collections.unmodifiableList(this.joints);
-	}
-
-	/**
-	 * Returns an iterator for iterating over the joints in this world.
-	 * <p>
-	 * The returned iterator supports the <code>remove</code> method.
-	 * @return Iterator&lt;{@link Joint}&gt;
-	 * @since 3.2.0
-	 */
-	public Iterator<Joint> getJointIterator() {
-		return new JointIterator(this);
-	}
-	
-	/**
-	 * Returns the {@link Step} object used to advance
-	 * the simulation.
-	 * <p>
-	 * The returned object contains the step information (elapsed time)
-	 * for the last and the previous time step.
-	 * @return {@link Step} the current step object
-	 */
-	public Step getStep() {
-		return this.step;
-	}
-	
-	/**
-	 * Returns true if this world doesn't contain any
-	 * bodies or joints.
-	 * @return boolean
-	 * @since 3.0.1
-	 */
-	public boolean isEmpty() {
-		int bSize = this.bodies.size();
-		int jSize = this.joints.size();
-		return bSize == 0 && jSize == 0;
-	}
-	
-	/**
-	 * Returns the current accumulated time.
-	 * <p>
-	 * This is the time that has elapsed since the last step
-	 * of the engine.
-	 * <p>
-	 * This time is used and/or accumulated on each call of the 
-	 * {@link #update(double)} and {@link #update(double, int)} methods.
-	 * <p>
-	 * This time is reduced by the step frequency for each step
-	 * of the engine.
-	 * @return double
-	 * @since 3.1.10
-	 */
-	public double getAccumulatedTime() {
-		return this.time;
-	}
-	
-	/**
-	 * Sets the current accumulated time.
-	 * <p>
-	 * A typical use case would be to throw away any remaining time
-	 * that the {@link #update(double)} or {@link #update(double, int)}
-	 * methods didn't use:
-	 * <pre>
-	 * boolean updated = world.update(elapsedTime);
-	 * // the check if the world actually updated is crutial in this example
-	 * if (updated) {
-	 * 	// throw away any remaining time we didnt use
-	 * 	world.setAccumulatedTime(0);
-	 * }
-	 * </pre>
-	 * Or, in the case of reusing the same World object, you could use this
-	 * method to clear any accumulated time.
-	 * <p>
-	 * If elapsedTime is less than zero, this method immediately returns.
-	 * @see #getAccumulatedTime()
-	 * @param elapsedTime the desired elapsed time
-	 * @since 3.1.10
-	 */
-	public void setAccumulatedTime(double elapsedTime) {
-		if (elapsedTime < 0.0) return;
-		this.time = elapsedTime;
-	}
-}
+ * @since 1.0.0
+ */
+public class World implements Shiftable, DataContainer {
+	/** Earths gravity constant */
+	public static final Vector2 EARTH_GRAVITY = new Vector2(0.0, -9.8);
+	
+	/** Zero gravity constant */
+	public static final Vector2 ZERO_GRAVITY = new Vector2(0.0, 0.0);
+
+	/** The world id */
+	protected final UUID id = UUID.randomUUID();
+	
+	// settings
+	
+	/** The dynamics settings for this world */
+	protected Settings settings;
+	
+	/** The {@link Step} used by the dynamics calculations */
+	protected Step step;
+	
+	/** The world gravity vector */
+	protected Vector2 gravity;
+	
+	/** The world {@link Bounds} */
+	protected Bounds bounds;
+	
+	// algorithms
+	
+	/** The {@link BroadphaseDetector} */
+	protected BroadphaseDetector<Body, BodyFixture> broadphaseDetector;
+	
+	/** The {@link BroadphaseFilter} for detection */
+	protected BroadphaseFilter<Body, BodyFixture> detectBroadphaseFilter;
+	
+	/** The {@link NarrowphaseDetector} */
+	protected NarrowphaseDetector narrowphaseDetector;
+	
+	/** The {@link NarrowphasePostProcessor} */
+	protected NarrowphasePostProcessor narrowphasePostProcessor;
+	
+	/** The {@link ManifoldSolver} */
+	protected ManifoldSolver manifoldSolver;
+	
+	/** The {@link TimeOfImpactDetector} */
+	protected TimeOfImpactDetector timeOfImpactDetector;
+	
+	/** The {@link RaycastDetector} */
+	protected RaycastDetector raycastDetector;
+
+	/** The {@link ContactManager} */
+	protected ContactManager contactManager;
+
+	/** The {@link CoefficientMixer} */
+	protected CoefficientMixer coefficientMixer;
+	
+	/** The {@link ContactConstraintSolver} */
+	protected ContactConstraintSolver contactConstraintSolver;
+	
+	/** The {@link TimeOfImpactSolver} */
+	protected TimeOfImpactSolver timeOfImpactSolver;
+
+	/** The application data associated */
+	protected Object userData;
+	
+	// internal
+	
+	// listeners and config
+	
+	/** The list of listeners for this world */
+	private final List<Listener> listeners;
+	
+	// bodies/joints
+	
+	/** The {@link Body} list */
+	private final List<Body> bodies;
+	
+	/** The {@link Joint} list */
+	private final List<Joint> joints;
+	
+	// temp data
+	
+	/** The reusable island */
+	private Island island;
+	
+	/** The accumulated time */
+	private double time;
+	
+	/** Flag to find new contacts */
+	private boolean updateRequired;
+	
+	/**
+	 * Default constructor.
+	 * <p>
+	 * Builds a simulation {@link World} without bounds.
+	 * <p>
+	 * Defaults to using {@link #EARTH_GRAVITY}, {@link DynamicAABBTree} broad-phase,
+	 * {@link Gjk} narrow-phase, and {@link ClippingManifoldSolver}.
+	 * <p>
+	 * Uses the {@link Capacity#DEFAULT_CAPACITY} capacity object for initialization.
+	 */
+	public World() {
+		this(Capacity.DEFAULT_CAPACITY, null);
+	}
+	
+	/**
+	 * Optional constructor.
+	 * <p>
+	 * Defaults to using {@link #EARTH_GRAVITY}, {@link DynamicAABBTree} broad-phase,
+	 * {@link Gjk} narrow-phase, and {@link ClippingManifoldSolver}.
+	 * <p>
+	 * The initial capacity specifies the estimated number of bodies that the simulation
+	 * will have at any one time.  This is used to size internal structures to improve
+	 * performance.  The internal structures can grow past the initial capacity.
+	 * @param initialCapacity the initial capacity settings
+	 * @since 3.1.1
+	 */
+	public World(Capacity initialCapacity) {
+		this(initialCapacity, null);
+	}
+	
+	/**
+	 * Optional constructor.
+	 * <p>
+	 * Defaults to using {@link #EARTH_GRAVITY}, {@link DynamicAABBTree} broad-phase,
+	 * {@link Gjk} narrow-phase, and {@link ClippingManifoldSolver}.
+	 * @param bounds the bounds of the {@link World}; can be null
+	 */
+	public World(Bounds bounds) {
+		this(Capacity.DEFAULT_CAPACITY, bounds);
+	}
+	
+	/**
+	 * Full constructor.
+	 * <p>
+	 * Defaults to using {@link #EARTH_GRAVITY}, {@link DynamicAABBTree} broad-phase,
+	 * {@link Gjk} narrow-phase, and {@link ClippingManifoldSolver}.
+	 * <p>
+	 * The initial capacity specifies the estimated number of bodies that the simulation
+	 * will have at any one time.  This is used to size internal structures to improve
+	 * performance.  The internal structures can grow past the initial capacity.
+	 * @param initialCapacity the initial capacity settings
+	 * @param bounds the bounds of the {@link World}; can be null
+	 * @throws NullPointerException if initialCapacity is null
+	 * @since 3.1.1
+	 */
+	public World(Capacity initialCapacity, Bounds bounds) {
+		// check for null capacity
+		if (initialCapacity == null) initialCapacity = new Capacity();
+		
+		// initialize all the classes with default values
+		this.settings = new Settings();
+		this.step = new Step(this.settings.getStepFrequency());
+		this.gravity = World.EARTH_GRAVITY;
+		this.bounds = bounds;
+		
+		this.broadphaseDetector = new DynamicAABBTree<Body, BodyFixture>(initialCapacity.getBodyCount());
+		this.detectBroadphaseFilter = new DetectBroadphaseFilter();
+		this.narrowphaseDetector = new Gjk();
+		this.narrowphasePostProcessor = new LinkPostProcessor();
+		this.manifoldSolver = new ClippingManifoldSolver();
+		this.timeOfImpactDetector = new ConservativeAdvancement();
+		this.raycastDetector = new Gjk();
+		this.coefficientMixer = CoefficientMixer.DEFAULT_MIXER;
+		this.contactManager = new WarmStartingContactManager(initialCapacity);
+		this.contactConstraintSolver = new SequentialImpulses();
+		this.timeOfImpactSolver = new TimeOfImpactSolver();
+		
+		this.bodies = new ArrayList<Body>(initialCapacity.getBodyCount());
+		this.joints = new ArrayList<Joint>(initialCapacity.getJointCount());
+		this.listeners = new ArrayList<Listener>(initialCapacity.getListenerCount());
+		
+		this.island = new Island(initialCapacity);
+		
+		this.time = 0.0;
+		this.updateRequired = true;
+	}
+	
+	/**
+	 * Updates the {@link World}.
+	 * <p>
+	 * This method will only update the world given the step frequency contained
+	 * in the {@link Settings} object.  You can use the {@link StepListener} interface
+	 * to listen for when a step is actually performed.  In addition, this method will
+	 * return true if a step was performed.
+	 * <p>
+	 * This method performs, at maximum, one simulation step.  Any remaining time from 
+	 * the previous call of this method is added to the given elapsed time to determine
+	 * if a step needs to be performed.  If the given elapsed time is usually greater 
+	 * than the step frequency, consider using the {@link #update(double, int)} method
+	 * instead.
+	 * <p>
+	 * Alternatively you can call the {@link #updatev(double)} method to use a variable
+	 * time step.
+	 * @see #update(double, int)
+	 * @see #updatev(double)
+	 * @see #getAccumulatedTime()
+	 * @param elapsedTime the elapsed time in seconds
+	 * @return boolean true if the {@link World} performed a simulation step
+	 */
+	public boolean update(double elapsedTime) {
+		return this.update(elapsedTime, -1.0, 1);
+	}
+
+	/**
+	 * Updates the {@link World}.
+	 * <p>
+	 * This method will only update the world given the step frequency contained
+	 * in the {@link Settings} object.  You can use the {@link StepListener} interface
+	 * to listen for when a step is actually performed.
+	 * <p>
+	 * Unlike the {@link #update(double)} method, this method will perform more than one
+	 * step based on the given elapsed time.  For example, if the given elapsed time + the
+	 * remaining time from the last call of this method is 2 * step frequency, then 2 steps 
+	 * will be performed.  Use the maximumSteps parameter to put an upper bound on the 
+	 * number of steps performed.
+	 * <p>
+	 * Alternatively you can call the {@link #updatev(double)} method to use a variable
+	 * time step.
+	 * @see #update(double)
+	 * @see #updatev(double)
+	 * @see #getAccumulatedTime()
+	 * @param elapsedTime the elapsed time in seconds
+	 * @param maximumSteps the maximum number of steps to perform
+	 * @return boolean true if the {@link World} performed at least one simulation step
+	 * @since 3.1.10
+	 */
+	public boolean update(double elapsedTime, int maximumSteps) {
+		return this.update(elapsedTime, -1.0, maximumSteps);
+	}
+	
+	/**
+	 * Updates the {@link World}.
+	 * <p>
+	 * This method will only update the world given the step frequency contained
+	 * in the {@link Settings} object.  You can use the {@link StepListener} interface
+	 * to listen for when a step is actually performed.  In addition, this method will
+	 * return true if a step was performed.
+	 * <p>
+	 * This method performs, at maximum, one simulation step.  Any remaining time from 
+	 * the previous call of this method is added to the given elapsed time to determine
+	 * if a step needs to be performed.  If the given elapsed time is usually greater 
+	 * than the step frequency, consider using the {@link #update(double, int)} method
+	 * instead.
+	 * <p>
+	 * The stepElapsedTime parameter provides a way for the {@link World} to continue to 
+	 * update at the frequency defined in the {@link Settings} object, but advance the
+	 * simulation by the given time.
+	 * <p>
+	 * Alternatively you can call the {@link #updatev(double)} method to use a variable
+	 * time step.
+	 * @see #update(double)
+	 * @see #updatev(double)
+	 * @see #getAccumulatedTime()
+	 * @param elapsedTime the elapsed time in seconds
+	 * @param stepElapsedTime the time, in seconds, that the simulation should be advanced
+	 * @return boolean true if the {@link World} performed at least one simulation step
+	 * @since 3.2.4
+	 */
+	public boolean update(double elapsedTime, double stepElapsedTime) {
+		return this.update(elapsedTime, stepElapsedTime, 1);
+	}
+	
+	/**
+	 * Updates the {@link World}.
+	 * <p>
+	 * This method will only update the world given the step frequency contained
+	 * in the {@link Settings} object.  You can use the {@link StepListener} interface
+	 * to listen for when a step is actually performed.
+	 * <p>
+	 * Unlike the {@link #update(double)} method, this method will perform more than one
+	 * step based on the given elapsed time.  For example, if the given elapsed time + the
+	 * remaining time from the last call of this method is 2 * step frequency, then 2 steps 
+	 * will be performed.  Use the maximumSteps parameter to put an upper bound on the 
+	 * number of steps performed.
+	 * <p>
+	 * The stepElapsedTime parameter provides a way for the {@link World} to continue to 
+	 * update at the frequency defined in the {@link Settings} object, but advance the
+	 * simulation by the given time.
+	 * <p>
+	 * Alternatively you can call the {@link #updatev(double)} method to use a variable
+	 * time step.
+	 * @see #update(double)
+	 * @see #updatev(double)
+	 * @see #getAccumulatedTime()
+	 * @param elapsedTime the elapsed time in seconds
+	 * @param stepElapsedTime the time, in seconds, that the simulation should be advanced for each step; if less than or equal to zero {@link Settings#getStepFrequency()} will be used
+	 * @param maximumSteps the maximum number of steps to perform
+	 * @return boolean true if the {@link World} performed at least one simulation step
+	 * @since 3.2.4
+	 */
+	public boolean update(double elapsedTime, double stepElapsedTime, int maximumSteps) {
+		// make sure the update time is greater than zero
+		if (elapsedTime < 0.0) elapsedTime = 0.0;
+		// update the time
+		this.time += elapsedTime;
+		// check the frequency in settings
+		double invhz = this.settings.getStepFrequency();
+		// see if we should update or not
+		int steps = 0;
+		while (this.time >= invhz && steps < maximumSteps) {
+			// update the step
+			this.step.update(stepElapsedTime <= 0 ? invhz : stepElapsedTime);
+			// reset the time
+			this.time = this.time - invhz;
+			// step the world
+			this.step();
+			// increment the number of steps
+			steps++;
+		}
+		return steps > 0;
+	}
+	
+	/**
+	 * Updates the {@link World}.
+	 * <p>
+	 * This method will update the world on every call.  Unlike the {@link #update(double)}
+	 * method, this method uses the given elapsed time and does not attempt to update the world
+	 * on a set interval.
+	 * <p>
+	 * This method immediately returns if the given elapsedTime is less than or equal to
+	 * zero.
+	 * @see #update(double)
+	 * @see #update(double, int)
+	 * @param elapsedTime the elapsed time in seconds
+	 */
+	public void updatev(double elapsedTime) {
+		// make sure the update time is greater than zero
+		if (elapsedTime <= 0.0) return;
+		// update the step
+		this.step.update(elapsedTime);
+		// step the world
+		this.step();
+	}
+	
+	/**
+	 * Performs the given number of simulation steps using the step frequency in {@link Settings}.
+	 * <p>
+	 * This method immediately returns if the given step count is less than or equal to
+	 * zero.
+	 * @param steps the number of simulation steps to perform
+	 */
+	public void step(int steps) {
+		// get the frequency from settings
+		double invhz = this.settings.getStepFrequency();
+		// perform the steps
+		this.step(steps, invhz);
+	}
+	
+	/**
+	 * Performs the given number of simulation steps using the given elapsed time for each step.
+	 * <p>
+	 * This method immediately returns if the given elapsedTime or step count is less than or equal to
+	 * zero.
+	 * @param steps the number of simulation steps to perform
+	 * @param elapsedTime the elapsed time for each step
+	 */
+	public void step(int steps, double elapsedTime) {
+		// make sure the number of steps is greather than zero
+		if (steps <= 0) return;
+		// make sure the update time is greater than zero
+		if (elapsedTime <= 0.0) return;
+		// perform the steps
+		for (int i = 0; i < steps; i++) {
+			// update the step object
+			this.step.update(elapsedTime);
+			// step the world
+			this.step();
+		}
+	}
+	
+	/**
+	 * Performs one time step of the {@link World} using the current {@link Step}.
+	 * <p>
+	 * This method advances the world by the elapsed time in the {@link Step} object
+	 * and performs collision resolution and constraint solving.
+	 * <p>
+	 * This method will perform a collision detection sweep at the end to ensure that
+	 * callers of the world have the latest collision information. If the {@link #isUpdateRequired()}
+	 * method returns true, a collision detection sweep will be performed before doing
+	 * collision resolution.  See the {@link #setUpdateRequired(boolean)} method for details
+	 * on when this flag should be set.
+	 * <p>
+	 * Use the various listeners to listen for events during the execution of
+	 * this method.
+	 * <p>
+	 * If possible use the {@link StepListener#postSolve(Step, World)} method to update any
+	 * bodies or joints to increase performance.
+	 * <p>
+	 * Most {@link Listener}s do not allow modification of the world, bodies, joints, etc in
+	 * there methods. It's recommended that any of modification be performed in a {@link StepListener}
+	 * or after this method has returned.
+	 */
+	protected void step() {
+		// get all the step listeners
+		List<StepListener> stepListeners = this.getListeners(StepListener.class);
+		List<ContactListener> contactListeners = this.getListeners(ContactListener.class);
+		
+		int sSize = stepListeners.size();
+		
+		// notify the step listeners
+		for (int i = 0; i < sSize; i++) {
+			StepListener sl = stepListeners.get(i);
+			sl.begin(this.step, this);
+		}
+		
+		// check if we need to update the contacts first
+		if (this.updateRequired) {
+			// if so then update the contacts
+			this.detect();
+			// notify that an update was performed
+			for (int i = 0; i < sSize; i++) {
+				StepListener sl = stepListeners.get(i);
+				sl.updatePerformed(this.step, this);
+			}
+			// set the update required flag to false
+			this.updateRequired = false;
+		}
+		
+		// notify of all the contacts that will be solved and all the sensed contacts
+		this.contactManager.preSolveNotify(contactListeners);
+		
+		// check for CCD
+		ContinuousDetectionMode continuousDetectionMode = this.settings.getContinuousDetectionMode();
+		
+		// get the number of bodies
+		int size = this.bodies.size();
+		
+		// test for out of bounds objects
+		// clear the body contacts
+		// clear the island flag
+		// save the current transform for CCD
+		for (int i = 0; i < size; i++) {
+			Body body = this.bodies.get(i);
+			// remove the island flag
+			body.setOnIsland(false);
+			// we only need to save the old transform for CCD so don't
+			// bother if its completely disabled
+			if (continuousDetectionMode != ContinuousDetectionMode.NONE) {
+				// save the current transform into the previous transform
+				body.transform0.set(body.getTransform());
+			}
+		}
+		
+		// clear the joint island flags
+		int jSize = this.joints.size();
+		for (int i = 0; i < jSize; i++) {
+			// get the joint
+			Constraint joint = this.joints.get(i);
+			// set the island flag to false
+			joint.setOnIsland(false);
+		}
+		
+		// perform a depth first search of the contact graph
+		// to create islands for constraint solving
+		Deque<Body> stack = new ArrayDeque<Body>(size);
+
+		// temp storage
+		// we put these here so we can implicitly convert from joint and
+		// contact constraint to constraint so that we have package private
+		// access to the isOnIsland and setOnIsland methods
+		Joint joint;
+		ContactConstraint contactConstraint;
+		Constraint constraint;
+		
+		// loop over the bodies and their contact edges to create the islands
+		for (int i = 0; i < size; i++) {
+			Body seed = this.bodies.get(i);
+			// skip if asleep, in active, static, or already on an island
+			if (seed.isOnIsland() || seed.isAsleep() || !seed.isActive() || seed.isStatic()) continue;
+			
+			// set the island to the reusable island
+			Island island = this.island;
+			
+			island.clear();
+			stack.clear();
+			stack.push(seed);
+			
+			while (stack.size() > 0) {
+				// get the next body
+				Body body = stack.pop();
+				// add it to the island
+				island.add(body);
+				// flag that it has been added
+				body.setOnIsland(true);
+				// make sure the body is awake
+				body.setAsleep(false);
+				// if its static then continue since we dont want the
+				// island to span more than one static object
+				// this keeps the size of the islands small
+				if (body.isStatic()) continue;
+				// loop over the contact edges of this body
+				int ceSize = body.contacts.size();
+				for (int j = 0; j < ceSize; j++) {
+					ContactEdge contactEdge = body.contacts.get(j);
+					// get the contact constraint
+					constraint = contactConstraint = contactEdge.interaction;
+					// skip sensor contacts
+					// check if the contact constraint has already been added to an island
+					if (!contactConstraint.isEnabled() || contactConstraint.isSensor() || constraint.isOnIsland()) continue;
+					// get the other body
+					Body other = contactEdge.other;
+					// add the contact constraint to the island list
+					island.add(contactConstraint);
+					// set the island flag on the contact constraint
+					constraint.setOnIsland(true);
+					// has the other body been added to an island yet?
+					if (!other.isOnIsland()) {
+						// if not then add this body to the stack
+						stack.push(other);
+						other.setOnIsland(true);
+					}
+				}
+				// loop over the joint edges of this body
+				int jeSize = body.joints.size();
+				for (int j = 0; j < jeSize; j++) {
+					// get the joint edge
+					JointEdge jointEdge = body.joints.get(j);
+					// get the joint
+					constraint = joint = jointEdge.interaction;
+					// check if the joint is inactive
+					if (!joint.isActive() || constraint.isOnIsland()) continue;
+					// get the other body
+					Body other = jointEdge.other;
+					// check if the joint has already been added to an island
+					// or if the other body is not active
+					if (!other.isActive()) continue;
+					// add the joint to the island
+					island.add(joint);
+					// set the island flag on the joint
+					constraint.setOnIsland(true);
+					// check if the other body has been added to an island
+					if (!other.isOnIsland()) {
+						// if not then add the body to the stack
+						stack.push(other);
+						other.setOnIsland(true);
+					}
+				}
+			}
+			
+			// solve the island
+			island.solve(this.contactConstraintSolver, this.gravity, this.step, this.settings);
+			
+			// allow static bodies to participate in other islands
+			for (int j = 0; j < size; j++) {
+				Body body = this.bodies.get(j);
+				if (body.isStatic()) {
+					body.setOnIsland(false);
+				}
+			}
+		}
+		
+		// allow memory to be reclaimed
+		stack.clear();
+		this.island.clear();
+		
+		// notify of the all solved contacts
+		this.contactManager.postSolveNotify(contactListeners);
+		
+		// make sure CCD is enabled
+		if (continuousDetectionMode != ContinuousDetectionMode.NONE) {
+			// solve time of impact
+			this.solveTOI(continuousDetectionMode);
+		}
+		
+		// notify the step listener
+		for (int i = 0; i < sSize; i++) {
+			StepListener sl = stepListeners.get(i);
+			sl.postSolve(this.step, this);
+		}
+		
+		// after all has been updated find new contacts
+		// this is done so that the user has the latest contacts
+		// and the broadphase has the latest AABBs, etc.
+		this.detect();
+		
+		// set the update required flag to false
+		this.updateRequired = false;
+		
+		// notify the step listener
+		for (int i = 0; i < sSize; i++) {
+			StepListener sl = stepListeners.get(i);
+			sl.end(this.step, this);
+		}
+	}
+	
+	/**
+	 * Finds new contacts for all bodies in this world.
+	 * <p>
+	 * This method performs the following:
+	 * <ol>
+	 * 	<li>Checks for out of bound bodies</li>
+	 * 	<li>Updates the broad-phase using the current body positions</li>
+	 * 	<li>Performs broad-phase collision detection</li>
+	 * 	<li>Performs narrow-phase collision detection</li>
+	 * 	<li>Performs manifold solving</li>
+	 * 	<li>Adds contacts to the contact manager</li>
+	 * 	<li>Warm starts the contacts</li>
+	 * </ol>
+	 * <p>
+	 * This method will notify all bounds and collision listeners.  If any {@link CollisionListener}
+	 * returns false, the collision is ignored.
+	 * <p>
+	 * This method also notifies any {@link ContactListener}s.
+	 * @since 3.0.0
+	 */
+	protected void detect() {
+		// get the bounds listeners
+		List<BoundsListener> boundsListeners = this.getListeners(BoundsListener.class);
+		List<CollisionListener> collisionListeners = this.getListeners(CollisionListener.class);
+		
+		// get the number of bodies
+		int size = this.bodies.size();
+		int blSize = boundsListeners.size();
+		int clSize = collisionListeners.size();
+		
+		// test for out of bounds objects
+		// clear the body contacts
+		// update the broadphase
+		for (int i = 0; i < size; i++) {
+			Body body = this.bodies.get(i);
+			// skip if already not active
+			if (!body.isActive()) continue;
+			// clear all the old contacts
+			body.contacts.clear();
+			// check if bounds have been set
+			// check if the body is out of bounds
+			if (this.bounds != null && this.bounds.isOutside(body)) {
+				// set the body to inactive
+				body.setActive(false);
+				// if so, notify via the listeners
+				for (int j = 0; j < blSize; j++) {
+					BoundsListener bl = boundsListeners.get(j);
+					bl.outside(body);
+				}
+			}
+			// update the broadphase with the new position/orientation
+			this.broadphaseDetector.update(body);
+		}
+		
+		// make sure there are some bodies
+		if (size > 0) {
+			// test for collisions via the broad-phase
+			List<BroadphasePair<Body, BodyFixture>> pairs = this.broadphaseDetector.detect(this.detectBroadphaseFilter);
+			int pSize = pairs.size();
+			boolean allow = true;
+			
+			// using the broad-phase results, test for narrow-phase
+			for (int i = 0; i < pSize; i++) {
+				BroadphasePair<Body, BodyFixture> pair = pairs.get(i);
+				
+				// get the bodies
+				Body body1 = pair.getCollidable1();
+				Body body2 = pair.getCollidable2();
+				BodyFixture fixture1 = pair.getFixture1();
+				BodyFixture fixture2 = pair.getFixture2();
+				
+				allow = true;
+				for (int j = 0; j < clSize; j++) {
+					CollisionListener cl = collisionListeners.get(j);
+					if (!cl.collision(body1, fixture1, body2, fixture2)) {
+						// if any collision listener returned false then skip this collision
+						// we must allow all the listeners to get notified first, then skip
+						// the collision
+						allow = false;
+					}
+				}
+				if (!allow) continue;
+				
+				// get their transforms
+				Transform transform1 = body1.getTransform();
+				Transform transform2 = body2.getTransform();
+				
+				Convex convex2 = fixture2.getShape();
+				Convex convex1 = fixture1.getShape();
+				
+				Penetration penetration = new Penetration();
+				// test the two convex shapes
+				if (this.narrowphaseDetector.detect(convex1, transform1, convex2, transform2, penetration)) {
+					// check for zero penetration
+					if (penetration.getDepth() == 0.0) {
+						// this should only happen if numerical error occurs
+						continue;
+					}
+					// perform post processing
+					if (this.narrowphasePostProcessor != null) {
+						this.narrowphasePostProcessor.process(convex1, transform1, convex2, transform2, penetration);
+					}
+					// notify of the narrow-phase collision
+					allow = true;
+					for (int j = 0; j < clSize; j++) {
+						CollisionListener cl = collisionListeners.get(j);
+						if (!cl.collision(body1, fixture1, body2, fixture2, penetration)) {
+							// if any collision listener returned false then skip this collision
+							// we must allow all the listeners to get notified first, then skip
+							// the collision
+							allow = false;
+						}
+					}
+					if (!allow) continue;
+					Manifold manifold = new Manifold();
+					// if there is penetration then find a contact manifold
+					// using the filled in penetration object
+					if (this.manifoldSolver.getManifold(penetration, convex1, transform1, convex2, transform2, manifold)) {
+						// check for zero points
+						if (manifold.getPoints().size() == 0) {
+							// this should only happen if numerical error occurs
+							continue;
+						}
+						// notify of the manifold solving result
+						allow = true;
+						for (int j = 0; j < clSize; j++) {
+							CollisionListener cl = collisionListeners.get(j);
+							if (!cl.collision(body1, fixture1, body2, fixture2, manifold)) {
+								// if any collision listener returned false then skip this collision
+								// we must allow all the listeners to get notified first, then skip
+								// the collision
+								allow = false;
+							}
+						}
+						if (!allow) continue;
+						// create a contact constraint
+						ContactConstraint contactConstraint = new ContactConstraint(body1, fixture1, 
+								                                                    body2, fixture2, 
+								                                                    manifold,
+								                                                    this.coefficientMixer.mixFriction(fixture1.getFriction(), fixture2.getFriction()),
+								                                                    this.coefficientMixer.mixRestitution(fixture1.getRestitution(), fixture2.getRestitution()));
+						
+						allow = true;
+						// notify of the created contact constraint
+						for (int j = 0; j < clSize; j++) {
+							CollisionListener cl = collisionListeners.get(j);
+							if (!cl.collision(contactConstraint)) {
+								// if any collision listener returned false then skip this collision
+								// we must allow all the listeners to get notified first, then skip
+								// the collision
+								allow = false;
+							}
+						}
+						if (!allow) continue;
+						
+						// add a contact edge to both bodies
+						ContactEdge contactEdge1 = new ContactEdge(body2, contactConstraint);
+						ContactEdge contactEdge2 = new ContactEdge(body1, contactConstraint);
+						body1.contacts.add(contactEdge1);
+						body2.contacts.add(contactEdge2);
+						// add the contact constraint to the contact manager
+						this.contactManager.queue(contactConstraint);
+					}
+				}
+			}
+		}
+		
+		// warm start the contact constraints
+		this.contactManager.updateAndNotify(this.getListeners(ContactListener.class), this.settings);
+	}
+	
+	/**
+	 * Solves the time of impact for all the {@link Body}s in this {@link World}.
+	 * <p>
+	 * This method solves for the time of impact for each {@link Body} iteratively
+	 * and pairwise.
+	 * <p>
+	 * The cases considered are dependent on the given collision detection mode.
+	 * <p>
+	 * Cases skipped (including the converse of the above):
+	 * <ul>
+	 * <li>Inactive, asleep, or non-moving bodies</li>
+	 * <li>Bodies connected via a joint with the collision flag set to false</li>
+	 * <li>Bodies already in contact</li>
+	 * <li>Fixtures whose filters return false</li>
+	 * <li>Sensor fixtures</li>
+	 * </ul>
+	 * @param mode the continuous collision detection mode
+	 * @see ContinuousDetectionMode
+	 * @since 1.2.0
+	 */
+	protected void solveTOI(ContinuousDetectionMode mode) {
+		List<TimeOfImpactListener> listeners = this.getListeners(TimeOfImpactListener.class);
+		// get the number of bodies
+		int size = this.bodies.size();
+		
+		// check the CCD mode
+		boolean bulletsOnly = (mode == ContinuousDetectionMode.BULLETS_ONLY);
+		
+		// loop over all the bodies and find the minimum TOI for each
+		// dynamic body
+		for (int i = 0; i < size; i++) {
+			// get the body
+			Body body = this.bodies.get(i);
+			
+			// if we are only doing CCD on bullets only, then check
+			// to make sure that the current body is a bullet
+			if (bulletsOnly && !body.isBullet()) continue;
+			
+			// otherwise we process all dynamic bodies
+				
+			// we don't process kinematic or static bodies except with
+			// dynamic bodies (in other words b1 must always be a dynamic
+			// body)
+			if (body.mass.isInfinite()) continue;
+			
+			// don't bother with bodies that did not have their
+			// positions integrated, if they were not added to an island then
+			// that means they didn't move
+			
+			// we can also check for sleeping bodies and skip those since
+			// they will only be asleep after being stationary for a set
+			// time period
+			if (!body.isOnIsland() || body.isAsleep()) continue;
+
+			// solve for time of impact
+			this.solveTOI(body, listeners);
+		}
+	}
+	
+	/**
+	 * Solves the time of impact for the given {@link Body}.
+	 * <p>
+	 * This method will find the first {@link Body} that the given {@link Body}
+	 * collides with unless ignored via the {@link TimeOfImpactListener}.
+	 * <p>
+	 * If any {@link TimeOfImpactListener} doesn't allow the collision then the collision
+	 * is ignored.
+	 * <p>
+	 * After the first {@link Body} is found the two {@link Body}s are interpolated
+	 * to the time of impact.
+	 * <p>
+	 * Then the {@link Body}s are position solved using the {@link TimeOfImpactSolver}
+	 * to force the {@link Body}s into collision.  This causes the discrete collision
+	 * detector to detect the collision on the next time step.
+	 * @param body1 the {@link Body}
+	 * @param listeners the list of {@link TimeOfImpactListener}s
+	 * @since 3.1.0
+	 */
+	protected void solveTOI(Body body1, List<TimeOfImpactListener> listeners) {
+		int size = this.bodies.size();
+		
+		// generate a swept AABB for this body
+		AABB aabb1 = body1.createSweptAABB();
+		boolean bullet = body1.isBullet();
+		
+		// setup the initial time bounds [0, 1]
+		double t1 = 0.0;
+		double t2 = 1.0;
+		
+		// save the minimum time of impact and body
+		TimeOfImpact minToi = null;
+		Body minBody = null;
+		
+		// loop over all the other bodies to find the minimum TOI
+		for (int i = 0; i < size; i++) {
+			// get the other body
+			Body body2 = this.bodies.get(i);
+
+			// skip this test if they are the same body
+			if (body1 == body2) continue;
+			
+			// make sure the other body is active
+			if (!body2.isActive()) continue;
+
+			// skip other dynamic bodies; we only do TOI for
+			// dynamic vs. static/kinematic unless its a bullet
+			if (body2.isDynamic() && !bullet) continue;
+			
+			// check for connected pairs who's collision is not allowed
+			if (body1.isConnected(body2, false)) continue;
+			
+			// check for bodies already in collision
+			if (body1.isInContact(body2)) continue;
+
+			// create a swept AABB for the other body
+			AABB aabb2 = body2.createSweptAABB();
+			// if the swept AABBs don't overlap then don't bother testing them
+			if (!aabb1.overlaps(aabb2)) continue; 
+
+			TimeOfImpact toi = new TimeOfImpact();
+			int fc1 = body1.getFixtureCount();
+			int fc2 = body2.getFixtureCount();
+			
+			// get the velocities for the time step since we want
+			// [t1, t2] to be bound to this time step
+			double dt = this.step.getDeltaTime();
+			// the linear and angular velocities should match what 
+			// we did when we advanced the position. alternatively
+			// we could calculate these from the start and end transforms
+			// but this has the problem of not knowing which direction
+			// the angular velocity is going (clockwise or anti-clockwise).
+			// however, this also has the problem of being different that
+			// the way the bodies are advanced in the Island solving
+			// (for now they are the same, but could be changed in the
+			// future).
+			Vector2 v1 = body1.getLinearVelocity().product(dt);
+			Vector2 v2 = body2.getLinearVelocity().product(dt);
+			double av1 = body1.getAngularVelocity() * dt;
+			double av2 = body2.getAngularVelocity() * dt;
+			
+			Transform tx1 = body1.getInitialTransform();
+			Transform tx2 = body2.getInitialTransform();
+			
+			// test against all fixture pairs taking the fixture
+			// with the smallest time of impact
+			for (int j = 0; j < fc1; j++) {
+				BodyFixture f1 = body1.getFixture(j);
+				
+				// skip sensor fixtures
+				if (f1.isSensor()) continue;
+				
+				for (int k = 0; k < fc2; k++) {
+					BodyFixture f2 = body2.getFixture(k);
+					
+					// skip sensor fixtures
+					if (f2.isSensor()) continue;
+
+					Filter filter1 = f1.getFilter();
+					Filter filter2 = f2.getFilter();
+					
+					// make sure the fixture filters allow the collision
+					if (!filter1.isAllowed(filter2)) {
+						continue;
+					}
+					
+					Convex c1 = f1.getShape();
+					Convex c2 = f2.getShape();
+					
+					// get the time of impact for the fixture pair
+					if (this.timeOfImpactDetector.getTimeOfImpact(c1, tx1, v1, av1, c2, tx2, v2, av2, t1, t2, toi)) {
+						// get the time of impact
+						double t = toi.getTime();
+						// check if the time of impact is less than
+						// the current time of impact
+						if (t < t2) {
+							// if it is then ask the listeners if we should use this collision
+							boolean allow = true;
+							for (TimeOfImpactListener tl : listeners) {
+								if (!tl.collision(body1, f1, body2, f2, toi)) {
+									// if any toi listener doesnt allow it, then don't allow it
+									// we need to allow all listeners to be notified before we continue
+									allow = false;
+								}
+							}
+							if (allow) {
+								// set the new upper bound
+								t2 = t;
+								// save the minimum toi and body
+								minToi = toi;
+								minBody = body2;
+							}
+						}
+					}
+				}
+			}
+			// if the bodies are intersecting or do not intersect
+			// within the range of motion then skip this body
+			// and move to the next
+		}
+		
+		// make sure the time of impact is not null
+		if (minToi != null) {
+			// get the time of impact info
+			double t = minToi.getTime();
+			
+			// move the dynamic body to the time of impact
+			body1.transform0.lerp(body1.getTransform(), t, body1.getTransform());
+			// check if the other body is dynamic
+			if (minBody.isDynamic()) {
+				// if the other body is dynamic then interpolate its transform also
+				minBody.transform0.lerp(minBody.getTransform(), t, minBody.getTransform());
+			}
+			// this should bring the bodies within d distance from one another
+			// we need to move the bodies more so that they are in collision
+			// so that on the next time step they are solved by the discrete
+			// collision detector
+			
+			// performs position correction on the body/bodies so that they are
+			// in collision and will be detected in the next time step
+			this.timeOfImpactSolver.solve(body1, minBody, minToi, this.settings);
+			
+			// this method does not conserve time
+		}
+	}
+
+	/**
+	 * Performs a raycast against all the {@link Body}s in the {@link World}.
+	 * <p>
+	 * The given {@link RaycastResult} list, results, will be filled with the raycast results
+	 * if the given ray intersected any bodies.
+	 * <p>
+	 * The {@link RaycastResult} class implements the Comparable interface to allow sorting by
+	 * distance from the ray's origin.
+	 * <p>
+	 * If the all flag is false, the results list will only contain the closest result (if any).
+	 * <p>
+	 * All raycasts pass through the {@link RaycastListener}s before being tested.  If <b>any</b>
+	 * {@link RaycastListener} doesn't allow the raycast then the body will not be tested.
+	 * <p>
+	 * Bodies that contain the start of the ray will not be included in the results.
+	 * <p>
+	 * Inactive bodies are ignored in this test.
+	 * @param start the start point
+	 * @param end the end point
+	 * @param ignoreSensors true if sensor {@link BodyFixture}s should be ignored
+	 * @param all true if all intersected {@link Body}s should be returned; false if only the closest {@link Body} should be returned
+	 * @param results a list to contain the results of the raycast
+	 * @return boolean true if at least one {@link Body} was intersected by the {@link Ray}
+	 * @throws NullPointerException if start, end, or results is null
+	 * @see #raycast(Ray, double, boolean, boolean, List)
+	 * @see RaycastListener#allow(Ray, Body, BodyFixture)
+	 * @since 2.0.0
+	 */
+	public boolean raycast(Vector2 start, Vector2 end, boolean ignoreSensors, boolean all, List<RaycastResult> results) {
+		return this.raycast(start, end, null, ignoreSensors, true, all, results);
+	}
+	
+	/**
+	 * Performs a raycast against all the {@link Body}s in the {@link World}.
+	 * <p>
+	 * The given {@link RaycastResult} list, results, will be filled with the raycast results
+	 * if the given ray intersected any bodies.
+	 * <p>
+	 * The {@link RaycastResult} class implements the Comparable interface to allow sorting by
+	 * distance from the ray's origin.
+	 * <p>
+	 * If the all flag is false, the results list will only contain the closest result (if any).
+	 * <p>
+	 * All raycasts pass through the {@link RaycastListener}s before being tested.  If <b>any</b>
+	 * {@link RaycastListener} doesn't allow the raycast then the body will not be tested.
+	 * <p>
+	 * Bodies that contain the start of the ray will not be included in the results.
+	 * @param start the start point
+	 * @param end the end point
+	 * @param ignoreSensors true if sensor {@link BodyFixture}s should be ignored
+	 * @param ignoreInactive true if inactive bodies should be ignored
+	 * @param all true if all intersected {@link Body}s should be returned; false if only the closest {@link Body} should be returned
+	 * @param results a list to contain the results of the raycast
+	 * @return boolean true if at least one {@link Body} was intersected by the {@link Ray}
+	 * @throws NullPointerException if start, end, or results is null
+	 * @see #raycast(Ray, double, boolean, boolean, boolean, List)
+	 * @see RaycastListener#allow(Ray, Body, BodyFixture)
+	 * @since 3.1.9
+	 */
+	public boolean raycast(Vector2 start, Vector2 end, boolean ignoreSensors, boolean ignoreInactive, boolean all, List<RaycastResult> results) {
+		return this.raycast(start, end, null, ignoreSensors, ignoreInactive, all, results);
+	}
+	
+	/**
+	 * Performs a raycast against all the {@link Body}s in the {@link World}.
+	 * <p>
+	 * The given {@link RaycastResult} list, results, will be filled with the raycast results
+	 * if the given ray intersected any bodies.
+	 * <p>
+	 * The {@link RaycastResult} class implements the Comparable interface to allow sorting by
+	 * distance from the ray's origin.
+	 * <p>
+	 * If the all flag is false, the results list will only contain the closest result (if any).
+	 * <p>
+	 * All raycasts pass through the {@link RaycastListener}s before being tested.  If <b>any</b>
+	 * {@link RaycastListener} doesn't allow the raycast then the body will not be tested.
+	 * <p>
+	 * Bodies that contain the start of the ray will not be included in the results.
+	 * @param start the start point
+	 * @param end the end point
+	 * @param filter the {@link Filter} to use against the fixtures; can be null
+	 * @param ignoreSensors true if sensor {@link BodyFixture}s should be ignored
+	 * @param ignoreInactive true if inactive bodies should be ignored
+	 * @param all true if all intersected {@link Body}s should be returned; false if only the closest {@link Body} should be returned
+	 * @param results a list to contain the results of the raycast
+	 * @return boolean true if at least one {@link Body} was intersected by the {@link Ray}
+	 * @throws NullPointerException if start, end, or results is null
+	 * @see #raycast(Ray, double, Filter, boolean, boolean, boolean, List)
+	 * @see RaycastListener#allow(Ray, Body, BodyFixture)
+	 * @since 3.1.9
+	 */
+	public boolean raycast(Vector2 start, Vector2 end, Filter filter, boolean ignoreSensors, boolean ignoreInactive, boolean all, List<RaycastResult> results) {
+		// create the ray and obtain the maximum length
+		Vector2 d = start.to(end);
+		double maxLength = d.normalize();
+		Ray ray = new Ray(start, d);
+		// call the raycast method
+		return this.raycast(ray, maxLength, filter, ignoreSensors, ignoreInactive, all, results);
+	}
+	
+	/**
+	 * Performs a raycast against all the {@link Body}s in the {@link World}.
+	 * <p>
+	 * The given {@link RaycastResult} list, results, will be filled with the raycast results
+	 * if the given ray intersected any bodies.
+	 * <p>
+	 * The {@link RaycastResult} class implements the Comparable interface to allow sorting by
+	 * distance from the ray's origin.
+	 * <p>
+	 * If the all flag is false, the results list will only contain the closest result (if any).
+	 * <p>
+	 * Pass 0 into the maxLength field to specify an infinite length {@link Ray}.
+	 * <p>
+	 * All raycasts pass through the {@link RaycastListener}s before being tested.  If <b>any</b>
+	 * {@link RaycastListener} doesn't allow the raycast then the body will not be tested.
+	 * <p>
+	 * Bodies that contain the start of the ray will not be included in the results.
+	 * <p>
+	 * Inactive bodies are ignored in this test.
+	 * @param ray the {@link Ray}
+	 * @param maxLength the maximum length of the ray; 0 for infinite length
+	 * @param ignoreSensors true if sensor {@link BodyFixture}s should be ignored
+	 * @param all true if all intersected {@link Body}s should be returned; false if only the closest {@link Body} should be returned
+	 * @param results a list to contain the results of the raycast
+	 * @return boolean true if at least one {@link Body} was intersected by the given {@link Ray}
+	 * @throws NullPointerException if ray or results is null
+	 * @see #raycast(Vector2, Vector2, boolean, boolean, List)
+	 * @see RaycastListener#allow(Ray, Body, BodyFixture)
+	 * @since 2.0.0
+	 */
+	public boolean raycast(Ray ray, double maxLength, boolean ignoreSensors, boolean all, List<RaycastResult> results) {
+		return this.raycast(ray, maxLength, null, ignoreSensors, true, all, results);
+	}
+
+	/**
+	 * Performs a raycast against all the {@link Body}s in the {@link World}.
+	 * <p>
+	 * The given {@link RaycastResult} list, results, will be filled with the raycast results
+	 * if the given ray intersected any bodies.
+	 * <p>
+	 * The {@link RaycastResult} class implements the Comparable interface to allow sorting by
+	 * distance from the ray's origin.
+	 * <p>
+	 * If the all flag is false, the results list will only contain the closest result (if any).
+	 * <p>
+	 * Pass 0 into the maxLength field to specify an infinite length {@link Ray}.
+	 * <p>
+	 * All raycasts pass through the {@link RaycastListener}s before being tested.  If <b>any</b>
+	 * {@link RaycastListener} doesn't allow the raycast then the body will not be tested.
+	 * <p>
+	 * Bodies that contain the start of the ray will not be included in the results.
+	 * @param ray the {@link Ray}
+	 * @param maxLength the maximum length of the ray; 0 for infinite length
+	 * @param ignoreSensors true if sensor {@link BodyFixture}s should be ignored
+	 * @param ignoreInactive true if inactive bodies should be ignored
+	 * @param all true if all intersected {@link Body}s should be returned; false if only the closest {@link Body} should be returned
+	 * @param results a list to contain the results of the raycast
+	 * @return boolean true if at least one {@link Body} was intersected by the given {@link Ray}
+	 * @throws NullPointerException if ray or results is null
+	 * @see #raycast(Vector2, Vector2, boolean, boolean, boolean, List)
+	 * @see RaycastListener#allow(Ray, Body, BodyFixture)
+	 * @since 3.1.9
+	 */
+	public boolean raycast(Ray ray, double maxLength, boolean ignoreSensors, boolean ignoreInactive, boolean all, List<RaycastResult> results) {
+		return this.raycast(ray, maxLength, null, ignoreSensors, ignoreInactive, all, results);
+	}
+	
+	/**
+	 * Performs a raycast against all the {@link Body}s in the {@link World}.
+	 * <p>
+	 * The given {@link RaycastResult} list, results, will be filled with the raycast results
+	 * if the given ray intersected any bodies.
+	 * <p>
+	 * The {@link RaycastResult} class implements the Comparable interface to allow sorting by
+	 * distance from the ray's origin.
+	 * <p>
+	 * If the all flag is false, the results list will only contain the closest result (if any).
+	 * <p>
+	 * Pass 0 into the maxLength field to specify an infinite length {@link Ray}.
+	 * <p>
+	 * All raycasts pass through the {@link RaycastListener}s before being tested.  If <b>any</b>
+	 * {@link RaycastListener} doesn't allow the raycast then the body will not be tested.
+	 * <p>
+	 * Bodies that contain the start of the ray will not be included in the results.
+	 * @param ray the {@link Ray}
+	 * @param maxLength the maximum length of the ray; 0 for infinite length
+	 * @param filter the {@link Filter} to use against the fixtures; can be null
+	 * @param ignoreSensors true if sensor {@link BodyFixture}s should be ignored
+	 * @param ignoreInactive true if inactive bodies should be ignored
+	 * @param all true if all intersected {@link Body}s should be returned; false if only the closest {@link Body} should be returned
+	 * @param results a list to contain the results of the raycast
+	 * @return boolean true if at least one {@link Body} was intersected by the given {@link Ray}
+	 * @throws NullPointerException if ray or results is null
+	 * @see #raycast(Vector2, Vector2, Filter, boolean, boolean, boolean, List)
+	 * @see RaycastListener#allow(Ray, Body, BodyFixture)
+	 * @since 3.1.9
+	 */
+	public boolean raycast(Ray ray, double maxLength, Filter filter, boolean ignoreSensors, boolean ignoreInactive, boolean all, List<RaycastResult> results) {
+		List<RaycastListener> listeners = this.getListeners(RaycastListener.class);
+		int rlSize = listeners.size();
+		// check for the desired length
+		double max = 0.0;
+		if (maxLength > 0.0) {
+			max = maxLength;
+		}
+		// create a raycast result
+		RaycastResult result = null;
+		RaycastBroadphaseFilter bpFilter = new RaycastBroadphaseFilter(ignoreInactive, ignoreSensors, filter);
+		// filter using the broadphase first
+		List<BroadphaseItem<Body, BodyFixture>> items = this.broadphaseDetector.raycast(ray, maxLength, bpFilter);
+		// loop over the list of bodies testing each one
+		int size = items.size();
+		boolean found = false;
+		boolean allow = true;
+		for (int i = 0; i < size; i++) {
+			// get a body to test
+			BroadphaseItem<Body, BodyFixture> item = items.get(i);
+			Body body = item.getCollidable();
+			BodyFixture fixture = item.getFixture();
+			Transform transform = body.getTransform();
+
+			// create a raycast object to store the result
+			Raycast raycast = new Raycast();
+
+			// notify the listeners to see if we should test this fixture
+			allow = true;
+			for (int j = 0; j < rlSize; j++) {
+				RaycastListener rl = listeners.get(j);
+				// see if we should test this fixture
+				if (!rl.allow(ray, body, fixture)) {
+					allow = false;
+				}
+			}
+			if (!allow) continue;
+			// get the convex shape
+			Convex convex = fixture.getShape();
+			// perform the raycast
+			if (this.raycastDetector.raycast(ray, max, convex, transform, raycast)) {
+				// notify the listeners to see if we should allow this result
+				allow = true;
+				for (int j = 0; j < rlSize; j++) {
+					RaycastListener rl = listeners.get(j);
+					// see if we should test this fixture
+					if (!rl.allow(ray, body, fixture, raycast)) {
+						allow = false;
+					}
+				}
+				if (!allow) continue;
+				
+				if (!all) {
+					if (result == null) {
+						result = new RaycastResult(body, fixture, raycast);
+						results.add(result);
+						found = true;
+					} else {
+						result.body = body;
+						result.fixture = fixture;
+						result.raycast = raycast;
+					}
+					// we are only looking for the closest so
+					// set the new maximum
+					max = result.raycast.getDistance();
+				} else {
+					// add this result to the results
+					results.add(new RaycastResult(body, fixture, raycast));
+					found = true;
+				}
+			}
+		}
+		
+		return found;
+	}
+
+	/**
+	 * Performs a raycast against the given {@link Body} and returns true
+	 * if the ray intersects the body.
+	 * <p>
+	 * The given {@link RaycastResult} object, result, will be filled with the raycast result
+	 * if the given ray intersected the given body. 
+	 * <p>
+	 * All raycasts pass through the {@link RaycastListener}s before being tested.  If <b>any</b>
+	 * {@link RaycastListener} doesn't allow the raycast then the body will not be tested.
+	 * <p>
+	 * Returns false if the start position of the ray lies inside the given body.
+	 * @param start the start point
+	 * @param end the end point
+	 * @param body the {@link Body} to test
+	 * @param ignoreSensors whether or not to ignore sensor {@link BodyFixture}s
+	 * @param result the raycast result
+	 * @return boolean true if the {@link Ray} intersects the {@link Body}
+	 * @throws NullPointerException if start, end, body, or result is null
+	 * @see #raycast(Ray, Body, double, boolean, RaycastResult)
+	 * @see RaycastListener#allow(Ray, Body, BodyFixture)
+	 * @since 2.0.0
+	 */
+	public boolean raycast(Vector2 start, Vector2 end, Body body, boolean ignoreSensors, RaycastResult result) {
+		return this.raycast(start, end, body, null, ignoreSensors, result);
+	}
+	
+	/**
+	 * Performs a raycast against the given {@link Body} and returns true
+	 * if the ray intersects the body.
+	 * <p>
+	 * The given {@link RaycastResult} object, result, will be filled with the raycast result
+	 * if the given ray intersected the given body. 
+	 * <p>
+	 * All raycasts pass through the {@link RaycastListener}s before being tested.  If <b>any</b>
+	 * {@link RaycastListener} doesn't allow the raycast then the body will not be tested.
+	 * <p>
+	 * Returns false if the start position of the ray lies inside the given body.
+	 * @param start the start point
+	 * @param end the end point
+	 * @param body the {@link Body} to test
+	 * @param filter the {@link Filter} to use against the fixtures; can be null
+	 * @param ignoreSensors whether or not to ignore sensor {@link BodyFixture}s
+	 * @param result the raycast result
+	 * @return boolean true if the {@link Ray} intersects the {@link Body}
+	 * @throws NullPointerException if start, end, body, or result is null
+	 * @see #raycast(Ray, Body, double, Filter, boolean, RaycastResult)
+	 * @see RaycastListener#allow(Ray, Body, BodyFixture)
+	 * @since 3.1.9
+	 */
+	public boolean raycast(Vector2 start, Vector2 end, Body body, Filter filter, boolean ignoreSensors, RaycastResult result) {
+		// create the ray and obtain the maximum length
+		Vector2 d = start.to(end);
+		double maxLength = d.normalize();
+		Ray ray = new Ray(start, d);
+		// call the raycast method
+		return this.raycast(ray, body, maxLength, filter, ignoreSensors, result);
+	}
+	
+	/**
+	 * Performs a raycast against the given {@link Body} and returns true
+	 * if the ray intersects the body.
+	 * <p>
+	 * The given {@link RaycastResult} object, result, will be filled with the raycast result
+	 * if the given ray intersected the given body.
+	 * <p>
+	 * Pass 0 into the maxLength field to specify an infinite length {@link Ray}.
+	 * <p>
+	 * All raycasts pass through the {@link RaycastListener}s before being tested.  If <b>any</b>
+	 * {@link RaycastListener} doesn't allow the raycast then the body will not be tested.
+	 * <p>
+	 * Returns false if the start position of the ray lies inside the given body.
+	 * @param ray the {@link Ray} to cast
+	 * @param body the {@link Body} to test
+	 * @param maxLength the maximum length of the ray; 0 for infinite length
+	 * @param ignoreSensors whether or not to ignore sensor {@link BodyFixture}s
+	 * @param result the raycast result
+	 * @return boolean true if the {@link Ray} intersects the {@link Body}
+	 * @throws NullPointerException if ray, body, or result is null
+	 * @see #raycast(Vector2, Vector2, Body, boolean, RaycastResult)
+	 * @see RaycastListener#allow(Ray, Body, BodyFixture)
+	 * @since 2.0.0
+	 */
+	public boolean raycast(Ray ray, Body body, double maxLength, boolean ignoreSensors, RaycastResult result) {
+		return this.raycast(ray, body, maxLength, null, ignoreSensors, result);
+	}
+	
+	/**
+	 * Performs a raycast against the given {@link Body} and returns true
+	 * if the ray intersects the body.
+	 * <p>
+	 * The given {@link RaycastResult} object, result, will be filled with the raycast result
+	 * if the given ray intersected the given body.
+	 * <p>
+	 * Pass 0 into the maxLength field to specify an infinite length {@link Ray}.
+	 * <p>
+	 * All raycasts pass through the {@link RaycastListener}s before being tested.  If <b>any</b>
+	 * {@link RaycastListener} doesn't allow the raycast then the body will not be tested.
+	 * <p>
+	 * Returns false if the start position of the ray lies inside the given body.
+	 * @param ray the {@link Ray} to cast
+	 * @param body the {@link Body} to test
+	 * @param maxLength the maximum length of the ray; 0 for infinite length
+	 * @param filter the {@link Filter} to use against the fixtures; can be null
+	 * @param ignoreSensors whether or not to ignore sensor {@link BodyFixture}s
+	 * @param result the raycast result
+	 * @return boolean true if the {@link Ray} intersects the {@link Body}
+	 * @throws NullPointerException if ray, body, or result is null
+	 * @see #raycast(Vector2, Vector2, Body, Filter, boolean, RaycastResult)
+	 * @see RaycastListener#allow(Ray, Body, BodyFixture)
+	 * @since 3.1.9
+	 */
+	public boolean raycast(Ray ray, Body body, double maxLength, Filter filter, boolean ignoreSensors, RaycastResult result) {
+		List<RaycastListener> listeners = this.getListeners(RaycastListener.class);
+		int rlSize = listeners.size();
+		boolean allow = true;
+		// get the number of fixtures
+		int size = body.getFixtureCount();
+		// get the body transform
+		Transform transform = body.getTransform();
+		// set the maximum length
+		double max = 0.0;
+		if (maxLength > 0.0) {
+			max = maxLength;
+		}
+		// create a raycast object to store the result
+		Raycast raycast = new Raycast();
+		// loop over the fixtures finding the closest one
+		boolean found = false;
+		for (int i = 0; i < size; i++) {
+			// get the fixture
+			BodyFixture fixture = body.getFixture(i);
+			// check for sensor
+			if (ignoreSensors && fixture.isSensor()) {
+				// skip this fixture
+				continue;
+			}
+			// check against the filter
+			if (filter != null && !filter.isAllowed(fixture.getFilter())) {
+				continue;
+			}
+			// notify the listeners to see if we should test this fixture
+			allow = true;
+			for (int j = 0; j < rlSize; j++) {
+				RaycastListener rl = listeners.get(j);
+				// see if we should test this fixture
+				if (!rl.allow(ray, body, fixture)) {
+					allow = false;
+				}
+			}
+			if (!allow) continue;
+			// get the convex shape
+			Convex convex = fixture.getShape();
+			// perform the raycast
+			if (this.raycastDetector.raycast(ray, max, convex, transform, raycast)) {
+				// notify the listeners to see if we should allow this result
+				allow = true;
+				for (int j = 0; j < rlSize; j++) {
+					RaycastListener rl = listeners.get(j);
+					// see if we should test this fixture
+					if (!rl.allow(ray, body, fixture, raycast)) {
+						allow = false;
+					}
+				}
+				if (!allow) continue;
+				// if the raycast detected a collision then set the new
+				// maximum distance
+				max = raycast.getDistance();
+				// assign the fixture
+				result.fixture = fixture;
+				// the last raycast will always be the minimum raycast
+				// flag that we did get a successful raycast
+				found = true;
+			}
+		}
+		
+		// we only want to populate the
+		// result object if a result was found
+		if (found) {
+			result.body = body;
+			result.raycast = raycast;
+		}
+		
+		return found;
+	}
+	
+	/**
+	 * Performs a linear convex cast on the world, placing any detected collisions into the given results list.
+	 * <p>
+	 * This method does a static test of bodies (in other words, does not take into account the bodies linear
+	 * or angular velocity, but rather assumes they are stationary).
+	 * <p>
+	 * The <code>deltaPosition</code> parameter is the linear cast vector determining the direction and magnitude of the cast.
+	 * <p>
+	 * The {@link ConvexCastResult} class implements the Comparable interface to allow sorting by
+	 * the time of impact.
+	 * <p>
+	 * If the all flag is false, the results list will only contain the closest result (if any).
+	 * <p>
+	 * All convex casts pass through the {@link ConvexCastListener}s before being tested.  If <b>any</b>
+	 * {@link ConvexCastListener} doesn't allow the convex cast, then the body will not be tested.
+	 * <p>
+	 * For multi-fixtured bodies, only the fixture that has the minimum time of impact will be added to the
+	 * results list.
+	 * <p>
+	 * Bodies in collision with the given convex at the beginning of the cast are not included in the results.
+	 * <p>
+	 * Inactive bodies are ignored in this test.
+	 * @param convex the convex to cast
+	 * @param transform the initial position and orientation of the convex
+	 * @param deltaPosition &Delta;position; the change in position (the cast length and direction basically)
+	 * @param ignoreSensors true if sensor fixtures should be ignored in the tests
+	 * @param all true if all hits should be returned; false if only the first should be returned
+	 * @param results the list to add the results to
+	 * @return boolean true if a collision was found
+	 * @since 3.1.5
+	 * @see #convexCast(Convex, Transform, Vector2, double, boolean, boolean, boolean, List)
+	 */
+	public boolean convexCast(Convex convex, Transform transform, Vector2 deltaPosition, boolean ignoreSensors, boolean all, List<ConvexCastResult> results) {
+		return this.convexCast(convex, transform, deltaPosition, 0.0, null, ignoreSensors, true, all, results);
+	}
+	
+	/**
+	 * Performs a linear convex cast on the world, placing any detected collisions into the given results list.
+	 * <p>
+	 * This method does a static test of bodies (in other words, does not take into account the bodies linear
+	 * or angular velocity, but rather assumes they are stationary).
+	 * <p>
+	 * The <code>deltaPosition</code> parameter is the linear cast vector determining the direction and magnitude of the cast.
+	 * <p>
+	 * The {@link ConvexCastResult} class implements the Comparable interface to allow sorting by
+	 * the time of impact.
+	 * <p>
+	 * If the all flag is false, the results list will only contain the closest result (if any).
+	 * <p>
+	 * All convex casts pass through the {@link ConvexCastListener}s before being tested.  If <b>any</b>
+	 * {@link ConvexCastListener} doesn't allow the convex cast, then the body will not be tested.
+	 * <p>
+	 * For multi-fixtured bodies, only the fixture that has the minimum time of impact will be added to the
+	 * results list.
+	 * <p>
+	 * Bodies in collision with the given convex at the beginning of the cast are not included in the results.
+	 * @param convex the convex to cast
+	 * @param transform the initial position and orientation of the convex
+	 * @param deltaPosition &Delta;position; the change in position (the cast length and direction basically)
+	 * @param ignoreSensors true if sensor fixtures should be ignored in the tests
+	 * @param ignoreInactive true if inactive bodies should be ignored in the tests
+	 * @param all true if all hits should be returned; false if only the first should be returned
+	 * @param results the list to add the results to
+	 * @return boolean true if a collision was found
+	 * @since 3.1.9
+	 * @see #convexCast(Convex, Transform, Vector2, double, boolean, boolean, boolean, List)
+	 */
+	public boolean convexCast(Convex convex, Transform transform, Vector2 deltaPosition, boolean ignoreSensors, boolean ignoreInactive, boolean all, List<ConvexCastResult> results) {
+		return this.convexCast(convex, transform, deltaPosition, 0.0, null, ignoreSensors, ignoreInactive, all, results);
+	}
+
+	/**
+	 * Performs a linear convex cast on the world, placing any detected collisions into the given results list.
+	 * <p>
+	 * This method does a static test of bodies (in other words, does not take into account the bodies linear
+	 * or angular velocity, but rather assumes they are stationary).
+	 * <p>
+	 * The <code>deltaPosition</code> parameter is the linear cast vector determining the direction and magnitude of the cast.  
+	 * The <code>deltaAngle</code> parameter is the change in angle over the linear cast and is interpolated linearly 
+	 * during detection.
+	 * <p>
+	 * The {@link ConvexCastResult} class implements the Comparable interface to allow sorting by
+	 * the time of impact.
+	 * <p>
+	 * If the all flag is false, the results list will only contain the closest result (if any).
+	 * <p>
+	 * All convex casts pass through the {@link ConvexCastListener}s before being tested.  If <b>any</b>
+	 * {@link ConvexCastListener} doesn't allow the convex cast, then the body will not be tested.
+	 * <p>
+	 * For multi-fixtured bodies, only the fixture that has the minimum time of impact will be added to the
+	 * results list.
+	 * <p>
+	 * Bodies in collision with the given convex at the beginning of the cast are not included in the results.
+	 * <p>
+	 * Inactive bodies are ignored in this test.
+	 * @param convex the convex to cast
+	 * @param transform the initial position and orientation of the convex
+	 * @param deltaPosition &Delta;position; the change in position (the cast length and direction basically)
+	 * @param deltaAngle &Delta;angle; the change in the angle; this is the change in the angle over the linear period
+	 * @param ignoreSensors true if sensor fixtures should be ignored in the tests
+	 * @param all true if all hits should be returned; false if only the first should be returned
+	 * @param results the list to add the results to
+	 * @return boolean true if a collision was found
+	 * @see #convexCast(Convex, Transform, Vector2, double, boolean, boolean, boolean, List)
+	 * @since 3.1.5
+	 */
+	public boolean convexCast(Convex convex, Transform transform, Vector2 deltaPosition, double deltaAngle, boolean ignoreSensors, boolean all, List<ConvexCastResult> results) {
+		return this.convexCast(convex, transform, deltaPosition, deltaAngle, null, ignoreSensors, true, all, results);
+	}
+
+	/**
+	 * Performs a linear convex cast on the world, placing any detected collisions into the given results list.
+	 * <p>
+	 * This method does a static test of bodies (in other words, does not take into account the bodies linear
+	 * or angular velocity, but rather assumes they are stationary).
+	 * <p>
+	 * The <code>deltaPosition</code> parameter is the linear cast vector determining the direction and magnitude of the cast.  
+	 * The <code>deltaAngle</code> parameter is the change in angle over the linear cast and is interpolated linearly 
+	 * during detection.
+	 * <p>
+	 * The {@link ConvexCastResult} class implements the Comparable interface to allow sorting by
+	 * the time of impact.
+	 * <p>
+	 * If the all flag is false, the results list will only contain the closest result (if any).
+	 * <p>
+	 * All convex casts pass through the {@link ConvexCastListener}s before being tested.  If <b>any</b>
+	 * {@link ConvexCastListener} doesn't allow the convex cast, then the body will not be tested.
+	 * <p>
+	 * For multi-fixtured bodies, only the fixture that has the minimum time of impact will be added to the
+	 * results list.
+	 * <p>
+	 * Bodies in collision with the given convex at the beginning of the cast are not included in the results.
+	 * @param convex the convex to cast
+	 * @param transform the initial position and orientation of the convex
+	 * @param deltaPosition &Delta;position; the change in position (the cast length and direction basically)
+	 * @param deltaAngle &Delta;angle; the change in the angle; this is the change in the angle over the linear period
+	 * @param ignoreSensors true if sensor fixtures should be ignored in the tests
+	 * @param ignoreInactive true if inactive bodies should be ignored in the tests
+	 * @param all true if all hits should be returned; false if only the first should be returned
+	 * @param results the list to add the results to
+	 * @return boolean true if a collision was found
+	 * @since 3.1.9
+	 */
+	public boolean convexCast(Convex convex, Transform transform, Vector2 deltaPosition, double deltaAngle, boolean ignoreSensors, boolean ignoreInactive, boolean all, List<ConvexCastResult> results) {
+		return this.convexCast(convex, transform, deltaPosition, deltaAngle, null, ignoreSensors, ignoreInactive, all, results);
+	}
+	
+	/**
+	 * Performs a linear convex cast on the world, placing any detected collisions into the given results list.
+	 * <p>
+	 * This method does a static test of bodies (in other words, does not take into account the bodies linear
+	 * or angular velocity, but rather assumes they are stationary).
+	 * <p>
+	 * The <code>deltaPosition</code> parameter is the linear cast vector determining the direction and magnitude of the cast.  
+	 * The <code>deltaAngle</code> parameter is the change in angle over the linear cast and is interpolated linearly 
+	 * during detection.
+	 * <p>
+	 * The {@link ConvexCastResult} class implements the Comparable interface to allow sorting by
+	 * the time of impact.
+	 * <p>
+	 * If the all flag is false, the results list will only contain the closest result (if any).
+	 * <p>
+	 * All convex casts pass through the {@link ConvexCastListener}s before being tested.  If <b>any</b>
+	 * {@link ConvexCastListener} doesn't allow the convex cast, then the body will not be tested.
+	 * <p>
+	 * For multi-fixtured bodies, only the fixture that has the minimum time of impact will be added to the
+	 * results list.
+	 * <p>
+	 * Bodies in collision with the given convex at the beginning of the cast are not included in the results.
+	 * @param convex the convex to cast
+	 * @param transform the initial position and orientation of the convex
+	 * @param deltaPosition &Delta;position; the change in position (the cast length and direction basically)
+	 * @param deltaAngle &Delta;angle; the change in the angle; this is the change in the angle over the linear period
+	 * @param filter the {@link Filter} to use against the fixtures; can be null
+	 * @param ignoreSensors true if sensor fixtures should be ignored in the tests
+	 * @param ignoreInactive true if inactive bodies should be ignored in the tests
+	 * @param all true if all hits should be returned; false if only the first should be returned
+	 * @param results the list to add the results to
+	 * @return boolean true if a collision was found
+	 * @since 3.1.9
+	 */
+	public boolean convexCast(Convex convex, Transform transform, Vector2 deltaPosition, double deltaAngle, Filter filter, boolean ignoreSensors, boolean ignoreInactive, boolean all, List<ConvexCastResult> results) {
+		// get the listeners
+		List<ConvexCastListener> listeners = this.getListeners(ConvexCastListener.class);
+		int clSize = listeners.size();
+		
+		// compute a conservative AABB for the motion of the convex
+		double radius = convex.getRadius();
+		Vector2 startWorldCenter = transform.getTransformed(convex.getCenter());
+		AABB startAABB = new AABB(startWorldCenter, radius);
+		// linearlly interpolate to get the final transform given the
+		// change in position and angle
+		Transform finalTransform = transform.lerped(deltaPosition, deltaAngle, 1.0);
+		// get the end AABB
+		Vector2 endWorldCenter = finalTransform.getTransformed(convex.getCenter());
+		AABB endAABB = new AABB(endWorldCenter, radius);
+		// union the AABBs to get the swept AABB
+		AABB aabb = startAABB.getUnion(endAABB);
+		
+		ConvexCastResult min = null;
+		final Vector2 dp2 = new Vector2();
+		double t2 = 1.0;
+		boolean found = false;
+		boolean allow = true;
+		AABBBroadphaseFilter bpFilter = new AABBBroadphaseFilter(ignoreInactive, ignoreSensors, filter);
+		// use the broadphase to filter first
+		List<BroadphaseItem<Body, BodyFixture>> items = this.broadphaseDetector.detect(aabb, bpFilter);
+		// loop over the potential collisions
+		for (BroadphaseItem<Body, BodyFixture> item : items) {
+			Body body = item.getCollidable();
+			BodyFixture fixture = item.getFixture();
+			
+			// only get the minimum fixture
+			double ft2 = t2;
+			// find the minimum time of impact for the given convex
+			// and the current body
+			TimeOfImpact bodyMinToi = null;
+			BodyFixture bodyMinFixture = null;
+			Transform bodyTransform = body.getTransform();
+			
+			// notify the listeners to see if we should test this fixture
+			allow = true;
+			for (int j = 0; j < clSize; j++) {
+				ConvexCastListener ccl = listeners.get(j);
+				// see if we should test this fixture
+				if (!ccl.allow(convex, body, fixture)) {
+					allow = false;
+				}
+			}
+			if (!allow) continue;
+			
+			// get the time of impact
+			Convex c = fixture.getShape();
+			TimeOfImpact timeOfImpact = new TimeOfImpact();
+			// we pass the zero vector and 0 for the change in position and angle for the body
+			// since we assume that it is not moving since this is a static test
+			if (this.timeOfImpactDetector.getTimeOfImpact(convex, transform, deltaPosition, deltaAngle, c, bodyTransform, dp2, 0.0, 0.0, ft2, timeOfImpact)) {
+				// notify the listeners to see if we should test this fixture
+				allow = true;
+				for (int j = 0; j < clSize; j++) {
+					ConvexCastListener ccl = listeners.get(j);
+					// see if we should test this fixture
+					if (!ccl.allow(convex, body, fixture, timeOfImpact)) {
+						allow = false;
+					}
+				}
+				if (!allow) continue;
+				
+				// only save the minimum for the body
+				if (bodyMinToi == null || timeOfImpact.getTime() < bodyMinToi.getTime()) {
+					ft2 = timeOfImpact.getTime();
+					bodyMinToi = timeOfImpact;
+					bodyMinFixture = fixture;
+				}
+			}
+			if (bodyMinToi != null) {
+				if (!all) {
+					t2 = bodyMinToi.getTime();
+					if (min == null || bodyMinToi.getTime() < min.timeOfImpact.getTime()) {
+						min = new ConvexCastResult(body, bodyMinFixture, bodyMinToi);
+					}
+				} else {
+					ConvexCastResult result = new ConvexCastResult(body, fixture, timeOfImpact);
+					results.add(result);
+				}
+				found = true;
+			}
+		}
+		
+		if (min != null) {
+			results.add(min);
+		}
+		
+		// if something is in the list then we know we found a collision
+		return found;
+	}
+	
+	/**
+	 * Performs a linear convex cast on the given body, placing a detected collision into the given result object.
+	 * <p>
+	 * This method does a static test of the body (in other words, does not take into account the body's linear
+	 * or angular velocity, but rather assumes it is stationary).
+	 * <p>
+	 * The <code>deltaPosition</code> parameter is the linear cast vector determining the direction and magnitude of the cast.
+	 * <p>
+	 * All convex casts pass through the {@link ConvexCastListener}s before being tested.  If <b>any</b>
+	 * {@link ConvexCastListener} doesn't allow the convex cast, then the body will not be tested.
+	 * <p>
+	 * For multi-fixtured bodies, the fixture that has the minimum time of impact will be the result.
+	 * <p>
+	 * Returns false if the given body and convex are in collision at the beginning of the cast.
+	 * @param convex the convex to cast
+	 * @param transform the initial position and orientation of the convex
+	 * @param deltaPosition &Delta;position; the change in position (the cast length and direction basically)
+	 * @param body the body to cast against
+	 * @param ignoreSensors true if sensor fixtures should be ignored in the tests
+	 * @param result the convex cast result
+	 * @return boolean true if a collision was found
+	 * @since 3.1.5
+	 */
+	public boolean convexCast(Convex convex, Transform transform, Vector2 deltaPosition, Body body, boolean ignoreSensors, ConvexCastResult result) {
+		return this.convexCast(convex, transform, deltaPosition, 0, body, null, ignoreSensors, result);
+	}
+
+	/**
+	 * Performs a linear convex cast on the given body, placing a detected collision into the given result object.
+	 * <p>
+	 * This method does a static test of the body (in other words, does not take into account the body's linear
+	 * or angular velocity, but rather assumes it is stationary).
+	 * <p>
+	 * The <code>deltaPosition</code> parameter is the linear cast vector determining the direction and magnitude of the cast.  
+	 * The <code>deltaAngle</code> parameter is the change in angle over the linear cast and is interpolated linearly 
+	 * during detection.
+	 * <p>
+	 * All convex casts pass through the {@link ConvexCastListener}s before being tested.  If <b>any</b>
+	 * {@link ConvexCastListener} doesn't allow the convex cast, then the body will not be tested.
+	 * <p>
+	 * For multi-fixtured bodies, the fixture that has the minimum time of impact will be the result.
+	 * <p>
+	 * Returns false if the given body and convex are in collision at the beginning of the cast.
+	 * @param convex the convex to cast
+	 * @param transform the initial position and orientation of the convex
+	 * @param deltaPosition &Delta;position; the change in position (the cast length and direction basically)
+	 * @param deltaAngle &Delta;angle; the change in the angle; this is the change in the angle over the linear period
+	 * @param body the body to cast against
+	 * @param ignoreSensors true if sensor fixtures should be ignored in the tests
+	 * @param result the convex cast result
+	 * @return boolean true if a collision was found
+	 * @since 3.1.5
+	 */
+	public boolean convexCast(Convex convex, Transform transform, Vector2 deltaPosition, double deltaAngle, Body body, boolean ignoreSensors, ConvexCastResult result) {
+		return this.convexCast(convex, transform, deltaPosition, deltaAngle, body, null, ignoreSensors, result);
+	}
+	
+	/**
+	 * Performs a linear convex cast on the given body, placing a detected collision into the given result object.
+	 * <p>
+	 * This method does a static test of the body (in other words, does not take into account the body's linear
+	 * or angular velocity, but rather assumes it is stationary).
+	 * <p>
+	 * The <code>deltaPosition</code> parameter is the linear cast vector determining the direction and magnitude of the cast.  
+	 * The <code>deltaAngle</code> parameter is the change in angle over the linear cast and is interpolated linearly 
+	 * during detection.
+	 * <p>
+	 * All convex casts pass through the {@link ConvexCastListener}s before being tested.  If <b>any</b>
+	 * {@link ConvexCastListener} doesn't allow the convex cast, then the body will not be tested.
+	 * <p>
+	 * For multi-fixtured bodies, the fixture that has the minimum time of impact will be the result.
+	 * <p>
+	 * Returns false if the given body and convex are in collision at the beginning of the cast.
+	 * @param convex the convex to cast
+	 * @param transform the initial position and orientation of the convex
+	 * @param deltaPosition &Delta;position; the change in position (the cast length and direction basically)
+	 * @param deltaAngle &Delta;angle; the change in the angle; this is the change in the angle over the linear period
+	 * @param body the body to cast against
+	 * @param filter the {@link Filter} to use against the fixtures; can be null
+	 * @param ignoreSensors true if sensor fixtures should be ignored in the tests
+	 * @param result the convex cast result
+	 * @return boolean true if a collision was found
+	 * @since 3.1.9
+	 */
+	public boolean convexCast(Convex convex, Transform transform, Vector2 deltaPosition, double deltaAngle, Body body, Filter filter, boolean ignoreSensors, ConvexCastResult result) {
+		// get the listeners
+		List<ConvexCastListener> listeners = this.getListeners(ConvexCastListener.class);
+		int clSize = listeners.size();
+		
+		boolean allow = true;
+		boolean found = false;
+		final Vector2 dp2 = new Vector2();
+		double t2 = 1.0;
+
+		// find the minimum time of impact for the given convex
+		// and the current body
+		int bSize = body.getFixtureCount();
+		Transform bodyTransform = body.getTransform();
+		
+		// loop through all the body fixtures until we find
+		// a the fixture that has the smallest time of impact
+		for (int i = 0; i < bSize; i++) {
+			BodyFixture bodyFixture = body.getFixture(i);
+			// filter out sensors if desired
+			if (ignoreSensors && bodyFixture.isSensor()) continue;
+			// check the filter
+			if (filter != null && !filter.isAllowed(bodyFixture.getFilter())) continue;
+			
+			allow = true;
+			for (int j = 0; j < clSize; j++) {
+				ConvexCastListener ccl = listeners.get(j);
+				// see if we should test this body
+				if (!ccl.allow(convex, body, bodyFixture)) {
+					allow = false;
+				}
+			}
+			if (!allow) return false;
+			
+			// get the time of impact
+			Convex c = bodyFixture.getShape();
+			TimeOfImpact toi = new TimeOfImpact();
+			// we pass the zero vector and 0 for the change in position and angle for the body
+			// since we assume that it is not moving since this is a static test
+			if (this.timeOfImpactDetector.getTimeOfImpact(convex, transform, deltaPosition, deltaAngle, c, bodyTransform, dp2, 0.0, 0.0, t2, toi)) {
+				// notify the listeners to see if we should test this fixture
+				allow = true;
+				for (int j = 0; j < clSize; j++) {
+					ConvexCastListener ccl = listeners.get(j);
+					// see if we should test this fixture
+					if (!ccl.allow(convex, body, bodyFixture, toi)) {
+						allow = false;
+					}
+				}
+				if (!allow) continue;
+				
+				// set the new maximum time
+				t2 = toi.getTime();
+				// save the min time of impact
+				result.fixture = bodyFixture;
+				result.timeOfImpact = toi;
+				result.body = body;
+				// set the found flag
+				found = true;
+			}
+		}
+		
+		return found;
+	}
+	
+	/**
+	 * Returns true if the given AABB overlaps a {@link Body} in this {@link World}.
+	 * <p>
+	 * If any part of a body is overlaping the AABB, the body is added to the list.
+	 * <p>
+	 * This performs a static collision test of the world using the {@link BroadphaseDetector}.
+	 * <p>
+	 * This may return bodies who only have sensor fixtures overlapping.
+	 * <p>
+	 * Inactive bodies are ignored in this test.
+	 * @param aabb the world space {@link AABB}
+	 * @param results the list of overlapping bodies and fixtures
+	 * @return boolean true if the AABB overlaps any body
+	 * @since 3.1.9
+	 */
+	public boolean detect(AABB aabb, List<DetectResult> results) {
+		return this.detect(aabb, null, false, true, results);
+	}
+	
+	/**
+	 * Returns true if the given AABB overlaps a {@link Body} {@link Fixture} in this {@link World}.
+	 * <p>
+	 * If any part of a body is overlaping the AABB, the body and that respective fixture is added 
+	 * to the returned list.
+	 * <p>
+	 * This performs a static collision test of the world using the {@link BroadphaseDetector}.
+	 * <p>
+	 * This may return bodies who only have sensor fixtures overlapping.
+	 * @param aabb the world space {@link AABB}
+	 * @param ignoreInactive true if inactive bodies should be ignored
+	 * @param results the list of overlapping bodies and fixtures
+	 * @return boolean true if the AABB overlaps any body
+	 * @since 3.1.9
+	 */
+	public boolean detect(AABB aabb, boolean ignoreInactive, List<DetectResult> results) {
+		return this.detect(aabb, null, false, ignoreInactive, results);
+	}
+	
+	/**
+	 * Returns true if the given AABB overlaps a {@link Body} in this {@link World}.
+	 * <p>
+	 * If this method returns true, the results list will contain the bodies and
+	 * fixtures that the convex overlaps.
+	 * @param aabb the world space {@link AABB}
+	 * @param ignoreSensors true if sensor fixtures should be ignored
+	 * @param ignoreInactive true if inactive bodies should be ignored
+	 * @param results the list of overlapping bodies and fixtures
+	 * @return boolean true if the AABB overlaps any fixture
+	 * @since 3.1.9
+	 */
+	public boolean detect(AABB aabb, boolean ignoreSensors, boolean ignoreInactive, List<DetectResult> results) {
+		return this.detect(aabb, null, ignoreSensors, ignoreInactive, results);
+	}
+
+	/**
+	 * Returns true if the given AABB overlaps a {@link Body} in this {@link World}.
+	 * <p>
+	 * If this method returns true, the results list will contain the bodies and
+	 * fixtures that the convex overlaps.
+	 * @param aabb the world space {@link AABB}
+	 * @param filter the {@link Filter} to use against the fixtures; can be null
+	 * @param ignoreSensors true if sensor fixtures should be ignored
+	 * @param ignoreInactive true if inactive bodies should be ignored
+	 * @param results the list of overlapping bodies and fixtures
+	 * @return boolean true if the AABB overlaps any fixture
+	 * @since 3.1.9
+	 */
+	public boolean detect(AABB aabb, Filter filter, boolean ignoreSensors, boolean ignoreInactive, List<DetectResult> results) {
+		List<DetectListener> listeners = this.getListeners(DetectListener.class);
+		int dlSize = listeners.size();
+		
+		AABBBroadphaseFilter bpFilter = new AABBBroadphaseFilter(ignoreInactive, ignoreSensors, filter);
+		List<BroadphaseItem<Body, BodyFixture>> collisions = this.broadphaseDetector.detect(aabb, bpFilter);
+		boolean found = false;
+		
+		int bSize = collisions.size();
+		boolean allow;
+		for (int i = 0; i < bSize; i++) {
+			BroadphaseItem<Body, BodyFixture> item = collisions.get(i);
+			Body body = item.getCollidable();
+			BodyFixture fixture = item.getFixture();
+			// check body's fixtures next
+			Transform transform = body.getTransform();
+			// pass through the listeners
+			allow = true;
+			for (int j = 0; j < dlSize; j++) {
+				DetectListener dl = listeners.get(j);
+				if (!dl.allow(aabb, body, fixture)) {
+					allow = false;
+				}
+			}
+			if (!allow) {
+				continue;
+			}
+			// create an AABB for the fixture
+			AABB faabb = fixture.getShape().createAABB(transform);
+			// test the aabbs
+			if (aabb.overlaps(faabb)) {
+				// add this fixture to the results list
+				DetectResult result = new DetectResult(body, fixture);
+				results.add(result);
+				found = true;
+			}
+		}
+		
+		return found;
+	}
+	
+	/**
+	 * Returns true if the given {@link Convex} overlaps a body in the world.
+	 * <p>
+	 * If this method returns true, the results list will contain the bodies and
+	 * fixtures that the convex overlaps.
+	 * <p>
+	 * Use the {@link Body#isInContact(Body)} method instead if you want to test if two bodies
+	 * are colliding.
+	 * <p>
+	 * The returned results may include sensor fixutres.
+	 * <p>
+	 * Inactive bodies are ignored in this test.
+	 * <p>
+	 * The results from this test will not include {@link Penetration} objects.
+	 * @param convex the convex shape in world coordinates
+	 * @param results the list of overlapping bodies and fixtures
+	 * @return boolean true if an overlap was found
+	 * @since 3.1.9
+	 * @see #detect(Convex, boolean, List)
+	 */
+	public boolean detect(Convex convex, List<DetectResult> results) {
+		return this.detect(convex, Transform.IDENTITY, null, false, true, false, results);
+	}
+
+	/**
+	 * Returns true if the given {@link Convex} overlaps a body in the world.
+	 * <p>
+	 * If this method returns true, the results list will contain the bodies and
+	 * fixtures that the convex overlaps.
+	 * <p>
+	 * Use the {@link Body#isInContact(Body)} method instead if you want to test if two bodies
+	 * are colliding.
+	 * <p>
+	 * Inactive bodies are ignored in this test.
+	 * <p>
+	 * The results from this test will not include {@link Penetration} objects.
+	 * @param convex the convex shape in world coordinates
+	 * @param ignoreSensors true if sensor fixtures should be ignored
+	 * @param results the list of overlapping bodies and fixtures
+	 * @return boolean true if an overlap was found
+	 * @since 3.1.9
+	 * @see #detect(Convex, boolean, boolean, List)
+	 */
+	public boolean detect(Convex convex, boolean ignoreSensors, List<DetectResult> results) {
+		return this.detect(convex, Transform.IDENTITY, null, ignoreSensors, true, false, results);
+	}
+
+	/**
+	 * Returns true if the given {@link Convex} overlaps a body in the world.
+	 * <p>
+	 * If this method returns true, the results list will contain the bodies and
+	 * fixtures that the convex overlaps.
+	 * <p>
+	 * Use the {@link Body#isInContact(Body)} method instead if you want to test if two bodies
+	 * are colliding.
+	 * <p>
+	 * The results from this test will not include {@link Penetration} objects.
+	 * @param convex the convex shape in world coordinates
+	 * @param ignoreSensors true if sensor fixtures should be ignored
+	 * @param ignoreInactive true if inactive bodies should be ignored
+	 * @param results the list of overlapping bodies and fixtures
+	 * @return boolean true if an overlap was found
+	 * @since 3.1.9
+	 * @see #detect(Convex, Transform, Filter, boolean, boolean, List)
+	 */
+	public boolean detect(Convex convex, boolean ignoreSensors, boolean ignoreInactive, List<DetectResult> results) {
+		return this.detect(convex, Transform.IDENTITY, null, ignoreSensors, ignoreInactive, false, results);
+	}
+	
+	/**
+	 * Returns true if the given {@link Convex} overlaps a body in the world.
+	 * <p>
+	 * If this method returns true, the results list will contain the bodies and
+	 * fixtures that the convex overlaps.
+	 * <p>
+	 * Use the {@link Body#isInContact(Body)} method instead if you want to test if two bodies
+	 * are colliding.
+	 * <p>
+	 * The results from this test will not include {@link Penetration} objects.
+	 * @param convex the convex shape in world coordinates
+	 * @param filter the {@link Filter} to use against the fixtures; can be null
+	 * @param ignoreSensors true if sensor fixtures should be ignored
+	 * @param ignoreInactive true if inactive bodies should be ignored
+	 * @param results the list of overlapping bodies and fixtures
+	 * @return boolean true if an overlap was found
+	 * @since 3.1.9
+	 * @see #detect(Convex, Transform, Filter, boolean, boolean, boolean, List)
+	 */
+	public boolean detect(Convex convex, Filter filter, boolean ignoreSensors, boolean ignoreInactive, List<DetectResult> results) {
+		return this.detect(convex, Transform.IDENTITY, filter, ignoreSensors, ignoreInactive, false, results);
+	}
+	
+	/**
+	 * Returns true if the given {@link Convex} overlaps a body in the world.
+	 * <p>
+	 * If this method returns true, the results list will contain the bodies and
+	 * fixtures that the convex overlaps.
+	 * <p>
+	 * Use the {@link Body#isInContact(Body)} method instead if you want to test if two bodies
+	 * are colliding.
+	 * <p>
+	 * Use the <code>includeCollisionData</code> parameter to have the {@link Penetration} object
+	 * filled in the {@link DetectResult}s.  Including this information will have a performance impact.
+	 * @param convex the convex shape in world coordinates
+	 * @param filter the {@link Filter} to use against the fixtures; can be null
+	 * @param ignoreSensors true if sensor fixtures should be ignored
+	 * @param ignoreInactive true if inactive bodies should be ignored
+	 * @param includeCollisionData true if the overlap {@link Penetration} should be returned
+	 * @param results the list of overlapping bodies and fixtures
+	 * @return boolean true if an overlap was found
+	 * @since 3.1.9
+	 */
+	public boolean detect(Convex convex, Filter filter, boolean ignoreSensors, boolean ignoreInactive, boolean includeCollisionData, List<DetectResult> results) {
+		return this.detect(convex, Transform.IDENTITY, filter, ignoreSensors, ignoreInactive, includeCollisionData, results);
+	}
+	
+	/**
+	 * Returns true if the given {@link Convex} overlaps a body in the world.
+	 * <p>
+	 * If this method returns true, the results list will contain the bodies and
+	 * fixtures that the convex overlaps.
+	 * <p>
+	 * Use the {@link Body#isInContact(Body)} method instead if you want to test if two bodies
+	 * are colliding.
+	 * <p>
+	 * The returned results may include sensor fixutres.
+	 * <p>
+	 * Inactive bodies are ignored in this test.
+	 * <p>
+	 * The results from this test will not include {@link Penetration} objects.
+	 * @param convex the convex shape in local coordinates
+	 * @param transform the convex shape's world transform
+	 * @param results the list of overlapping bodies and fixtures
+	 * @return boolean true if an overlap was found
+	 * @since 3.1.9
+	 * @see #detect(Convex, Transform, boolean, List)
+	 */
+	public boolean detect(Convex convex, Transform transform, List<DetectResult> results) {
+		return this.detect(convex, transform, null, false, true, false, results);
+	}
+	
+	/**
+	 * Returns true if the given {@link Convex} overlaps a body in the world.
+	 * <p>
+	 * If this method returns true, the results list will contain the bodies and
+	 * fixtures that the convex overlaps.
+	 * <p>
+	 * Use the {@link Body#isInContact(Body)} method instead if you want to test if two bodies
+	 * are colliding.
+	 * <p>
+	 * Inactive bodies are ignored in this test.
+	 * <p>
+	 * The results from this test will not include {@link Penetration} objects.
+	 * @param convex the convex shape in local coordinates
+	 * @param transform the convex shape's world transform
+	 * @param ignoreSensors true if sensor fixtures should be ignored
+	 * @param results the list of overlapping bodies and fixtures
+	 * @return boolean true if an overlap was found
+	 * @since 3.1.9
+	 * @see #detect(Convex, Transform, boolean, boolean, List)
+	 */
+	public boolean detect(Convex convex, Transform transform, boolean ignoreSensors, List<DetectResult> results) {
+		return this.detect(convex, transform, null, ignoreSensors, true, false, results);
+	}
+	
+	/**
+	 * Returns true if the given {@link Convex} overlaps a body in the world.
+	 * <p>
+	 * If this method returns true, the results list will contain the bodies and
+	 * fixtures that the convex overlaps.
+	 * <p>
+	 * Use the {@link Body#isInContact(Body)} method instead if you want to test if two bodies
+	 * are colliding.
+	 * <p>
+	 * The results from this test will not include {@link Penetration} objects.
+	 * @param convex the convex shape in local coordinates
+	 * @param transform the convex shape's world transform
+	 * @param ignoreSensors true if sensor fixtures should be ignored
+	 * @param ignoreInactive true if inactive bodies should be ignored
+	 * @param results the list of overlapping bodies and fixtures
+	 * @return boolean true if an overlap was found
+	 * @since 3.1.9
+	 * @see #detect(Convex, Transform, Filter, boolean, boolean, List)
+	 */
+	public boolean detect(Convex convex, Transform transform, boolean ignoreSensors, boolean ignoreInactive, List<DetectResult> results) {
+		return this.detect(convex, transform, null, ignoreSensors, ignoreInactive, false, results);
+	}
+	
+	/**
+	 * Returns true if the given {@link Convex} overlaps a body in the world.
+	 * <p>
+	 * If this method returns true, the results list will contain the bodies and
+	 * fixtures that the convex overlaps.
+	 * <p>
+	 * Use the {@link Body#isInContact(Body)} method instead if you want to test if two bodies
+	 * are colliding.
+	 * <p>
+	 * The results from this test will not include {@link Penetration} objects.
+	 * @param convex the convex shape in local coordinates
+	 * @param transform the convex shape's world transform
+	 * @param filter the {@link Filter} to use against the fixtures; can be null
+	 * @param ignoreSensors true if sensor fixtures should be ignored
+	 * @param ignoreInactive true if inactive bodies should be ignored
+	 * @param results the list of overlapping bodies and fixtures
+	 * @return boolean true if an overlap was found
+	 * @since 3.1.9
+	 * @see #detect(Convex, Transform, Filter, boolean, boolean, boolean, List)
+	 */
+	public boolean detect(Convex convex, Transform transform, Filter filter, boolean ignoreSensors, boolean ignoreInactive, List<DetectResult> results) {
+		return this.detect(convex, transform, filter, ignoreSensors, ignoreInactive, false, results);
+	}
+	
+	/**
+	 * Returns true if the given {@link Convex} overlaps a body in the world.
+	 * <p>
+	 * If this method returns true, the results list will contain the bodies and
+	 * fixtures that the convex overlaps.
+	 * <p>
+	 * Use the {@link Body#isInContact(Body)} method instead if you want to test if two bodies
+	 * are colliding.
+	 * <p>
+	 * Use the <code>includeCollisionData</code> parameter to have the {@link Penetration} object
+	 * filled in the {@link DetectResult}s.  Including this information will have a performance impact.
+	 * @param convex the convex shape in local coordinates
+	 * @param transform the convex shape's world transform
+	 * @param filter the {@link Filter} to use against the fixtures; can be null
+	 * @param ignoreSensors true if sensor fixtures should be ignored
+	 * @param ignoreInactive true if inactive bodies should be ignored
+	 * @param includeCollisionData true if the overlap {@link Penetration} should be returned
+	 * @param results the list of overlapping bodies and fixtures
+	 * @return boolean true if an overlap was found
+	 * @since 3.1.9
+	 */
+	public boolean detect(Convex convex, Transform transform, Filter filter, boolean ignoreSensors, boolean ignoreInactive, boolean includeCollisionData, List<DetectResult> results) {
+		List<DetectListener> listeners = this.getListeners(DetectListener.class);
+		int dlSize = listeners.size();
+		boolean allow = true;
+		
+		// create an aabb for the given convex
+		AABB aabb = convex.createAABB(transform);
+		AABBBroadphaseFilter bpFilter = new AABBBroadphaseFilter(ignoreInactive, ignoreSensors, filter);
+		// test using the broadphase to rule out as many bodies as we can
+		List<BroadphaseItem<Body, BodyFixture>> items = this.broadphaseDetector.detect(aabb, bpFilter);
+		// now perform a more accurate test
+		int bSize = items.size();
+		boolean found = false;
+		for (int i = 0; i < bSize; i++) {
+			BroadphaseItem<Body, BodyFixture> item = items.get(i);
+			Body body = item.getCollidable();
+			BodyFixture fixture = item.getFixture();
+			// get the body transform
+			Transform bt = body.getTransform();
+			
+			// pass through the listeners
+			allow = true;
+			for (int j = 0; j < dlSize; j++) {
+				DetectListener dl = listeners.get(j);
+				if (!dl.allow(convex, transform, body, fixture)) {
+					allow = false;
+				}
+			}
+			if (!allow) {
+				continue;
+			}
+			
+			// just perform a boolean test since its typically faster
+			Convex bc = fixture.getShape();
+			boolean collision = false;
+			// should we use the fast method or the one that returns the collision info
+			Penetration penetration = (includeCollisionData ? new Penetration() : null); 
+			if (includeCollisionData) {
+				collision = this.narrowphaseDetector.detect(convex, transform, bc, bt, penetration);
+			} else {
+				collision = this.narrowphaseDetector.detect(convex, transform, bc, bt);
+			}
+			if (collision) {
+				// add this fixture to the results list
+				DetectResult result = new DetectResult(body, fixture, penetration);
+				results.add(result);
+				found = true;
+			}
+		}
+		// return the bodies in collision
+		return found;
+	}
+	
+	/**
+	 * Returns true if the given {@link AABB} overlaps the given body in the world.
+	 * <p>
+	 * If this method returns true, the results list will contain the bodies and
+	 * fixtures that the AABB overlaps.
+	 * <p>
+	 * Use the {@link Body#isInContact(Body)} method instead if you want to test if two bodies
+	 * are colliding.
+	 * @param aabb the {@link AABB} in world coordinates
+	 * @param body the {@link Body} to test against
+	 * @param ignoreSensors true if sensor fixtures should be ignored
+	 * @param results the list of overlapping bodies and fixtures
+	 * @return boolean true if an overlap was found
+	 * @since 3.1.9
+	 */
+	public boolean detect(AABB aabb, Body body, boolean ignoreSensors, List<DetectResult> results) {
+		return this.detect(aabb, body, null, ignoreSensors, results);
+	}
+	
+	/**
+	 * Returns true if the given {@link AABB} overlaps the given body in the world.
+	 * <p>
+	 * If this method returns true, the results list will contain the bodies and
+	 * fixtures that the AABB overlaps.
+	 * <p>
+	 * Use the {@link Body#isInContact(Body)} method instead if you want to test if two bodies
+	 * are colliding.
+	 * @param aabb the {@link AABB} in world coordinates
+	 * @param body the {@link Body} to test against
+	 * @param filter the {@link Filter} to use against the fixtures; can be null
+	 * @param ignoreSensors true if sensor fixtures should be ignored
+	 * @param results the list of overlapping bodies and fixtures
+	 * @return boolean true if an overlap was found
+	 * @since 3.1.9
+	 */
+	public boolean detect(AABB aabb, Body body, Filter filter, boolean ignoreSensors, List<DetectResult> results) {
+		List<DetectListener> listeners = this.getListeners(DetectListener.class);
+		int dlSize = listeners.size();
+		boolean allow = true;
+		// test the AABBs
+		boolean found = false;
+		AABB baabb = this.broadphaseDetector.getAABB(body);
+		if (baabb == null) {
+			baabb = body.createAABB();
+		}
+		if (aabb.overlaps(baabb)) {
+			// check body's fixtures next
+			Transform transform = body.getTransform();
+			int fSize = body.getFixtureCount();
+			for (int j = 0; j < fSize; j++) {
+				BodyFixture fixture = body.getFixture(j);
+				// test for sensors
+				if (ignoreSensors && fixture.isSensor()) continue;
+				// test the filter
+				if (filter != null && !filter.isAllowed(fixture.getFilter())) continue;
+				// pass through the listeners
+				allow = true;
+				for (int k = 0; k < dlSize; k++) {
+					DetectListener dl = listeners.get(k);
+					if (!dl.allow(aabb, body, fixture)) {
+						allow = false;
+					}
+				}
+				if (!allow) {
+					continue;
+				}
+				// create an AABB for the fixture
+				AABB faabb = fixture.getShape().createAABB(transform);
+				// test the aabbs
+				if (aabb.overlaps(faabb)) {
+					// add this fixture to the results list
+					DetectResult result = new DetectResult(body, fixture);
+					results.add(result);
+					found = true;
+				}
+			}
+		}
+		
+		return found;
+	}
+	
+	/**
+	 * Returns true if the given {@link Convex} overlaps the given body in the world.
+	 * <p>
+	 * If this method returns true, the results list will contain the bodies and
+	 * fixtures that the convex overlaps.
+	 * <p>
+	 * Use the {@link Body#isInContact(Body)} method instead if you want to test if two bodies
+	 * are colliding.
+	 * <p>
+	 * The results from this test will not include {@link Penetration} objects.
+	 * @param convex the {@link Convex} in world coordinates
+	 * @param body the {@link Body} to test against
+	 * @param ignoreSensors true if sensor fixtures should be ignored
+	 * @param results the list of overlapping bodies and fixtures
+	 * @return boolean true if an overlap was found
+	 * @since 3.1.9
+	 */
+	public boolean detect(Convex convex, Body body, boolean ignoreSensors, List<DetectResult> results) {
+		return this.detect(convex, Transform.IDENTITY, body, null, ignoreSensors, false, results);
+	}
+	
+	/**
+	 * Returns true if the given {@link Convex} overlaps the given body in the world.
+	 * <p>
+	 * If this method returns true, the results list will contain the bodies and
+	 * fixtures that the convex overlaps.
+	 * <p>
+	 * Use the {@link Body#isInContact(Body)} method instead if you want to test if two bodies
+	 * are colliding.
+	 * <p>
+	 * The results from this test will not include {@link Penetration} objects.
+	 * @param convex the {@link Convex} in world coordinates
+	 * @param body the {@link Body} to test against
+	 * @param filter the {@link Filter} to use against the fixtures; can be null
+	 * @param ignoreSensors true if sensor fixtures should be ignored
+	 * @param results the list of overlapping bodies and fixtures
+	 * @return boolean true if an overlap was found
+	 * @since 3.1.9
+	 */
+	public boolean detect(Convex convex, Body body, Filter filter, boolean ignoreSensors, List<DetectResult> results) {
+		return this.detect(convex, Transform.IDENTITY, body, filter, ignoreSensors, false, results);
+	}
+	
+	/**
+	 * Returns true if the given {@link Convex} overlaps the given body in the world.
+	 * <p>
+	 * If this method returns true, the results list will contain the bodies and
+	 * fixtures that the convex overlaps.
+	 * <p>
+	 * Use the {@link Body#isInContact(Body)} method instead if you want to test if two bodies
+	 * are colliding.
+	 * <p>
+	 * Use the <code>includeCollisionData</code> parameter to have the {@link Penetration} object
+	 * filled in the {@link DetectResult}s.  Including this information negatively impacts performance.
+	 * @param convex the {@link Convex} in world coordinates
+	 * @param body the {@link Body} to test against
+	 * @param filter the {@link Filter} to use against the fixtures; can be null
+	 * @param includeCollisionData true if the overlap {@link Penetration} should be returned
+	 * @param ignoreSensors true if sensor fixtures should be ignored
+	 * @param results the list of overlapping bodies and fixtures
+	 * @return boolean true if an overlap was found
+	 * @since 3.1.9
+	 */
+	public boolean detect(Convex convex, Body body, Filter filter, boolean ignoreSensors, boolean includeCollisionData, List<DetectResult> results) {
+		return this.detect(convex, Transform.IDENTITY, body, filter, ignoreSensors, includeCollisionData, results);
+	}
+	
+	/**
+	 * Returns true if the given {@link Convex} overlaps the given body in the world.
+	 * <p>
+	 * If this method returns true, the results list will contain the bodies and
+	 * fixtures that the convex overlaps.
+	 * <p>
+	 * Use the {@link Body#isInContact(Body)} method instead if you want to test if two bodies
+	 * are colliding.
+	 * <p>
+	 * The results from this test will not include {@link Penetration} objects.
+	 * @param convex the {@link Convex} in local coordinates
+	 * @param transform the convex shape's world {@link Transform}
+	 * @param body the {@link Body} to test against
+	 * @param ignoreSensors true if sensor fixtures should be ignored
+	 * @param results the list of overlapping bodies and fixtures
+	 * @return boolean true if an overlap was found
+	 * @since 3.1.9
+	 */
+	public boolean detect(Convex convex, Transform transform, Body body, boolean ignoreSensors, List<DetectResult> results) {
+		return this.detect(convex, transform, body, null, ignoreSensors, false, results);
+	}
+	
+	/**
+	 * Returns true if the given {@link Convex} overlaps the given body in the world.
+	 * <p>
+	 * If this method returns true, the results list will contain the bodies and
+	 * fixtures that the convex overlaps.
+	 * <p>
+	 * Use the {@link Body#isInContact(Body)} method instead if you want to test if two bodies
+	 * are colliding.
+	 * <p>
+	 * The results from this test will not include {@link Penetration} objects.
+	 * @param convex the {@link Convex} in local coordinates
+	 * @param transform the convex shape's world {@link Transform}
+	 * @param body the {@link Body} to test against
+	 * @param filter the {@link Filter} to use against the fixtures; can be null
+	 * @param ignoreSensors true if sensor fixtures should be ignored
+	 * @param results the list of overlapping bodies and fixtures
+	 * @return boolean true if an overlap was found
+	 * @since 3.1.9
+	 */
+	public boolean detect(Convex convex, Transform transform, Body body, Filter filter, boolean ignoreSensors, List<DetectResult> results) {
+		return this.detect(convex, transform, body, filter, ignoreSensors, false, results);
+	}
+	
+	/**
+	 * Returns true if the given {@link Convex} overlaps the given body in the world.
+	 * <p>
+	 * If this method returns true, the results list will contain the bodies and
+	 * fixtures that the convex overlaps.
+	 * <p>
+	 * Use the {@link Body#isInContact(Body)} method instead if you want to test if two bodies
+	 * are colliding.
+	 * <p>
+	 * Use the <code>includeCollisionData</code> parameter to have the {@link Penetration} object
+	 * filled in the {@link DetectResult}s.  Including this information negatively impacts performance.
+	 * @param convex the {@link Convex} in local coordinates
+	 * @param transform the convex shape's world {@link Transform}
+	 * @param body the {@link Body} to test against
+	 * @param filter the {@link Filter} to use against the fixtures; can be null
+	 * @param includeCollisionData true if the overlap {@link Penetration} should be returned
+	 * @param ignoreSensors true if sensor fixtures should be ignored
+	 * @param results the list of overlapping bodies and fixtures
+	 * @return boolean true if an overlap was found
+	 * @since 3.1.9
+	 */
+	public boolean detect(Convex convex, Transform transform, Body body, Filter filter, boolean ignoreSensors, boolean includeCollisionData, List<DetectResult> results) {
+		List<DetectListener> listeners = this.getListeners(DetectListener.class);
+		int dlSize = listeners.size();
+		// make sure we can test the body
+		boolean allow = true;
+		for (int i = 0; i < dlSize; i++) {
+			DetectListener dl = listeners.get(i);
+			if (!dl.allow(convex, transform, body)) {
+				allow = false;
+			}
+		}
+		if (!allow) return false;
+		// create an aabb for the given convex
+		AABB aabb = convex.createAABB(transform);
+		// test using the broadphase to rule out as many bodies as we can
+		AABB baabb = this.broadphaseDetector.getAABB(body);
+		if (baabb == null) {
+			baabb = body.createAABB();
+		}
+		// now perform an AABB test first
+		boolean found = false;
+		if (aabb.overlaps(baabb)) {
+			// get the body transform
+			Transform bt = body.getTransform();
+			// test all the fixtures
+			int fSize = body.getFixtureCount();
+			for (int i = 0; i < fSize; i++) {
+				BodyFixture fixture = body.getFixture(i);
+				// check against the sensor flag
+				if (ignoreSensors && fixture.isSensor()) continue;
+				// check against the filter if given
+				Filter ff = fixture.getFilter();
+				if (filter != null && !ff.isAllowed(filter)) continue;
+
+				// pass through the listeners
+				allow = true;
+				for (int j = 0; j < dlSize; j++) {
+					DetectListener dl = listeners.get(j);
+					if (!dl.allow(convex, transform, body, fixture)) {
+						allow = false;
+					}
+				}
+				if (!allow) {
+					continue;
+				}
+				
+				// just perform a boolean test since its typically faster
+				Convex bc = fixture.getShape();
+				boolean collision = false;
+				// should we use the fast method or the one that returns the collision info
+				Penetration penetration = (includeCollisionData ? new Penetration() : null); 
+				if (includeCollisionData) {
+					collision = this.narrowphaseDetector.detect(convex, transform, bc, bt, penetration);
+				} else {
+					collision = this.narrowphaseDetector.detect(convex, transform, bc, bt);
+				}
+				if (collision) {
+					// add this fixture to the results list
+					DetectResult result = new DetectResult(body, fixture, penetration);
+					results.add(result);
+					found = true;
+				}
+			}
+		}
+		// return the bodies in collision
+		return found;
+	}
+	
+	/**
+	 * Shifts the coordinates of the entire world by the given amount.
+	 * <pre>
+	 * NewPosition = OldPosition + shift
+	 * </pre>
+	 * This method is useful in situations where the world is very large
+	 * causing very large numbers to be used in the computations.  Shifting
+	 * the coordinate system allows the computations to be localized and 
+	 * retain accuracy.
+	 * <p>
+	 * This method modifies the coordinates of every body and joint in the world.
+	 * <p>
+	 * Adding joints or bodies after this method is called should consider that
+	 * everything has been shifted.
+	 * <p>
+	 * This method does <b>NOT</b> require a call to {@link #setUpdateRequired(boolean)}.
+	 * @param shift the distance to shift along the x and y axes
+	 * @since 3.2.0
+	 */
+	public void shift(Vector2 shift) {
+		// update the bodies
+		int bSize = this.bodies.size();
+		for (int i = 0; i < bSize; i++) {
+			Body body = this.bodies.get(i);
+			body.shift(shift);
+		}
+		// update the joints
+		int jSize = this.joints.size();
+		for (int i = 0; i < jSize; i++) {
+			Joint joint = this.joints.get(i);
+			joint.shift(shift);
+		}
+		// update the broadphase
+		this.broadphaseDetector.shift(shift);
+		// update the bounds
+		if (this.bounds != null) {
+			this.bounds.shift(shift);
+		}
+		// update contact manager
+		this.contactManager.shift(shift);
+	}
+	
+	/**
+	 * Adds the given {@link Body} to the {@link World}.
+	 * @param body the {@link Body} to add
+	 * @throws NullPointerException if body is null
+	 * @throws IllegalArgumentException if body has already been added to this world or if its a member of another world instance
+	 * @since 3.1.1
+	 */
+	public void addBody(Body body) {
+		// check for null body
+		if (body == null) throw new NullPointerException(Messages.getString("dynamics.world.addNullBody"));
+		// dont allow adding it twice
+		if (body.world == this) throw new IllegalArgumentException(Messages.getString("dynamics.world.addExistingBody"));
+		// dont allow a body that already is assigned to another world
+		if (body.world != null) throw new IllegalArgumentException(Messages.getString("dynamics.world.addOtherWorldBody"));
+		// add it to the world
+		this.bodies.add(body);
+		// set the world property on the body
+		body.world = this;
+		// add it to the broadphase
+		this.broadphaseDetector.add(body);
+	}
+	
+	/**
+	 * Adds the given {@link Joint} to the {@link World}.
+	 * @param joint the {@link Joint} to add
+	 * @throws NullPointerException if joint is null
+	 * @throws IllegalArgumentException if joint has already been added to this world or if its a member of another world instance
+	 * @since 3.1.1
+	 */
+	public void addJoint(Joint joint) {
+		// check for null joint
+		if (joint == null) throw new NullPointerException(Messages.getString("dynamics.world.addNullJoint"));
+		// implicitly cast to constraint
+		Constraint constraint = joint;
+		// dont allow adding it twice
+		if (constraint.world == this) throw new IllegalArgumentException(Messages.getString("dynamics.world.addExistingBody"));
+		// dont allow a joint that already is assigned to another world
+		if (constraint.world != null) throw new IllegalArgumentException(Messages.getString("dynamics.world.addOtherWorldBody"));
+		// add the joint to the joint list
+		this.joints.add(joint);
+		// set that its attached to this world
+		constraint.world = this;
+		// get the associated bodies
+		Body body1 = joint.getBody1();
+		Body body2 = joint.getBody2();
+		// create a joint edge from the first body to the second
+		JointEdge jointEdge1 = new JointEdge(body2, joint);
+		// add the edge to the body
+		body1.joints.add(jointEdge1);
+		// create a joint edge from the second body to the first
+		JointEdge jointEdge2 = new JointEdge(body1, joint);
+		// add the edge to the body
+		body2.joints.add(jointEdge2);
+	}
+	
+	/**
+	 * Returns true if this world contains the given body.
+	 * @param body the {@link Body} to test for
+	 * @return boolean true if the body is contained in this world
+	 * @since 3.1.1
+	 */
+	public boolean containsBody(Body body) {
+		return this.bodies.contains(body);
+	}
+	
+	/**
+	 * Returns true if this world contains the given joint.
+	 * @param joint the {@link Joint} to test for
+	 * @return boolean true if the joint is contained in this world
+	 * @since 3.1.1
+	 */
+	public boolean containsJoint(Joint joint) {
+		return this.joints.contains(joint);
+	}
+	
+	/**
+	 * Removes the {@link Body} at the given index from this {@link World}.
+	 * <p>
+	 * Use the {@link #removeBody(int, boolean)} method to enable implicit
+	 * destruction notification.
+	 * @param index the index of the body to remove.
+	 * @return boolean true if the body was removed
+	 * @since 3.2.0
+	 */
+	public boolean removeBody(int index) {
+		return removeBody(index, false);
+	}
+
+	/**
+	 * Removes the {@link Body} at the given index from this {@link World}.
+	 * <p>
+	 * When a body is removed, joints and contacts may be implicitly destroyed.
+	 * Pass true to the notify parameter to be notified of the destruction of these objects
+	 * via the {@link DestructionListener}s.
+	 * <p>
+	 * This method does not trigger {@link ContactListener#end(ContactPoint)} events
+	 * for the contacts that are being removed.
+	 * @param index the index of the body to remove.
+	 * @param notify true if implicit destruction should be notified
+	 * @return boolean true if the body was removed
+	 * @since 3.2.0
+	 */
+	public boolean removeBody(int index, boolean notify) {
+		Body body = this.bodies.get(index);
+		return removeBody(body, notify);
+	}
+	
+	/**
+	 * Removes the given {@link Body} from this {@link World}.
+	 * <p>
+	 * Use the {@link #removeBody(Body, boolean)} method to enable implicit
+	 * destruction notification.
+	 * @param body the {@link Body} to remove.
+	 * @return boolean true if the body was removed
+	 */
+	public boolean removeBody(Body body) {
+		return removeBody(body, false);
+	}
+	
+	/**
+	 * Removes the given {@link Body} from this {@link World}.
+	 * <p>
+	 * When a body is removed, joints and contacts may be implicitly destroyed.
+	 * Pass true to the notify parameter to be notified of the destruction of these objects
+	 * via the {@link DestructionListener}s.
+	 * <p>
+	 * This method does not trigger {@link ContactListener#end(ContactPoint)} events
+	 * for the contacts that are being removed.
+	 * @param body the {@link Body} to remove
+	 * @param notify true if implicit destruction should be notified
+	 * @return boolean true if the body was removed
+	 * @since 3.1.1
+	 */
+	public boolean removeBody(Body body, boolean notify) {
+		List<DestructionListener> listeners = null;
+		if (notify) {
+			listeners = this.getListeners(DestructionListener.class);
+		}
+		// check for null body
+		if (body == null) return false;
+		// remove the body from the list
+		boolean removed = this.bodies.remove(body);
+		
+		// only remove joints and contacts if the body was removed
+		if (removed) {
+			// set the world property to null
+			body.world = null;
+			
+			// remove the body from the broadphase
+			this.broadphaseDetector.remove(body);
+			
+			// wake up any bodies connected to this body by a joint
+			// and destroy the joints and remove the edges
+			Iterator<JointEdge> aIterator = body.joints.iterator();
+			while (aIterator.hasNext()) {
+				// get the joint edge
+				JointEdge jointEdge = aIterator.next();
+				// remove the joint edge from the given body
+				aIterator.remove();
+				// get the joint
+				Joint joint = jointEdge.interaction;
+				// set the world property to null
+				Constraint constraint = joint;
+				constraint.world = null;
+				// get the other body
+				Body other = jointEdge.other;
+				// wake up the other body
+				other.setAsleep(false);
+				// remove the joint edge from the other body
+				Iterator<JointEdge> bIterator = other.joints.iterator();
+				while (bIterator.hasNext()) {
+					// get the joint edge
+					JointEdge otherJointEdge = bIterator.next();
+					// get the joint
+					Joint otherJoint = otherJointEdge.interaction;
+					// are the joints the same object reference
+					if (otherJoint == joint) {
+						// remove the joint edge
+						bIterator.remove();
+						// we can break from the loop since there should
+						// not be more than one joint edge per joint per body
+						break;
+					}
+				}
+				// notify of the destroyed joint
+				if (notify) {
+					for (DestructionListener dl : listeners) {
+						dl.destroyed(joint);
+					}
+				}
+				// remove the joint from the world
+				this.joints.remove(joint);
+			}
+			
+			// remove any contacts this body had with any other body
+			Iterator<ContactEdge> acIterator = body.contacts.iterator();
+			while (acIterator.hasNext()) {
+				// get the contact edge
+				ContactEdge contactEdge = acIterator.next();
+				// remove the contact edge from the given body
+				acIterator.remove();
+				// get the contact constraint
+				ContactConstraint contactConstraint = contactEdge.interaction;
+				// get the other body
+				Body other = contactEdge.other;
+				// wake up the other body
+				other.setAsleep(false);
+				// remove the contact edge connected from the other body
+				// to this body
+				Iterator<ContactEdge> iterator = other.contacts.iterator();
+				while (iterator.hasNext()) {
+					ContactEdge otherContactEdge = iterator.next();
+					// get the contact constraint
+					ContactConstraint otherContactConstraint = otherContactEdge.interaction;
+					// check if the contact constraint is the same reference
+					if (otherContactConstraint == contactConstraint) {
+						// remove the contact edge
+						iterator.remove();
+						// break from the loop since there should only be
+						// one contact edge per body pair
+						break;
+					}
+				}
+				// remove the contact constraint from the contact manager
+				this.contactManager.end(contactConstraint);
+				// loop over the contact points
+				List<Contact> contacts = contactConstraint.getContacts();
+				int size = contacts.size();
+				for (int j = 0; j < size; j++) {
+					// get the contact
+					Contact contact = contacts.get(j);
+					// create a contact point for notification
+					ContactPoint contactPoint = new ContactPoint(contactConstraint, contact);
+					// call the destruction listeners
+					if (notify) {
+						for (DestructionListener dl : listeners) {
+							dl.destroyed(contactPoint);
+						}
+					}
+				}
+			}
+		}
+		
+		return removed;
+	}
+
+	/**
+	 * Removes the {@link Joint} at the given index from this {@link World}.
+	 * <p>
+	 * No other objects are implicitly destroyed with joints are removed.
+	 * @param index the index of the {@link Joint} to remove
+	 * @return boolean true if the {@link Joint} was removed
+	 * @since 3.2.0
+	 */
+	public boolean removeJoint(int index) {
+		Joint joint = this.joints.get(index);
+		return removeJoint(joint);
+	}
+	
+	/**
+	 * Removes the given {@link Joint} from this {@link World}.
+	 * <p>
+	 * No other objects are implicitly destroyed with joints are removed.
+	 * @param joint the {@link Joint} to remove
+	 * @return boolean true if the {@link Joint} was removed
+	 */
+	public boolean removeJoint(Joint joint) {
+		// check for null joint
+		if (joint == null) return false;
+		// remove the joint from the joint list
+		boolean removed = this.joints.remove(joint);
+		
+		// see if the given joint was removed
+		if (removed) {
+			// set the world property to null
+			Constraint constraint = joint;
+			constraint.world = null;
+			
+			// get the involved bodies
+			Body body1 = joint.getBody1();
+			Body body2 = joint.getBody2();
+			
+			// remove the joint edges from body1
+			Iterator<JointEdge> iterator = body1.joints.iterator();
+			while (iterator.hasNext()) {
+				// see if this is the edge we want to remove
+				JointEdge jointEdge = iterator.next();
+				if (jointEdge.interaction == joint) {
+					// then remove this joint edge
+					iterator.remove();
+					// joints should only have one joint edge
+					// per body
+					break;
+				}
+			}
+			// remove the joint edges from body2
+			iterator = body2.joints.iterator();
+			while (iterator.hasNext()) {
+				// see if this is the edge we want to remove
+				JointEdge jointEdge = iterator.next();
+				if (jointEdge.interaction == joint) {
+					// then remove this joint edge
+					iterator.remove();
+					// joints should only have one joint edge
+					// per body
+					break;
+				}
+			}
+			
+			// finally wake both bodies
+			body1.setAsleep(false);
+			body2.setAsleep(false);
+		}
+		
+		return removed;
+	}
+	
+	/**
+	 * Removes all the joints and bodies from this world.
+	 * <p>
+	 * This method does <b>not</b> notify of destroyed objects.
+	 * @see #removeAllBodiesAndJoints(boolean)
+	 * @since 3.1.1
+	 */
+	public void removeAllBodiesAndJoints() {
+		this.removeAllBodiesAndJoints(false);
+	}
+	
+	/**
+	 * Removes all the joints and bodies from this world.
+	 * @param notify true if destruction of joints and contacts should be notified of by the {@link DestructionListener}
+	 * @since 3.1.1
+	 */
+	public void removeAllBodiesAndJoints(boolean notify) {
+		List<DestructionListener> listeners = null;
+		if (notify) {
+			listeners = this.getListeners(DestructionListener.class);
+		}
+		// loop over the bodies and clear the
+		// joints and contacts
+		int bsize = this.bodies.size();
+		for (int i = 0; i < bsize; i++) {
+			// get the body
+			Body body = this.bodies.get(i);
+			// clear the joint edges
+			body.joints.clear();
+			// do we need to notify?
+			if (notify) {
+				// notify of all the destroyed contacts
+				Iterator<ContactEdge> aIterator = body.contacts.iterator();
+				while (aIterator.hasNext()) {
+					// get the contact edge
+					ContactEdge contactEdge = aIterator.next();
+					// get the other body involved
+					Body other = contactEdge.other;
+					// get the contact constraint
+					ContactConstraint contactConstraint = contactEdge.interaction;
+					// find the other contact edge
+					Iterator<ContactEdge> bIterator = other.contacts.iterator();
+					while (bIterator.hasNext()) {
+						// get the contact edge
+						ContactEdge otherContactEdge = bIterator.next();
+						// get the contact constraint on the edge
+						ContactConstraint otherContactConstraint = otherContactEdge.interaction;
+						// are the constraints the same object reference
+						if (otherContactConstraint == contactConstraint) {
+							// if so then remove it
+							bIterator.remove();
+							// there should only be one contact edge
+							// for each body-body pair
+							break;
+						}
+					}
+					// notify of all the contacts on the contact constraint
+					List<Contact> contacts = contactConstraint.getContacts();
+					int csize = contacts.size();
+					for (int j = 0; j < csize; j++) {
+						Contact contact = contacts.get(j);
+						// create a contact point for notification
+						ContactPoint contactPoint = new ContactPoint(contactConstraint, contact);
+						// call the destruction listeners
+						for (DestructionListener dl : listeners) {
+							dl.destroyed(contactPoint);
+						}
+					}
+				}
+				
+				// notify of the destroyed body
+				for (DestructionListener dl : listeners) {
+					dl.destroyed(body);
+				}
+			}
+			// clear all the contacts
+			body.contacts.clear();
+			// set the world to null
+			body.world = null;
+		}
+		// do we need to notify?
+		if (notify) {
+			// notify of all the destroyed joints
+			int jsize = this.joints.size();
+			for (int i = 0; i < jsize; i++) {
+				// get the joint
+				Joint joint = this.joints.get(i);
+				// set the world property to null
+				Constraint constraint = joint;
+				constraint.world = null;
+				// call the destruction listeners
+				for (DestructionListener dl : listeners) {
+					dl.destroyed(joint);
+				}
+			}
+		}
+		// clear all the broadphase bodies
+		this.broadphaseDetector.clear();
+		// clear all the joints
+		this.joints.clear();
+		// clear all the bodies
+		this.bodies.clear();
+		// clear the contact manager of cached contacts
+		this.contactManager.clear();
+	}
+	
+	/**
+	 * This is a convenience method for the {@link #removeAllBodiesAndJoints()} method since all joints will be removed
+	 * when all bodies are removed anyway.
+	 * <p>
+	 * This method does not notify of the destroyed contacts, joints, etc.
+	 * @see #removeAllBodies(boolean)
+	 * @since 3.0.1
+	 */
+	public void removeAllBodies() {
+		this.removeAllBodiesAndJoints(false);
+	}
+	
+	/**
+	 * This is a convenience method for the {@link #removeAllBodiesAndJoints(boolean)} method since all joints will be removed
+	 * when all bodies are removed anyway.
+	 * @param notify true if destruction of joints and contacts should be notified of by the {@link DestructionListener}
+	 * @since 3.0.1
+	 */
+	public void removeAllBodies(boolean notify) {
+		this.removeAllBodiesAndJoints(notify);
+	}
+	
+	/**
+	 * Removes all {@link Joint}s from this {@link World}.
+	 * <p>
+	 * This method does not notify of the joints removed.
+	 * @see #removeAllJoints(boolean)
+	 * @since 3.0.1
+	 */
+	public void removeAllJoints() {
+		this.removeAllJoints(false);
+	}
+	
+	/**
+	 * Removes all {@link Joint}s from this {@link World}.
+	 * @param notify true if destruction of joints should be notified of by the {@link DestructionListener}
+	 * @since 3.0.1
+	 */
+	public void removeAllJoints(boolean notify) {
+		List<DestructionListener> listeners = null;
+		if (notify) {
+			listeners = this.getListeners(DestructionListener.class);
+		}
+		// get the number of joints
+		int jSize = this.joints.size();
+		// remove all the joints
+		for (int i = 0; i < jSize; i++) {
+			// remove the joint from the joint list
+			Joint joint = this.joints.get(i);
+			// set the world property to null
+			Constraint constraint = joint;
+			constraint.world = null;
+			
+			// get the involved bodies
+			Body body1 = joint.getBody1();
+			Body body2 = joint.getBody2();
+			
+			// remove the joint edges from body1
+			Iterator<JointEdge> iterator = body1.joints.iterator();
+			while (iterator.hasNext()) {
+				// see if this is the edge we want to remove
+				JointEdge jointEdge = iterator.next();
+				if (jointEdge.interaction == joint) {
+					// then remove this joint edge
+					iterator.remove();
+					// joints should only have one joint edge
+					// per body
+					break;
+				}
+			}
+			// remove the joint edges from body2
+			iterator = body2.joints.iterator();
+			while (iterator.hasNext()) {
+				// see if this is the edge we want to remove
+				JointEdge jointEdge = iterator.next();
+				if (jointEdge.interaction == joint) {
+					// then remove this joint edge
+					iterator.remove();
+					// joints should only have one joint edge
+					// per body
+					break;
+				}
+			}
+			
+			// finally wake both bodies
+			body1.setAsleep(false);
+			body2.setAsleep(false);
+			
+			// notify of the destruction if required
+			if (notify) {
+				for (DestructionListener dl : listeners) {
+					dl.destroyed(joint);
+				}
+			}
+		}
+		
+		// remove all the joints from the joint list
+		this.joints.clear();
+	}
+	
+	/**
+	 * Returns true if upon the next time step the contacts must be updated.
+	 * <p>
+	 * This is typically set via user code when something about the simulation changes
+	 * that can affect collision detection.
+	 * @return boolean
+	 * @see #setUpdateRequired(boolean)
+	 */
+	public boolean isUpdateRequired() {
+		return this.updateRequired;
+	}
+	
+	/**
+	 * Sets the update required flag.
+	 * <p>
+	 * Set this flag to true if any of the following conditions have been met:
+	 * <ul>
+	 * 	<li>If a Body has been added or removed from the World</li>
+	 * 	<li>If a Body has been translated or rotated</li>
+	 * 	<li>If a Body's state has been manually changed via the Body.setActive(boolean) method</li>
+	 * 	<li>If a BodyFixture has been added or removed from a Body</li>
+	 * 	<li>If a BodyFixture's sensor flag has been manually changed via the BodyFixture.setSensor(boolean) method</li>
+	 * 	<li>If a BodyFixture's filter has been manually changed via the BodyFixture.setFilter(boolean) method</li>
+	 * 	<li>If a BodyFixture's restitution or friction coefficient has changed</li>
+	 * 	<li>If a BodyFixture's Shape has been translated or rotated</li>
+	 * 	<li>If a BodyFixture's Shape has been changed (vertices, radius, etc.)</li>
+	 * 	<li>If a Body's type has changed to or from Static (this is caused by the using setMassType(Mass.INFINITE/Mass.NORMAL) method)</li>
+	 * 	<li>If a Joint has been added or removed from the World in which the joined bodies should not be allowed to collide</li>
+	 * 	<li>If the World's CoefficientMixer has been changed</li>
+	 * </ul>
+	 * @param flag the flag
+	 */
+	public void setUpdateRequired(boolean flag) {
+		this.updateRequired = flag;
+	}
+	
+	/**
+	 * Returns the world id.
+	 * @return UUID
+	 * @since 3.2.0
+	 */
+	public UUID getId() {
+		return this.id;
+	}
+	
+	/**
+	 * Returns the settings for this world.
+	 * @return {@link Settings}
+	 * @since 3.0.3
+	 */
+	public Settings getSettings() {
+		return this.settings;
+	}
+	
+	/**
+	 * Sets the dynamics settings for this world.
+	 * @param settings the desired settings
+	 * @throws NullPointerException if the given settings is null
+	 * @since 3.0.3
+	 */
+	public void setSettings(Settings settings) {
+		if (settings == null) throw new NullPointerException(Messages.getString("dynamics.world.nullSettings"));
+		this.settings = settings;
+	}
+	
+	/**
+	 * Sets the acceleration due to gravity.
+	 * @param gravity the gravity in meters/second<sup>2</sup>
+	 * @throws NullPointerException if gravity is null
+	 */
+	public void setGravity(Vector2 gravity) {
+		if (gravity == null) throw new NullPointerException(Messages.getString("dynamics.world.nullGravity"));
+		this.gravity = gravity;
+	}
+	
+	/**
+	 * Returns the acceleration due to gravity.
+	 * @return {@link Vector2} the gravity in meters/second<sup>2</sup>
+	 */
+	public Vector2 getGravity() {
+		return this.gravity;
+	}
+
+	/**
+	 * Sets the bounds of this {@link World}.
+	 * @param bounds the bounds; can be null
+	 */
+	public void setBounds(Bounds bounds) {
+		this.bounds = bounds;
+	}
+	
+	/**
+	 * Returns the bounds of this world.
+	 * <p>
+	 * This will return null if no bounds were initially set
+	 * or if it was set to null via the {@link #setBounds(Bounds)}
+	 * method.
+	 * @return {@link Bounds} the bounds or null
+	 */
+	public Bounds getBounds() {
+		return this.bounds;
+	}
+	
+	/**
+	 * Returns the listeners that are of the given type (or sub types)
+	 * of the given type.
+	 * <p>
+	 * Returns an empty list if no listeners for the given type are found.
+	 * <p>
+	 * Returns null if clazz is null.
+	 * <p>
+	 * Example usage:
+	 * <pre>
+	 * world.getListeners(ContactListener.class);
+	 * </pre>
+	 * @param <T> the listener type
+	 * @param clazz the type of listener to get
+	 * @return List&lt;T&gt;
+	 * @since 3.1.0
+	 */
+	public <T extends Listener> List<T> getListeners(Class<T> clazz) {
+		// check for null
+		if (clazz == null) return null;
+		// create a new list and loop over the listeners
+		List<T> listeners = new ArrayList<T>();
+		int lSize = this.listeners.size();
+		for (int i = 0; i < lSize; i++) {
+			Listener listener = this.listeners.get(i);
+			// check if the listener is of the given type
+			if (clazz.isInstance(listener)) {
+				// if so, add it to the new list
+				listeners.add(clazz.cast(listener));
+			}
+		}
+		// return the new list
+		return listeners;
+	}
+	
+	/**
+	 * Returns the listeners of the given type (or sub types) in the given list.
+	 * <p>
+	 * This method does <b>not</b> clear the given listeners list before
+	 * adding the listeners.
+	 * <p>
+	 * If clazz or listeners is null, this method immediately returns.
+	 * <p>
+	 * Example usage:
+	 * <pre>
+	 * List&lt;ContactListener&gt; list = ...;
+	 * world.getListeners(ContactListener.class, list);
+	 * </pre>
+	 * @param <T> the listener type
+	 * @param clazz the type of listener to get
+	 * @param listeners the list to add the listeners to
+	 * @since 3.1.1
+	 */
+	public <T extends Listener> void getListeners(Class<T> clazz, List<T> listeners) {
+		// check for null
+		if (clazz == null || listeners == null) return;
+		// create a new list and loop over the listeners
+		int lSize = this.listeners.size();
+		for (int i = 0; i < lSize; i++) {
+			Listener listener = this.listeners.get(i);
+			// check if the listener is of the given type
+			if (clazz.isInstance(listener)) {
+				// if so, add it to the new list
+				listeners.add(clazz.cast(listener));
+			}
+		}
+	}
+	
+	/**
+	 * Adds the given listener to the list of listeners.
+	 * @param listener the listener
+	 * @throws NullPointerException if the given listener is null
+	 * @throws IllegalArgumentException if the given listener has already been added to this world
+	 * @since 3.1.0
+	 */
+	public void addListener(Listener listener) {
+		// make sure its not null
+		if (listener == null) throw new NullPointerException(Messages.getString("dynamics.world.nullListener"));
+		// make sure its not already been added
+		if (this.listeners.contains(listener)) throw new IllegalArgumentException("dynamics.world.addExistingListener");
+		// then add the listener
+		this.listeners.add(listener);
+	}
+	
+	/**
+	 * Returns true if the given listener is already attached to this world.
+	 * @param listener the listener
+	 * @return boolean
+	 * @since 3.1.1
+	 */
+	public boolean containsListener(Listener listener) {
+		return this.listeners.contains(listener);
+	}
+	
+	/**
+	 * Removes the given listener from this world.
+	 * @param listener the listener to remove
+	 * @return boolean true if the listener was removed
+	 * @since 3.1.0
+	 */
+	public boolean removeListener(Listener listener) {
+		return this.listeners.remove(listener);
+	}
+	
+	/**
+	 * Removes all the listeners.
+	 * @return int the number of listeners removed
+	 * @since 3.1.1
+	 */
+	public int removeAllListeners() {
+		int count = this.listeners.size();
+		this.listeners.clear();
+		return count;
+	}
+	
+	/**
+	 * Removes all the listeners of the specified type (or sub types).
+	 * <p>
+	 * Returns zero if the given type is null or there are zero listeners
+	 * attached.
+	 * <p>
+	 * Example usage:
+	 * <pre>
+	 * world.removeAllListeners(ContactListener.class);
+	 * </pre>
+	 * @param <T> the listener type
+	 * @param clazz the listener type
+	 * @return int the number of listeners removed
+	 * @since 3.1.1
+	 */
+	public <T extends Listener> int removeAllListeners(Class<T> clazz) {
+		// if null, just return
+		if (clazz == null) return 0;
+		// if empty list, return
+		if (this.listeners.isEmpty()) return 0;
+		// loop over the list of listeners
+		int count = 0;
+		Iterator<Listener> listenerIterator = this.listeners.iterator();
+		while (listenerIterator.hasNext()) {
+			Listener listener = listenerIterator.next();
+			if (clazz.isInstance(listener)) {
+				listenerIterator.remove();
+				count++;
+			}
+		}
+		return count;
+	}
+	
+	/**
+	 * Returns the total number of listeners attached to this world.
+	 * @return int
+	 * @since 3.1.1
+	 */
+	public int getListenerCount() {
+		return this.listeners.size();
+	}
+	
+	/**
+	 * Returns the total number of listeners of the given type (or sub types) 
+	 * attached to this world.
+	 * <p>
+	 * Returns zero if the given class type is null.
+	 * <p>
+	 * Example usage:
+	 * <pre>
+	 * world.getListenerCount(BoundsListener.class);
+	 * </pre>
+	 * @param <T> the listener type
+	 * @param clazz the listener type
+	 * @return int
+	 * @since 3.1.1
+	 */
+	public <T extends Listener> int getListenerCount(Class<T> clazz) {
+		// check for null
+		if (clazz == null) return 0;
+		// loop over the listeners
+		int count = 0;
+		int lSize = this.listeners.size();
+		for (int i = 0; i < lSize; i++) {
+			Listener listener = this.listeners.get(i);
+			// check if the listener is of the given type
+			if (clazz.isInstance(listener)) {
+				// if so, increment
+				count++;
+			}
+		}
+		// return the count
+		return count;
+	}
+	
+	/**
+	 * Sets the broad-phase collision detection algorithm.
+	 * @param broadphaseDetector the broad-phase collision detection algorithm
+	 * @throws NullPointerException if broadphaseDetector is null
+	 */
+	public void setBroadphaseDetector(BroadphaseDetector<Body, BodyFixture> broadphaseDetector) {
+		if (broadphaseDetector == null) throw new NullPointerException(Messages.getString("dynamics.world.nullBroadphaseDetector"));
+		// set the new broadphase
+		this.broadphaseDetector = broadphaseDetector;
+		// re-add all bodies to the broadphase
+		int size = this.bodies.size();
+		for (int i = 0; i < size; i++) {
+			this.broadphaseDetector.add(this.bodies.get(i));
+		}
+	}
+	
+	/**
+	 * Returns the broad-phase collision detection algorithm.
+	 * @return {@link BroadphaseDetector} the broad-phase collision detection algorithm
+	 */
+	public BroadphaseDetector<Body, BodyFixture> getBroadphaseDetector() {
+		return this.broadphaseDetector;
+	}
+	
+	/**
+	 * Sets the {@link BroadphaseFilter} used when detecting collisions for each time step.
+	 * <p>
+	 * This should always be an instance of a class that extends the {@link DetectBroadphaseFilter}
+	 * so that the standard filters are retained.
+	 * @param filter the filter
+	 * @since 3.2.2
+	 */
+	public void setDetectBroadphaseFilter(BroadphaseFilter<Body, BodyFixture> filter) {
+		if (filter == null) {
+			this.detectBroadphaseFilter = new DetectBroadphaseFilter();
+		} else {
+			this.detectBroadphaseFilter = filter;
+		}
+	}
+	
+	/**
+	 * Returns the {@link BroadphaseFilter} used when detecting collisions for each time step.
+	 * @return {@link BroadphaseFilter}
+	 * @since 3.2.2
+	 */
+	public BroadphaseFilter<Body, BodyFixture> getDetectBroadphaseFilter() {
+		return this.detectBroadphaseFilter;
+	}
+	
+	/**
+	 * Sets the narrow-phase collision detection algorithm.
+	 * @param narrowphaseDetector the narrow-phase collision detection algorithm
+	 * @throws NullPointerException if narrowphaseDetector is null
+	 */
+	public void setNarrowphaseDetector(NarrowphaseDetector narrowphaseDetector) {
+		if (narrowphaseDetector == null) throw new NullPointerException(Messages.getString("dynamics.world.nullNarrowphaseDetector"));
+		this.narrowphaseDetector = narrowphaseDetector;
+	}
+	
+	/**
+	 * Returns the narrow-phase collision detection algorithm.
+	 * @return {@link NarrowphaseDetector} the narrow-phase collision detection algorithm
+	 */
+	public NarrowphaseDetector getNarrowphaseDetector() {
+		return this.narrowphaseDetector;
+	}
+	
+	/**
+	 * Sets the manifold solver.
+	 * @param manifoldSolver the manifold solver
+	 * @throws NullPointerException if manifoldSolver is null
+	 */
+	public void setManifoldSolver(ManifoldSolver manifoldSolver) {
+		if (manifoldSolver == null) throw new NullPointerException(Messages.getString("dynamics.world.nullManifoldSolver"));
+		this.manifoldSolver = manifoldSolver;
+	}
+	
+	/**
+	 * Returns the manifold solver.
+	 * @return {@link ManifoldSolver} the manifold solver
+	 */
+	public ManifoldSolver getManifoldSolver() {
+		return this.manifoldSolver;
+	}
+	
+	/**
+	 * Sets the time of impact detector.
+	 * @param timeOfImpactDetector the time of impact detector
+	 * @throws NullPointerException if timeOfImpactDetector is null
+	 * @since 1.2.0
+	 */
+	public void setTimeOfImpactDetector(TimeOfImpactDetector timeOfImpactDetector) {
+		if (timeOfImpactDetector == null) throw new NullPointerException(Messages.getString("dynamics.world.nullTimeOfImpactDetector"));
+		this.timeOfImpactDetector = timeOfImpactDetector;
+	}
+	
+	/**
+	 * Returns the time of impact detector.
+	 * @return {@link TimeOfImpactDetector} the time of impact detector
+	 * @since 1.2.0
+	 */
+	public TimeOfImpactDetector getTimeOfImpactDetector() {
+		return this.timeOfImpactDetector;
+	}
+	
+	/**
+	 * Sets the raycast detector.
+	 * @param raycastDetector the raycast detector
+	 * @throws NullPointerException if raycastDetector is null
+	 * @since 2.0.0
+	 */
+	public void setRaycastDetector(RaycastDetector raycastDetector) {
+		if (raycastDetector == null) throw new NullPointerException(Messages.getString("dynamics.world.nullRaycastDetector"));
+		this.raycastDetector = raycastDetector;
+	}
+	
+	/**
+	 * Returns the raycast detector.
+	 * @return {@link RaycastDetector} the raycast detector
+	 * @since 2.0.0
+	 */
+	public RaycastDetector getRaycastDetector() {
+		return this.raycastDetector;
+	}
+
+	/**
+	 * Returns the {@link CoefficientMixer}.
+	 * @return {@link CoefficientMixer}
+	 * @see #setCoefficientMixer(CoefficientMixer)
+	 */
+	public CoefficientMixer getCoefficientMixer() {
+		return this.coefficientMixer;
+	}
+	
+	/**
+	 * Sets the {@link CoefficientMixer}.
+	 * <p>
+	 * A {@link CoefficientMixer} is an implementation of mixing functions for various
+	 * coefficients used in contact solving.  Common coefficients are restitution and 
+	 * friction.  Since each {@link BodyFixture} can have it's own value for these 
+	 * coefficients, the {@link CoefficientMixer} is used to mathematically combine them
+	 * into one coefficient to be used in contact resolution.
+	 * <p>
+	 * {@link CoefficientMixer#DEFAULT_MIXER} is the default.
+	 * @param coefficientMixer the coefficient mixer
+	 * @throws NullPointerException if coefficientMixer is null
+	 * @see CoefficientMixer
+	 */
+	public void setCoefficientMixer(CoefficientMixer coefficientMixer) {
+		if (coefficientMixer == null) throw new NullPointerException(Messages.getString("dynamics.world.nullCoefficientMixer"));
+		this.coefficientMixer = coefficientMixer;
+	}
+	
+	/**
+	 * Sets the {@link ContactManager}.
+	 * <p>
+	 * A {@link ContactManager} manages the contacts detected in the {@link World#detect()} method
+	 * and performs notification of {@link ContactListener}s.  {@link ContactManager}s can also contain
+	 * specialized logic for improving performance and simulation quality.
+	 * <p>
+	 * Changing the contact manager requires an update to be performed on the next update of this
+	 * world and any cached information will be lost.
+	 * <p>
+	 * The default is the {@link WarmStartingContactManager}.
+	 * @param contactManager the contact manager
+	 * @throws NullPointerException if contactManager is null
+	 * @see ContactManager
+	 * @since 3.2.0
+	 */
+	public void setContactManager(ContactManager contactManager) {
+		if (contactManager == null) throw new NullPointerException(Messages.getString("dynamics.world.nullContactManager"));
+		this.contactManager = contactManager;
+		this.updateRequired = true;
+	}
+	
+	/**
+	 * Returns the {@link ContactManager}.
+	 * @return {@link ContactManager}
+	 * @since 1.0.2
+	 * @see #setContactManager(ContactManager)
+	 */
+	public ContactManager getContactManager() {
+		return this.contactManager;
+	}
+	
+	/**
+	 * Sets the {@link ContactConstraintSolver} for this world.
+	 * @param constraintSolver the contact constraint solver
+	 * @throws NullPointerException if contactManager is null
+	 * @see ContactConstraintSolver
+	 * @since 3.2.0
+	 */
+	public void setContactConstraintSolver(ContactConstraintSolver constraintSolver) {
+		if (constraintSolver == null) throw new NullPointerException(Messages.getString("dynamics.world.nullContactConstraintSolver"));
+		this.contactConstraintSolver = constraintSolver;
+	}
+	
+	/**
+	 * Returns the {@link ContactConstraintSolver}.
+	 * @return {@link ContactConstraintSolver}
+	 * @since 3.2.0
+	 * @see #setContactConstraintSolver(ContactConstraintSolver)
+	 */
+	public ContactConstraintSolver getContactConstraintSolver() {
+		return this.contactConstraintSolver;
+	}
+	
+	/* (non-Javadoc)
+	 * @see org.dyn4j.DataContainer#getUserData()
+	 */
+	public Object getUserData() {
+		return this.userData;
+	}
+	
+	/* (non-Javadoc)
+	 * @see org.dyn4j.DataContainer#setUserData(java.lang.Object)
+	 */
+	public void setUserData(Object userData) {
+		this.userData = userData;
+	}
+	
+	/**
+	 * Returns the number of {@link Body}s in this {@link World}.
+	 * @return int the number of bodies
+	 */
+	public int getBodyCount() {
+		return this.bodies.size();
+	}
+	
+	/**
+	 * Returns the {@link Body} at the given index.
+	 * @param index the index
+	 * @return {@link Body}
+	 */
+	public Body getBody(int index) {
+		return this.bodies.get(index);
+	}
+	
+	/**
+	 * Returns an unmodifiable list containing all the bodies in this world.
+	 * <p>
+	 * The returned list is backed by the internal list, therefore adding or removing bodies while 
+	 * iterating through the returned list is not permitted.  Use the {@link #getBodyIterator()}
+	 * method instead.
+	 * @return List&lt;{@link Body}&gt;
+	 * @since 3.1.5
+	 * @see #getBodyIterator()
+	 */
+	public List<Body> getBodies() {
+		return Collections.unmodifiableList(this.bodies);
+	}
+
+	/**
+	 * Returns an iterator for iterating over the bodies in this world.
+	 * <p>
+	 * The returned iterator supports the <code>remove</code> method.
+	 * @return Iterator&lt;{@link Body}&gt;
+	 * @since 3.2.0
+	 */
+	public Iterator<Body> getBodyIterator() {
+		return new BodyIterator(this);
+	}
+	
+	/**
+	 * Returns the number of {@link Joint}s in this {@link World}.
+	 * @return int the number of joints
+	 */
+	public int getJointCount() {
+		return this.joints.size();
+	}
+	
+	/**
+	 * Returns the {@link Joint} at the given index.
+	 * @param index the index
+	 * @return {@link Joint}
+	 */
+	public Joint getJoint(int index) {
+		return this.joints.get(index);
+	}
+	
+	/**
+	 * Returns an unmodifiable list containing all the joints in this world.
+	 * <p>
+	 * The returned list is backed by the internal list, therefore adding or removing joints while 
+	 * iterating through the returned list is not permitted.  Use the {@link #getJointIterator()}
+	 * method instead.
+	 * @return List&lt;{@link Joint}&gt;
+	 * @since 3.1.5
+	 * @see #getJointIterator()
+	 */
+	public List<Joint> getJoints() {
+		return Collections.unmodifiableList(this.joints);
+	}
+
+	/**
+	 * Returns an iterator for iterating over the joints in this world.
+	 * <p>
+	 * The returned iterator supports the <code>remove</code> method.
+	 * @return Iterator&lt;{@link Joint}&gt;
+	 * @since 3.2.0
+	 */
+	public Iterator<Joint> getJointIterator() {
+		return new JointIterator(this);
+	}
+	
+	/**
+	 * Returns the {@link Step} object used to advance
+	 * the simulation.
+	 * <p>
+	 * The returned object contains the step information (elapsed time)
+	 * for the last and the previous time step.
+	 * @return {@link Step} the current step object
+	 */
+	public Step getStep() {
+		return this.step;
+	}
+	
+	/**
+	 * Returns true if this world doesn't contain any
+	 * bodies or joints.
+	 * @return boolean
+	 * @since 3.0.1
+	 */
+	public boolean isEmpty() {
+		int bSize = this.bodies.size();
+		int jSize = this.joints.size();
+		return bSize == 0 && jSize == 0;
+	}
+	
+	/**
+	 * Returns the current accumulated time.
+	 * <p>
+	 * This is the time that has elapsed since the last step
+	 * of the engine.
+	 * <p>
+	 * This time is used and/or accumulated on each call of the 
+	 * {@link #update(double)} and {@link #update(double, int)} methods.
+	 * <p>
+	 * This time is reduced by the step frequency for each step
+	 * of the engine.
+	 * @return double
+	 * @since 3.1.10
+	 */
+	public double getAccumulatedTime() {
+		return this.time;
+	}
+	
+	/**
+	 * Sets the current accumulated time.
+	 * <p>
+	 * A typical use case would be to throw away any remaining time
+	 * that the {@link #update(double)} or {@link #update(double, int)}
+	 * methods didn't use:
+	 * <pre>
+	 * boolean updated = world.update(elapsedTime);
+	 * // the check if the world actually updated is crutial in this example
+	 * if (updated) {
+	 * 	// throw away any remaining time we didnt use
+	 * 	world.setAccumulatedTime(0);
+	 * }
+	 * </pre>
+	 * Or, in the case of reusing the same World object, you could use this
+	 * method to clear any accumulated time.
+	 * <p>
+	 * If elapsedTime is less than zero, this method immediately returns.
+	 * @see #getAccumulatedTime()
+	 * @param elapsedTime the desired elapsed time
+	 * @since 3.1.10
+	 */
+	public void setAccumulatedTime(double elapsedTime) {
+		if (elapsedTime < 0.0) return;
+		this.time = elapsedTime;
+	}
+}