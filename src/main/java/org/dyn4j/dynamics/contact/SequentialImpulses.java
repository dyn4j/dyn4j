--- conflicted
+++ resolved
@@ -1,623 +1,608 @@
-/*
- * Copyright (c) 2010-2016 William Bittle  http://www.dyn4j.org/
- * All rights reserved.
- * 
- * Redistribution and use in source and binary forms, with or without modification, are permitted 
- * provided that the following conditions are met:
- * 
- *   * Redistributions of source code must retain the above copyright notice, this list of conditions 
- *     and the following disclaimer.
- *   * Redistributions in binary form must reproduce the above copyright notice, this list of conditions 
- *     and the following disclaimer in the documentation and/or other materials provided with the 
- *     distribution.
- *   * Neither the name of dyn4j nor the names of its contributors may be used to endorse or 
- *     promote products derived from this software without specific prior written permission.
- * 
- * THIS SOFTWARE IS PROVIDED BY THE COPYRIGHT HOLDERS AND CONTRIBUTORS "AS IS" AND ANY EXPRESS OR 
- * IMPLIED WARRANTIES, INCLUDING, BUT NOT LIMITED TO, THE IMPLIED WARRANTIES OF MERCHANTABILITY AND 
- * FITNESS FOR A PARTICULAR PURPOSE ARE DISCLAIMED. IN NO EVENT SHALL THE COPYRIGHT OWNER OR 
- * CONTRIBUTORS BE LIABLE FOR ANY DIRECT, INDIRECT, INCIDENTAL, SPECIAL, EXEMPLARY, OR CONSEQUENTIAL 
- * DAMAGES (INCLUDING, BUT NOT LIMITED TO, PROCUREMENT OF SUBSTITUTE GOODS OR SERVICES; LOSS OF USE, 
- * DATA, OR PROFITS; OR BUSINESS INTERRUPTION) HOWEVER CAUSED AND ON ANY THEORY OF LIABILITY, WHETHER 
- * IN CONTRACT, STRICT LIABILITY, OR TORT (INCLUDING NEGLIGENCE OR OTHERWISE) ARISING IN ANY WAY OUT 
- * OF THE USE OF THIS SOFTWARE, EVEN IF ADVISED OF THE POSSIBILITY OF SUCH DAMAGE.
- */
-package org.dyn4j.dynamics.contact;
-
-import java.util.List;
-
-import org.dyn4j.Epsilon;
-import org.dyn4j.dynamics.Body;
-import org.dyn4j.dynamics.Settings;
-import org.dyn4j.dynamics.Step;
-import org.dyn4j.geometry.Interval;
-import org.dyn4j.geometry.Mass;
-import org.dyn4j.geometry.Matrix22;
-import org.dyn4j.geometry.Transform;
-import org.dyn4j.geometry.Vector2;
-
-/**
- * Represents an impulse based rigid {@link Body} physics collision resolver.
- * @author William Bittle
- * @version 3.2.0
- * @since 3.2.0
- */
-public class SequentialImpulses implements ContactConstraintSolver {
-	
-	/**
-	 * Compute the mass coefficient for a {@link Contact}.
-	 * 
-	 * @param contactConstraint The {@link ContactConstraint} of the contact
-	 * @param contact The contact
-	 * @param n The normal
-	 * @return The mass coefficient
-	 */
-	private double massCoefficient(ContactConstraint contactConstraint, Contact contact, Vector2 n) {
-		return this.massCoefficient(contactConstraint, contact.r1, contact.r2, n);
-	}
-	
-	/**
-	 * Compute the mass coefficient for a {@link Contact}.
-	 * 
-	 * @param contactConstraint The {@link ContactConstraint} of the contact
-	 * @param r1 The contact.r1 field
-	 * @param r2 The contact.r2 field
-	 * @param n The normal
-	 * @return The mass coefficient
-	 */
-	private double massCoefficient(ContactConstraint contactConstraint, Vector2 r1, Vector2 r2, Vector2 n) {
-		Mass m1 = contactConstraint.getBody1().getMass();
-		Mass m2 = contactConstraint.getBody2().getMass();
-		
-		double r1CrossN = r1.cross(n);
-		double r2CrossN = r2.cross(n);
-		
-		return m1.getInverseMass() + m2.getInverseMass() + m1.getInverseInertia() * r1CrossN * r1CrossN + m2.getInverseInertia() * r2CrossN * r2CrossN;
-	}
-	
-	/**
-	 * Helper method to update the bodies of a {@link ContactConstraint}
-	 * 
-	 * @param contactConstraint The {@link ContactConstraint} of the bodies
-	 * @param contact The corresponding {@link contact}
-	 * @param J
-	 */
-	private void updateBodies(ContactConstraint contactConstraint, Contact contact, Vector2 J) {
-		Body b1 = contactConstraint.getBody1();
-		Body b2 = contactConstraint.getBody2();
-		Mass m1 = b1.getMass();
-		Mass m2 = b2.getMass();
-		
-		// b1.getVelocity().add(J.product(invM1));
-		b1.getLinearVelocity().add(J.x * m1.getInverseMass(), J.y * m1.getInverseMass());
-		b1.setAngularVelocity(b1.getAngularVelocity() + m1.getInverseInertia() * contact.r1.cross(J));
-		
-		// b2.getVelocity().subtract(J.product(invM2));
-		b2.getLinearVelocity().subtract(J.x * m2.getInverseMass(), J.y * m2.getInverseMass());
-		b2.setAngularVelocity(b2.getAngularVelocity() - m2.getInverseInertia() * contact.r2.cross(J));
-	}
-	
-	/**
-	 * Compute the relative velocity to the {@link ContactConstraint}'s normal.
-	 * 
-	 * @param contactConstraint The {@link ContactConstraint}
-	 * @param contact The {@link Contact}
-	 * @return double
-	 */
-	private double computeRelativeVelocityToNormal(ContactConstraint contactConstraint, Contact contact) {
-		Vector2 rv = this.computeRelativeVelocity(contactConstraint, contact);
-		return contactConstraint.normal.dot(rv);
-	}
-	
-	/**
-	 * Compute the relative velocity of this {@link ContactConstraint}'s bodies.
-	 * 
-	 * @param contactConstraint The {@link ContactConstraint}
-	 * @param contact The {@link Contact}
-	 * @return The relative velocity vector
-	 */
-	private Vector2 computeRelativeVelocity(ContactConstraint contactConstraint, Contact contact) {
-		Body b1 = contactConstraint.getBody1();
-		Body b2 = contactConstraint.getBody2();
-		
-		Vector2 lv1 = contact.r1.cross(b1.getAngularVelocity()).add(b1.getLinearVelocity());
-		Vector2 lv2 = contact.r2.cross(b2.getAngularVelocity()).add(b2.getLinearVelocity());
-		Vector2 rv = lv1.subtract(lv2);
-		
-		return rv;
-	}
-	
-	/* (non-Javadoc)
-	 * @see org.dyn4j.dynamics.contact.ContactConstraintSolver#initialize(java.util.List, org.dyn4j.dynamics.Step, org.dyn4j.dynamics.Settings)
-	 */
-	public void initialize(List<ContactConstraint> contactConstraints, Step step, Settings settings) {
-		// get the restitution velocity from the settings object
-		double restitutionVelocity = settings.getRestitutionVelocity();
-		
-		// loop through the contact constraints
-		int size = contactConstraints.size();
-		for (int i = 0; i < size; i++) {
-			ContactConstraint contactConstraint = contactConstraints.get(i);
-			
-			// get the contacts
-			List<Contact> contacts = contactConstraint.contacts;
-			// get the size
-			int cSize = contacts.size();
-			if (cSize == 0) return; 
-			
-			// get the bodies
-			Body b1 = contactConstraint.getBody1();
-			Body b2 = contactConstraint.getBody2();
-			// get the body transforms
-			Transform t1 = b1.getTransform();
-			Transform t2 = b2.getTransform();
-			// get the body masses
-			Mass m1 = b1.getMass();
-			Mass m2 = b2.getMass();
-			
-			double invM1 = m1.getInverseMass();
-			double invM2 = m2.getInverseMass();
-			double invI1 = m1.getInverseInertia();
-			double invI2 = m2.getInverseInertia();
-			
-			// get the transformed centers of mass
-			Vector2 c1 = t1.getTransformed(m1.getCenter());
-			Vector2 c2 = t2.getTransformed(m2.getCenter());
-			
-			// get the penetration axis
-			Vector2 N = contactConstraint.normal;
-			// get the tangent vector
-			Vector2 T = contactConstraint.tangent;
-			
-			// loop through the contact points
-			for (int j = 0; j < cSize; j++) {
-				Contact contact = contacts.get(j);
-				
-				// calculate ra and rb
-				contact.r1 = c1.to(contact.p);
-				contact.r2 = c2.to(contact.p);
-				
-				// pre calculate the mass normal
-				contact.massN = 1.0 / this.massCoefficient(contactConstraint, contact, N);
-				// pre calculate the mass tangent
-				contact.massT = 1.0 / this.massCoefficient(contactConstraint, contact, T);
-				// set the velocity bias
-				contact.vb = 0.0;
-				
-				// find the relative velocity and project it onto the penetration normal
-				double rvn = this.computeRelativeVelocityToNormal(contactConstraint, contact);
-				
-				// if its negative then the bodies are moving away from one another
-				if (rvn < -restitutionVelocity) {
-					// use the coefficient of elasticity
-					contact.vb += -contactConstraint.restitution * rvn; 
-				}
-			}
-			
-			// does this contact have 2 points?
-			if (cSize == 2) {
-				// setup the block solver
-				Contact contact1 = contacts.get(0);
-				Contact contact2 = contacts.get(1);
-				
-				double rn1A = contact1.r1.cross(N);
-				double rn1B = contact1.r2.cross(N);
-				double rn2A = contact2.r1.cross(N);
-				double rn2B = contact2.r2.cross(N);
-				
-				// compute the K matrix for the constraints
-				Matrix22 K = new Matrix22();
-				K.m00 = invM1 + invM2 + invI1 * rn1A * rn1A + invI2 * rn1B * rn1B;
-				K.m01 = invM1 + invM2 + invI1 * rn1A * rn2A + invI2 * rn1B * rn2B;
-				K.m10 = K.m01;
-				K.m11 = invM1 + invM2 + invI1 * rn2A * rn2A + invI2 * rn2B * rn2B;
-				
-				// check the condition number of the matrix
-				final double maxCondition = 1000.0;
-				if (K.m00 * K.m00 < maxCondition * K.determinant()) {
-					// if the condition number is below the max then we can
-					// assume that we can invert K
-					contactConstraint.K = K;
-					contactConstraint.invK = K.getInverse();
-				} else {
-					// otherwise the matrix is ill conditioned
-					
-					// it looks like this will only be the case if the points are
-					// close to being the same point.  If they were the same point
-					// then the constraints would be redundant
-					// just choose one of the points as the point to solve
-					
-					// let's choose the deepest point
-					if (contact1.depth > contact2.depth) {
-						// then remove the second contact
-						contactConstraint.contacts.remove(1);
-					} else {
-						// then remove the first contact
-						contactConstraint.contacts.remove(0);
-					}
-				}
-			}
-		}
-		
-		// perform warm starting
-		this.warmStart(contactConstraints, step, settings);
-	}
-	
-	/**
-	 * Performs warm-starting of the contact constraints.
-	 * @param contactConstraints the contact constraints to solve
-	 * @param step the time step information
-	 * @param settings the current settings
-	 */
-	protected void warmStart(List<ContactConstraint> contactConstraints, Step step, Settings settings) {
-		// pre divide for performance
-		double ratio = 1.0 / step.getDeltaTimeRatio();
-		
-		// get the size
-		int size = contactConstraints.size();
-		
-		// we have to perform a separate loop to warm start
-		for (int i = 0; i < size; i++) {
-			ContactConstraint contactConstraint = contactConstraints.get(i);
-			
-			// get the penetration axis
-			Vector2 N = contactConstraint.normal;
-			// get the tangent vector
-			Vector2 T = contactConstraint.tangent;
-			
-			// get the contacts and contact size
-			List<Contact> contacts = contactConstraint.getContacts();
-			int cSize = contacts.size();
-			
-			for (int j = 0; j < cSize; j++) {
-				Contact contact = contacts.get(j);
-				
-				// scale the accumulated impulses by the delta time ratio
-				contact.jn *= ratio;
-				contact.jt *= ratio;
-				
-				// apply accumulated impulses to warm start the solver
-				Vector2 J = new Vector2(N.x * contact.jn + T.x * contact.jt, N.y * contact.jn + T.y * contact.jt);
-				this.updateBodies(contactConstraint, contact, J);
-			}
-		}
-	}
-	/* (non-Javadoc)
-	 * @see org.dyn4j.dynamics.contact.ContactConstraintSolver#solveVelocityContraints(java.util.List, org.dyn4j.dynamics.Step, org.dyn4j.dynamics.Settings)
-	 */
-	public void solveVelocityContraints(List<ContactConstraint> contactConstraints, Step step, Settings settings) {
-		// loop through the contact constraints
-		int size = contactConstraints.size();
-		for (int i = 0; i < size; i++) {
-			ContactConstraint contactConstraint = contactConstraints.get(i);
-			
-			// get the contact list
-			List<Contact> contacts = contactConstraint.contacts;
-			int cSize = contacts.size();
-			if (cSize == 0) continue;
-			
-			// get the penetration axis and tangent
-			Vector2 N = contactConstraint.normal;
-			Vector2 T = contactConstraint.tangent;
-			
-			double tangentSpeed = contactConstraint.tangentSpeed;
-			
-			// evaluate friction impulse
-			for (int k = 0; k < cSize; k++) {
-				Contact contact = contacts.get(k);
-				
-				// get the relative velocity
-				Vector2 rv = this.computeRelativeVelocity(contactConstraint, contact);
-				
-				// project the relative velocity onto the tangent normal
-				double rvt = T.dot(rv) - tangentSpeed;
-				// calculate the tangential impulse
-				double jt = contact.massT * (-rvt);
-				
-				// apply the coefficient of friction
-				double maxJt = contactConstraint.friction * contact.jn;
-				
-				// clamp the accumulated tangential impulse
-				double Jt0 = contact.jt;
-				contact.jt = Math.max(-maxJt, Math.min(Jt0 + jt, maxJt));
-				jt = contact.jt - Jt0;
-				
-				// apply to the bodies immediately
-				Vector2 J = new Vector2(T.x * jt, T.y * jt);
-				this.updateBodies(contactConstraint, contact, J);
-			}
-			
-			// evalutate the normal impulse
-			
-			// check the number of contacts to solve
-			if (cSize == 1) {
-				// if its one then solve the one contact
-				Contact contact = contacts.get(0);
-				
-				// get the relative velocity and project it onto the penetration normal
-				double rvn = this.computeRelativeVelocityToNormal(contactConstraint, contact);
-				
-				// calculate the impulse using the velocity bias
-				double j = -contact.massN * (rvn - contact.vb);
-				
-				// clamp the accumulated impulse
-				double j0 = contact.jn;
-				contact.jn = Math.max(j0 + j, 0.0);
-				j = contact.jn - j0;
-				
-				// only update the bodies after processing all the contacts
-				Vector2 J = new Vector2(N.x * j, N.y * j);
-				this.updateBodies(contactConstraint, contact, J);
-			} else {
-				// if its 2 then solve the contacts simultaneously using a mini-LCP
-				
-				// Block solver developed by Erin Cato and Dirk Gregorius (see Box2d).
-				// Build the mini LCP for this contact patch
-				//
-				// vn = A * x + b, vn >= 0, x >= 0 and vn_i * x_i = 0 with i = 1..2
-				//
-				// A = J * W * JT and J = ( -n, -r1 x n, n, r2 x n )
-				// b = vn_0 - velocityBias
-				//
-				// The system is solved using the "Total enumeration method" (s. Murty). The complementary constraint vn_i * x_i
-				// implies that we must have in any solution either vn_i = 0 or x_i = 0. So for the 2D contact problem the cases
-				// vn1 = 0 and vn2 = 0, x1 = 0 and x2 = 0, x1 = 0 and vn2 = 0, x2 = 0 and vn1 = 0 need to be tested. The first valid
-				// solution that satisfies the problem is chosen.
-				// 
-				// In order to account for the accumulated impulse 'a' (because of the iterative nature of the solver which only requires
-				// that the accumulated impulse is clamped and not the incremental impulse) we change the impulse variable (x_i).
-				//
-				// Substitute:
-				// 
-				// x = a + d
-				// 
-				// a := old total impulse
-				// x := new total impulse
-				// d := incremental impulse
-				//
-				// For the current iteration we extend the formula for the incremental impulse
-				// to compute the new total impulse:
-				//
-				// vn = A * d + b
-				//    = A * (x - a) + b
-				//    = A * x + b - A * a
-				//    = A * x + b'
-				// b' = b - A * a;
-				
-				Contact contact1 = contacts.get(0);
-				Contact contact2 = contacts.get(1);
-				
-				// create a vector containing the current accumulated impulses
-				Vector2 a = new Vector2(contact1.jn, contact2.jn);
-				
-				// get the relative velocity at both contacts and
-				// compute the relative velocities along the collision normal
-				double rvn1 = this.computeRelativeVelocityToNormal(contactConstraint, contact1);
-				double rvn2 = this.computeRelativeVelocityToNormal(contactConstraint, contact2);
-				
-				// create the b vector
-				Vector2 b = new Vector2();
-				b.x = rvn1 - contact1.vb;
-				b.y = rvn2 - contact2.vb;
-				b.subtract(contactConstraint.K.product(a));
-				
-				for (;;) {
-					//
-					// Case 1: vn = 0
-					//
-					// 0 = A * x + b'
-					//
-					// Solve for x:
-					//
-					// x = - inv(A) * b'
-					//
-					Vector2 x = contactConstraint.invK.product(b).negate();
-
-					if (x.x >= 0.0 && x.y >= 0.0) {
-						this.updateBodies(contactConstraint, contact1, contact2, x, a);
-						break;
-					}
-
-					//
-					// Case 2: vn1 = 0 and x2 = 0
-					//
-					//   0 = a11 * x1 + a12 * 0 + b1' 
-					// vn2 = a21 * x1 + a22 * 0 + b2'
-					//
-					
-					x.x = -contact1.massN * b.x;
-					x.y = 0.0;
-					rvn1 = 0.0;
-					rvn2 = contactConstraint.K.m10 * x.x + b.y;
-
-					if (x.x >= 0.0 && rvn2 >= 0.0) {
-						this.updateBodies(contactConstraint, contact1, contact2, x, a);
-						break;
-					}
-
-
-					//
-					// Case 3: vn2 = 0 and x1 = 0
-					//
-					// vn1 = a11 * 0 + a12 * x2 + b1' 
-					//   0 = a21 * 0 + a22 * x2 + b2'
-					//
-					
-					x.x = 0.0;
-					x.y = -contact2.massN * b.y;
-					rvn1 = contactConstraint.K.m01 * x.y + b.x;
-					rvn2 = 0.0;
-
-					if (x.y >= 0.0 && rvn1 >= 0.0) {
-						this.updateBodies(contactConstraint, contact1, contact2, x, a);
-						break;
-					}
-
-					//
-					// Case 4: x1 = 0 and x2 = 0
-					// 
-					// vn1 = b1
-					// vn2 = b2;
-					x.x = 0.0f;
-					x.y = 0.0f;
-					rvn1 = b.x;
-					rvn2 = b.y;
-					
-					if (rvn1 >= 0.0 && rvn2 >= 0.0) {
-						this.updateBodies(contactConstraint, contact1, contact2, x, a);
-						break;
-					}
-					
-					// No solution, give up. This is hit sometimes, but it doesn't seem to matter.
-					break;
-				}
-			}
-		}
-	}
-	
-	/**
-	 * Helper method to update bodies while performing the solveVelocityContraints step.
-	 * 
-	 * @param contactConstraint The {@link ContactConstraint} of the contacts
-	 * @param contact1 The first contact
-	 * @param contact2 The second contact
-	 * @param x
-	 * @param a
-	 */
-	private void updateBodies(ContactConstraint contactConstraint, Contact contact1, Contact contact2, Vector2 x, Vector2 a) {
-		Body b1 = contactConstraint.getBody1();
-		Body b2 = contactConstraint.getBody2();
-		Mass m1 = b1.getMass();
-		Mass m2 = b2.getMass();
-		
-		Vector2 N = contactConstraint.normal;
-		
-		// find the incremental impulse
-		// Vector2 d = x.difference(a);
-		// apply the incremental impulse
-		Vector2 J1 = N.product(x.x - a.x);
-		Vector2 J2 = N.product(x.y - a.y);
-		
-		double Jx = J1.x + J2.x;
-		double Jy = J1.y + J2.y;
-		
-		// v1.add(J1.sum(J2).multiply(invM1));
-		b1.getLinearVelocity().add(Jx * m1.getInverseMass(), Jy * m1.getInverseMass());
-		b1.setAngularVelocity(b1.getAngularVelocity() + m1.getInverseInertia() * (contact1.r1.cross(J1) + contact2.r1.cross(J2)));
-		
-		// v2.subtract(J1.sum(J2).multiply(invM2));
-		b2.getLinearVelocity().subtract(Jx * m2.getInverseMass(), Jy * m2.getInverseMass());
-		b2.setAngularVelocity(b2.getAngularVelocity() - m2.getInverseInertia() * (contact1.r2.cross(J1) + contact2.r2.cross(J2)));
-		
-		// set the new incremental impulse
-		contact1.jn = x.x;
-		contact2.jn = x.y;
-	}
-	
-	/* (non-Javadoc)
-	 * @see org.dyn4j.dynamics.contact.ContactConstraintSolver#solvePositionContraints(java.util.List, org.dyn4j.dynamics.Step, org.dyn4j.dynamics.Settings)
-	 */
-	public boolean solvePositionContraints(List<ContactConstraint> contactConstraints, Step step, Settings settings) {
-		// immediately return true if there are no contact constraints to solve
-		if (contactConstraints.isEmpty()) return true;
-		
-		// track the minimum separation
-		double minSeparation = 0.0;
-		
-		// get the max linear correction, baumgarte, and allowed penetration from
-		// the settings object.
-		double maxLinearCorrection = settings.getMaximumLinearCorrection();
-		double allowedPenetration = settings.getLinearTolerance();
-		double baumgarte = settings.getBaumgarte();
-		
-		// loop through the contact constraints
-		int size = contactConstraints.size();
-		for (int i = 0; i < size; i++) {
-			ContactConstraint contactConstraint = contactConstraints.get(i);
-			
-			// get the contact list
-			List<Contact> contacts = contactConstraint.contacts;
-			int cSize = contacts.size();
-			if (cSize == 0) continue;
-			
-			// get the bodies
-			Body b1 = contactConstraint.getBody1();
-			Body b2 = contactConstraint.getBody2();
-			// get their transforms
-			Transform t1 = b1.getTransform();
-			Transform t2 = b2.getTransform();
-			// get the masses
-			Mass m1 = b1.getMass();
-			Mass m2 = b2.getMass();
-			
-<<<<<<< HEAD
-			// get the penetration axis
-			Vector2 N = contactConstraint.normal;
-			
-			// get the world centers of mass
-			Vector2 c1 = t1.getTransformed(m1.getCenter());
-			Vector2 c2 = t2.getTransformed(m2.getCenter());
-			Vector2 cdiff = c1.subtract(c2);
-=======
-			// get the contact list
-			List<Contact> contacts = contactConstraint.contacts;
-			int cSize = contacts.size();
-			if (cSize == 0) continue;
-			
-			// get the penetration axis
-			Vector2 N = contactConstraint.normal;
-			
-			double invMass1 = m1.getInverseMass();
-			double invI1 = m1.getInverseInertia();
-			double invMass2 = m2.getInverseMass();
-			double invI2 = m2.getInverseInertia();
->>>>>>> 128bfd8b
-			
-			// solve normal constraints
-			for (int k = 0; k < cSize; k++) {
-				Contact contact = contacts.get(k);
-				
-				// get r1 and r2
-				Vector2 r1 = contact.p1.difference(m1.getCenter());
-				t1.transformR(r1);
-				Vector2 r2 = contact.p2.difference(m2.getCenter());
-				t2.transformR(r2);
-				
-				// get the world contact points
-				Vector2 rdiff = r1.subtract(r2);
-				Vector2 dp = cdiff.subtract(rdiff);
-				
-				// estimate the current penetration
-				double penetration = dp.dot(N) - contact.depth;
-
-				// track the maximum error
-				minSeparation = Math.min(minSeparation, penetration);
-				
-				// allow for penetration to avoid jitter
-				double cp = baumgarte * Interval.clamp(penetration + allowedPenetration, -maxLinearCorrection, 0.0);
-				
-				// compute the position impulse
-				double K = this.massCoefficient(contactConstraint, r1, r2, N);
-				double jp = (K > Epsilon.E)? (-cp / K) : 0.0;
-				
-				// clamp the accumulated position impulse
-				double jp0 = contact.jp;
-				contact.jp = Math.max(jp0 + jp, 0.0);
-				jp = contact.jp - jp0;
-				
-				Vector2 J = N.product(jp);
-				
-				// translate and rotate the objects
-				b1.translate(J.product(m1.getInverseMass()));
-				b1.rotate(m1.getInverseInertia() * r1.cross(J), c1.x, c1.y);
-				
-				b2.translate(J.product(-m2.getInverseMass()));
-				b2.rotate(-m2.getInverseInertia() * r2.cross(J), c2.x, c2.y);
-			}
-		}
-		// check if the minimum separation between all objects is still
-		// greater than or equal to allowed penetration plus half of allowed penetration
-		// since we cannot expect it to be above allowed penetration alone
-		return minSeparation >= -3.0 * allowedPenetration;
-	}
-}
+/*
+ * Copyright (c) 2010-2016 William Bittle  http://www.dyn4j.org/
+ * All rights reserved.
+ * 
+ * Redistribution and use in source and binary forms, with or without modification, are permitted 
+ * provided that the following conditions are met:
+ * 
+ *   * Redistributions of source code must retain the above copyright notice, this list of conditions 
+ *     and the following disclaimer.
+ *   * Redistributions in binary form must reproduce the above copyright notice, this list of conditions 
+ *     and the following disclaimer in the documentation and/or other materials provided with the 
+ *     distribution.
+ *   * Neither the name of dyn4j nor the names of its contributors may be used to endorse or 
+ *     promote products derived from this software without specific prior written permission.
+ * 
+ * THIS SOFTWARE IS PROVIDED BY THE COPYRIGHT HOLDERS AND CONTRIBUTORS "AS IS" AND ANY EXPRESS OR 
+ * IMPLIED WARRANTIES, INCLUDING, BUT NOT LIMITED TO, THE IMPLIED WARRANTIES OF MERCHANTABILITY AND 
+ * FITNESS FOR A PARTICULAR PURPOSE ARE DISCLAIMED. IN NO EVENT SHALL THE COPYRIGHT OWNER OR 
+ * CONTRIBUTORS BE LIABLE FOR ANY DIRECT, INDIRECT, INCIDENTAL, SPECIAL, EXEMPLARY, OR CONSEQUENTIAL 
+ * DAMAGES (INCLUDING, BUT NOT LIMITED TO, PROCUREMENT OF SUBSTITUTE GOODS OR SERVICES; LOSS OF USE, 
+ * DATA, OR PROFITS; OR BUSINESS INTERRUPTION) HOWEVER CAUSED AND ON ANY THEORY OF LIABILITY, WHETHER 
+ * IN CONTRACT, STRICT LIABILITY, OR TORT (INCLUDING NEGLIGENCE OR OTHERWISE) ARISING IN ANY WAY OUT 
+ * OF THE USE OF THIS SOFTWARE, EVEN IF ADVISED OF THE POSSIBILITY OF SUCH DAMAGE.
+ */
+package org.dyn4j.dynamics.contact;
+
+import java.util.List;
+
+import org.dyn4j.Epsilon;
+import org.dyn4j.dynamics.Body;
+import org.dyn4j.dynamics.Settings;
+import org.dyn4j.dynamics.Step;
+import org.dyn4j.geometry.Interval;
+import org.dyn4j.geometry.Mass;
+import org.dyn4j.geometry.Matrix22;
+import org.dyn4j.geometry.Transform;
+import org.dyn4j.geometry.Vector2;
+
+/**
+ * Represents an impulse based rigid {@link Body} physics collision resolver.
+ * @author William Bittle
+ * @version 3.2.0
+ * @since 3.2.0
+ */
+public class SequentialImpulses implements ContactConstraintSolver {
+	
+	/**
+	 * Compute the mass coefficient for a {@link Contact}.
+	 * 
+	 * @param contactConstraint The {@link ContactConstraint} of the contact
+	 * @param contact The contact
+	 * @param n The normal
+	 * @return The mass coefficient
+	 */
+	private double massCoefficient(ContactConstraint contactConstraint, Contact contact, Vector2 n) {
+		return this.massCoefficient(contactConstraint, contact.r1, contact.r2, n);
+	}
+	
+	/**
+	 * Compute the mass coefficient for a {@link Contact}.
+	 * 
+	 * @param contactConstraint The {@link ContactConstraint} of the contact
+	 * @param r1 The contact.r1 field
+	 * @param r2 The contact.r2 field
+	 * @param n The normal
+	 * @return The mass coefficient
+	 */
+	private double massCoefficient(ContactConstraint contactConstraint, Vector2 r1, Vector2 r2, Vector2 n) {
+		Mass m1 = contactConstraint.getBody1().getMass();
+		Mass m2 = contactConstraint.getBody2().getMass();
+		
+		double r1CrossN = r1.cross(n);
+		double r2CrossN = r2.cross(n);
+		
+		return m1.getInverseMass() + m2.getInverseMass() + m1.getInverseInertia() * r1CrossN * r1CrossN + m2.getInverseInertia() * r2CrossN * r2CrossN;
+	}
+	
+	/**
+	 * Helper method to update the bodies of a {@link ContactConstraint}
+	 * 
+	 * @param contactConstraint The {@link ContactConstraint} of the bodies
+	 * @param contact The corresponding {@link contact}
+	 * @param J
+	 */
+	private void updateBodies(ContactConstraint contactConstraint, Contact contact, Vector2 J) {
+		Body b1 = contactConstraint.getBody1();
+		Body b2 = contactConstraint.getBody2();
+		Mass m1 = b1.getMass();
+		Mass m2 = b2.getMass();
+		
+		// b1.getVelocity().add(J.product(invM1));
+		b1.getLinearVelocity().add(J.x * m1.getInverseMass(), J.y * m1.getInverseMass());
+		b1.setAngularVelocity(b1.getAngularVelocity() + m1.getInverseInertia() * contact.r1.cross(J));
+		
+		// b2.getVelocity().subtract(J.product(invM2));
+		b2.getLinearVelocity().subtract(J.x * m2.getInverseMass(), J.y * m2.getInverseMass());
+		b2.setAngularVelocity(b2.getAngularVelocity() - m2.getInverseInertia() * contact.r2.cross(J));
+	}
+	
+	/**
+	 * Compute the relative velocity to the {@link ContactConstraint}'s normal.
+	 * 
+	 * @param contactConstraint The {@link ContactConstraint}
+	 * @param contact The {@link Contact}
+	 * @return double
+	 */
+	private double computeRelativeVelocityToNormal(ContactConstraint contactConstraint, Contact contact) {
+		Vector2 rv = this.computeRelativeVelocity(contactConstraint, contact);
+		return contactConstraint.normal.dot(rv);
+	}
+	
+	/**
+	 * Compute the relative velocity of this {@link ContactConstraint}'s bodies.
+	 * 
+	 * @param contactConstraint The {@link ContactConstraint}
+	 * @param contact The {@link Contact}
+	 * @return The relative velocity vector
+	 */
+	private Vector2 computeRelativeVelocity(ContactConstraint contactConstraint, Contact contact) {
+		Body b1 = contactConstraint.getBody1();
+		Body b2 = contactConstraint.getBody2();
+		
+		Vector2 lv1 = contact.r1.cross(b1.getAngularVelocity()).add(b1.getLinearVelocity());
+		Vector2 lv2 = contact.r2.cross(b2.getAngularVelocity()).add(b2.getLinearVelocity());
+		Vector2 rv = lv1.subtract(lv2);
+		
+		return rv;
+	}
+	
+	/* (non-Javadoc)
+	 * @see org.dyn4j.dynamics.contact.ContactConstraintSolver#initialize(java.util.List, org.dyn4j.dynamics.Step, org.dyn4j.dynamics.Settings)
+	 */
+	public void initialize(List<ContactConstraint> contactConstraints, Step step, Settings settings) {
+		// get the restitution velocity from the settings object
+		double restitutionVelocity = settings.getRestitutionVelocity();
+		
+		// loop through the contact constraints
+		int size = contactConstraints.size();
+		for (int i = 0; i < size; i++) {
+			ContactConstraint contactConstraint = contactConstraints.get(i);
+			
+			// get the contacts
+			List<Contact> contacts = contactConstraint.contacts;
+			// get the size
+			int cSize = contacts.size();
+			if (cSize == 0) return; 
+			
+			// get the bodies
+			Body b1 = contactConstraint.getBody1();
+			Body b2 = contactConstraint.getBody2();
+			// get the body transforms
+			Transform t1 = b1.getTransform();
+			Transform t2 = b2.getTransform();
+			// get the body masses
+			Mass m1 = b1.getMass();
+			Mass m2 = b2.getMass();
+			
+			double invM1 = m1.getInverseMass();
+			double invM2 = m2.getInverseMass();
+			double invI1 = m1.getInverseInertia();
+			double invI2 = m2.getInverseInertia();
+			
+			// get the transformed centers of mass
+			Vector2 c1 = t1.getTransformed(m1.getCenter());
+			Vector2 c2 = t2.getTransformed(m2.getCenter());
+			
+			// get the penetration axis
+			Vector2 N = contactConstraint.normal;
+			// get the tangent vector
+			Vector2 T = contactConstraint.tangent;
+			
+			// loop through the contact points
+			for (int j = 0; j < cSize; j++) {
+				Contact contact = contacts.get(j);
+				
+				// calculate ra and rb
+				contact.r1 = c1.to(contact.p);
+				contact.r2 = c2.to(contact.p);
+				
+				// pre calculate the mass normal
+				contact.massN = 1.0 / this.massCoefficient(contactConstraint, contact, N);
+				// pre calculate the mass tangent
+				contact.massT = 1.0 / this.massCoefficient(contactConstraint, contact, T);
+				// set the velocity bias
+				contact.vb = 0.0;
+				
+				// find the relative velocity and project it onto the penetration normal
+				double rvn = this.computeRelativeVelocityToNormal(contactConstraint, contact);
+				
+				// if its negative then the bodies are moving away from one another
+				if (rvn < -restitutionVelocity) {
+					// use the coefficient of elasticity
+					contact.vb += -contactConstraint.restitution * rvn; 
+				}
+			}
+			
+			// does this contact have 2 points?
+			if (cSize == 2) {
+				// setup the block solver
+				Contact contact1 = contacts.get(0);
+				Contact contact2 = contacts.get(1);
+				
+				double rn1A = contact1.r1.cross(N);
+				double rn1B = contact1.r2.cross(N);
+				double rn2A = contact2.r1.cross(N);
+				double rn2B = contact2.r2.cross(N);
+				
+				// compute the K matrix for the constraints
+				Matrix22 K = new Matrix22();
+				K.m00 = invM1 + invM2 + invI1 * rn1A * rn1A + invI2 * rn1B * rn1B;
+				K.m01 = invM1 + invM2 + invI1 * rn1A * rn2A + invI2 * rn1B * rn2B;
+				K.m10 = K.m01;
+				K.m11 = invM1 + invM2 + invI1 * rn2A * rn2A + invI2 * rn2B * rn2B;
+				
+				// check the condition number of the matrix
+				final double maxCondition = 1000.0;
+				if (K.m00 * K.m00 < maxCondition * K.determinant()) {
+					// if the condition number is below the max then we can
+					// assume that we can invert K
+					contactConstraint.K = K;
+					contactConstraint.invK = K.getInverse();
+				} else {
+					// otherwise the matrix is ill conditioned
+					
+					// it looks like this will only be the case if the points are
+					// close to being the same point.  If they were the same point
+					// then the constraints would be redundant
+					// just choose one of the points as the point to solve
+					
+					// let's choose the deepest point
+					if (contact1.depth > contact2.depth) {
+						// then remove the second contact
+						contactConstraint.contacts.remove(1);
+					} else {
+						// then remove the first contact
+						contactConstraint.contacts.remove(0);
+					}
+				}
+			}
+		}
+		
+		// perform warm starting
+		this.warmStart(contactConstraints, step, settings);
+	}
+	
+	/**
+	 * Performs warm-starting of the contact constraints.
+	 * @param contactConstraints the contact constraints to solve
+	 * @param step the time step information
+	 * @param settings the current settings
+	 */
+	protected void warmStart(List<ContactConstraint> contactConstraints, Step step, Settings settings) {
+		// pre divide for performance
+		double ratio = 1.0 / step.getDeltaTimeRatio();
+		
+		// get the size
+		int size = contactConstraints.size();
+		
+		// we have to perform a separate loop to warm start
+		for (int i = 0; i < size; i++) {
+			ContactConstraint contactConstraint = contactConstraints.get(i);
+			
+			// get the penetration axis
+			Vector2 N = contactConstraint.normal;
+			// get the tangent vector
+			Vector2 T = contactConstraint.tangent;
+			
+			// get the contacts and contact size
+			List<Contact> contacts = contactConstraint.getContacts();
+			int cSize = contacts.size();
+			
+			for (int j = 0; j < cSize; j++) {
+				Contact contact = contacts.get(j);
+				
+				// scale the accumulated impulses by the delta time ratio
+				contact.jn *= ratio;
+				contact.jt *= ratio;
+				
+				// apply accumulated impulses to warm start the solver
+				Vector2 J = new Vector2(N.x * contact.jn + T.x * contact.jt, N.y * contact.jn + T.y * contact.jt);
+				this.updateBodies(contactConstraint, contact, J);
+			}
+		}
+	}
+	/* (non-Javadoc)
+	 * @see org.dyn4j.dynamics.contact.ContactConstraintSolver#solveVelocityContraints(java.util.List, org.dyn4j.dynamics.Step, org.dyn4j.dynamics.Settings)
+	 */
+	public void solveVelocityContraints(List<ContactConstraint> contactConstraints, Step step, Settings settings) {
+		// loop through the contact constraints
+		int size = contactConstraints.size();
+		for (int i = 0; i < size; i++) {
+			ContactConstraint contactConstraint = contactConstraints.get(i);
+			
+			// get the contact list
+			List<Contact> contacts = contactConstraint.contacts;
+			int cSize = contacts.size();
+			if (cSize == 0) continue;
+			
+			// get the penetration axis and tangent
+			Vector2 N = contactConstraint.normal;
+			Vector2 T = contactConstraint.tangent;
+			
+			double tangentSpeed = contactConstraint.tangentSpeed;
+			
+			// evaluate friction impulse
+			for (int k = 0; k < cSize; k++) {
+				Contact contact = contacts.get(k);
+				
+				// get the relative velocity
+				Vector2 rv = this.computeRelativeVelocity(contactConstraint, contact);
+				
+				// project the relative velocity onto the tangent normal
+				double rvt = T.dot(rv) - tangentSpeed;
+				// calculate the tangential impulse
+				double jt = contact.massT * (-rvt);
+				
+				// apply the coefficient of friction
+				double maxJt = contactConstraint.friction * contact.jn;
+				
+				// clamp the accumulated tangential impulse
+				double Jt0 = contact.jt;
+				contact.jt = Math.max(-maxJt, Math.min(Jt0 + jt, maxJt));
+				jt = contact.jt - Jt0;
+				
+				// apply to the bodies immediately
+				Vector2 J = new Vector2(T.x * jt, T.y * jt);
+				this.updateBodies(contactConstraint, contact, J);
+			}
+			
+			// evalutate the normal impulse
+			
+			// check the number of contacts to solve
+			if (cSize == 1) {
+				// if its one then solve the one contact
+				Contact contact = contacts.get(0);
+				
+				// get the relative velocity and project it onto the penetration normal
+				double rvn = this.computeRelativeVelocityToNormal(contactConstraint, contact);
+				
+				// calculate the impulse using the velocity bias
+				double j = -contact.massN * (rvn - contact.vb);
+				
+				// clamp the accumulated impulse
+				double j0 = contact.jn;
+				contact.jn = Math.max(j0 + j, 0.0);
+				j = contact.jn - j0;
+				
+				// only update the bodies after processing all the contacts
+				Vector2 J = new Vector2(N.x * j, N.y * j);
+				this.updateBodies(contactConstraint, contact, J);
+			} else {
+				// if its 2 then solve the contacts simultaneously using a mini-LCP
+				
+				// Block solver developed by Erin Cato and Dirk Gregorius (see Box2d).
+				// Build the mini LCP for this contact patch
+				//
+				// vn = A * x + b, vn >= 0, x >= 0 and vn_i * x_i = 0 with i = 1..2
+				//
+				// A = J * W * JT and J = ( -n, -r1 x n, n, r2 x n )
+				// b = vn_0 - velocityBias
+				//
+				// The system is solved using the "Total enumeration method" (s. Murty). The complementary constraint vn_i * x_i
+				// implies that we must have in any solution either vn_i = 0 or x_i = 0. So for the 2D contact problem the cases
+				// vn1 = 0 and vn2 = 0, x1 = 0 and x2 = 0, x1 = 0 and vn2 = 0, x2 = 0 and vn1 = 0 need to be tested. The first valid
+				// solution that satisfies the problem is chosen.
+				// 
+				// In order to account for the accumulated impulse 'a' (because of the iterative nature of the solver which only requires
+				// that the accumulated impulse is clamped and not the incremental impulse) we change the impulse variable (x_i).
+				//
+				// Substitute:
+				// 
+				// x = a + d
+				// 
+				// a := old total impulse
+				// x := new total impulse
+				// d := incremental impulse
+				//
+				// For the current iteration we extend the formula for the incremental impulse
+				// to compute the new total impulse:
+				//
+				// vn = A * d + b
+				//    = A * (x - a) + b
+				//    = A * x + b - A * a
+				//    = A * x + b'
+				// b' = b - A * a;
+				
+				Contact contact1 = contacts.get(0);
+				Contact contact2 = contacts.get(1);
+				
+				// create a vector containing the current accumulated impulses
+				Vector2 a = new Vector2(contact1.jn, contact2.jn);
+				
+				// get the relative velocity at both contacts and
+				// compute the relative velocities along the collision normal
+				double rvn1 = this.computeRelativeVelocityToNormal(contactConstraint, contact1);
+				double rvn2 = this.computeRelativeVelocityToNormal(contactConstraint, contact2);
+				
+				// create the b vector
+				Vector2 b = new Vector2();
+				b.x = rvn1 - contact1.vb;
+				b.y = rvn2 - contact2.vb;
+				b.subtract(contactConstraint.K.product(a));
+				
+				for (;;) {
+					//
+					// Case 1: vn = 0
+					//
+					// 0 = A * x + b'
+					//
+					// Solve for x:
+					//
+					// x = - inv(A) * b'
+					//
+					Vector2 x = contactConstraint.invK.product(b).negate();
+
+					if (x.x >= 0.0 && x.y >= 0.0) {
+						this.updateBodies(contactConstraint, contact1, contact2, x, a);
+						break;
+					}
+
+					//
+					// Case 2: vn1 = 0 and x2 = 0
+					//
+					//   0 = a11 * x1 + a12 * 0 + b1' 
+					// vn2 = a21 * x1 + a22 * 0 + b2'
+					//
+					
+					x.x = -contact1.massN * b.x;
+					x.y = 0.0;
+					rvn1 = 0.0;
+					rvn2 = contactConstraint.K.m10 * x.x + b.y;
+
+					if (x.x >= 0.0 && rvn2 >= 0.0) {
+						this.updateBodies(contactConstraint, contact1, contact2, x, a);
+						break;
+					}
+
+
+					//
+					// Case 3: vn2 = 0 and x1 = 0
+					//
+					// vn1 = a11 * 0 + a12 * x2 + b1' 
+					//   0 = a21 * 0 + a22 * x2 + b2'
+					//
+					
+					x.x = 0.0;
+					x.y = -contact2.massN * b.y;
+					rvn1 = contactConstraint.K.m01 * x.y + b.x;
+					rvn2 = 0.0;
+
+					if (x.y >= 0.0 && rvn1 >= 0.0) {
+						this.updateBodies(contactConstraint, contact1, contact2, x, a);
+						break;
+					}
+
+					//
+					// Case 4: x1 = 0 and x2 = 0
+					// 
+					// vn1 = b1
+					// vn2 = b2;
+					x.x = 0.0f;
+					x.y = 0.0f;
+					rvn1 = b.x;
+					rvn2 = b.y;
+					
+					if (rvn1 >= 0.0 && rvn2 >= 0.0) {
+						this.updateBodies(contactConstraint, contact1, contact2, x, a);
+						break;
+					}
+					
+					// No solution, give up. This is hit sometimes, but it doesn't seem to matter.
+					break;
+				}
+			}
+		}
+	}
+	
+	/**
+	 * Helper method to update bodies while performing the solveVelocityContraints step.
+	 * 
+	 * @param contactConstraint The {@link ContactConstraint} of the contacts
+	 * @param contact1 The first contact
+	 * @param contact2 The second contact
+	 * @param x
+	 * @param a
+	 */
+	private void updateBodies(ContactConstraint contactConstraint, Contact contact1, Contact contact2, Vector2 x, Vector2 a) {
+		Body b1 = contactConstraint.getBody1();
+		Body b2 = contactConstraint.getBody2();
+		Mass m1 = b1.getMass();
+		Mass m2 = b2.getMass();
+		
+		Vector2 N = contactConstraint.normal;
+		
+		// find the incremental impulse
+		// Vector2 d = x.difference(a);
+		// apply the incremental impulse
+		Vector2 J1 = N.product(x.x - a.x);
+		Vector2 J2 = N.product(x.y - a.y);
+		
+		double Jx = J1.x + J2.x;
+		double Jy = J1.y + J2.y;
+		
+		// v1.add(J1.sum(J2).multiply(invM1));
+		b1.getLinearVelocity().add(Jx * m1.getInverseMass(), Jy * m1.getInverseMass());
+		b1.setAngularVelocity(b1.getAngularVelocity() + m1.getInverseInertia() * (contact1.r1.cross(J1) + contact2.r1.cross(J2)));
+		
+		// v2.subtract(J1.sum(J2).multiply(invM2));
+		b2.getLinearVelocity().subtract(Jx * m2.getInverseMass(), Jy * m2.getInverseMass());
+		b2.setAngularVelocity(b2.getAngularVelocity() - m2.getInverseInertia() * (contact1.r2.cross(J1) + contact2.r2.cross(J2)));
+		
+		// set the new incremental impulse
+		contact1.jn = x.x;
+		contact2.jn = x.y;
+	}
+	
+	/* (non-Javadoc)
+	 * @see org.dyn4j.dynamics.contact.ContactConstraintSolver#solvePositionContraints(java.util.List, org.dyn4j.dynamics.Step, org.dyn4j.dynamics.Settings)
+	 */
+	public boolean solvePositionContraints(List<ContactConstraint> contactConstraints, Step step, Settings settings) {
+		// immediately return true if there are no contact constraints to solve
+		if (contactConstraints.isEmpty()) return true;
+		
+		// track the minimum separation
+		double minSeparation = 0.0;
+		
+		// get the max linear correction, baumgarte, and allowed penetration from
+		// the settings object.
+		double maxLinearCorrection = settings.getMaximumLinearCorrection();
+		double allowedPenetration = settings.getLinearTolerance();
+		double baumgarte = settings.getBaumgarte();
+		
+		// loop through the contact constraints
+		int size = contactConstraints.size();
+		for (int i = 0; i < size; i++) {
+			ContactConstraint contactConstraint = contactConstraints.get(i);
+			
+			// get the contact list
+			List<Contact> contacts = contactConstraint.contacts;
+			int cSize = contacts.size();
+			if (cSize == 0) continue;
+			
+			// get the bodies
+			Body b1 = contactConstraint.getBody1();
+			Body b2 = contactConstraint.getBody2();
+			// get their transforms
+			Transform t1 = b1.getTransform();
+			Transform t2 = b2.getTransform();
+			// get the masses
+			Mass m1 = b1.getMass();
+			Mass m2 = b2.getMass();
+		  
+			// get the penetration axis
+			Vector2 N = contactConstraint.normal;
+			
+			// get the world centers of mass
+			Vector2 c1 = t1.getTransformed(m1.getCenter());
+			Vector2 c2 = t2.getTransformed(m2.getCenter());
+			Vector2 cdiff = c1.subtract(c2);
+			
+			// solve normal constraints
+			for (int k = 0; k < cSize; k++) {
+				Contact contact = contacts.get(k);
+				
+				// get r1 and r2
+				Vector2 r1 = contact.p1.difference(m1.getCenter());
+				t1.transformR(r1);
+				Vector2 r2 = contact.p2.difference(m2.getCenter());
+				t2.transformR(r2);
+				
+				// get the world contact points
+				Vector2 rdiff = r1.subtract(r2);
+				Vector2 dp = cdiff.subtract(rdiff);
+				
+				// estimate the current penetration
+				double penetration = dp.dot(N) - contact.depth;
+
+				// track the maximum error
+				minSeparation = Math.min(minSeparation, penetration);
+				
+				// allow for penetration to avoid jitter
+				double cp = baumgarte * Interval.clamp(penetration + allowedPenetration, -maxLinearCorrection, 0.0);
+				
+				// compute the position impulse
+				double K = this.massCoefficient(contactConstraint, r1, r2, N);
+				double jp = (K > Epsilon.E)? (-cp / K) : 0.0;
+				
+				// clamp the accumulated position impulse
+				double jp0 = contact.jp;
+				contact.jp = Math.max(jp0 + jp, 0.0);
+				jp = contact.jp - jp0;
+				
+				Vector2 J = N.product(jp);
+				
+				// translate and rotate the objects
+				b1.translate(J.product(m1.getInverseMass()));
+				b1.rotate(m1.getInverseInertia() * r1.cross(J), c1.x, c1.y);
+				
+				b2.translate(J.product(-m2.getInverseMass()));
+				b2.rotate(-m2.getInverseInertia() * r2.cross(J), c2.x, c2.y);
+			}
+		}
+		// check if the minimum separation between all objects is still
+		// greater than or equal to allowed penetration plus half of allowed penetration
+		// since we cannot expect it to be above allowed penetration alone
+		return minSeparation >= -3.0 * allowedPenetration;
+	}
+}