--- conflicted
+++ resolved
@@ -1,151 +1,147 @@
-/*
- * Copyright (c) 2010-2016 William Bittle  http://www.dyn4j.org/
- * All rights reserved.
- * 
- * Redistribution and use in source and binary forms, with or without modification, are permitted 
- * provided that the following conditions are met:
- * 
- *   * Redistributions of source code must retain the above copyright notice, this list of conditions 
- *     and the following disclaimer.
- *   * Redistributions in binary form must reproduce the above copyright notice, this list of conditions 
- *     and the following disclaimer in the documentation and/or other materials provided with the 
- *     distribution.
- *   * Neither the name of dyn4j nor the names of its contributors may be used to endorse or 
- *     promote products derived from this software without specific prior written permission.
- * 
- * THIS SOFTWARE IS PROVIDED BY THE COPYRIGHT HOLDERS AND CONTRIBUTORS "AS IS" AND ANY EXPRESS OR 
- * IMPLIED WARRANTIES, INCLUDING, BUT NOT LIMITED TO, THE IMPLIED WARRANTIES OF MERCHANTABILITY AND 
- * FITNESS FOR A PARTICULAR PURPOSE ARE DISCLAIMED. IN NO EVENT SHALL THE COPYRIGHT OWNER OR 
- * CONTRIBUTORS BE LIABLE FOR ANY DIRECT, INDIRECT, INCIDENTAL, SPECIAL, EXEMPLARY, OR CONSEQUENTIAL 
- * DAMAGES (INCLUDING, BUT NOT LIMITED TO, PROCUREMENT OF SUBSTITUTE GOODS OR SERVICES; LOSS OF USE, 
- * DATA, OR PROFITS; OR BUSINESS INTERRUPTION) HOWEVER CAUSED AND ON ANY THEORY OF LIABILITY, WHETHER 
- * IN CONTRACT, STRICT LIABILITY, OR TORT (INCLUDING NEGLIGENCE OR OTHERWISE) ARISING IN ANY WAY OUT 
- * OF THE USE OF THIS SOFTWARE, EVEN IF ADVISED OF THE POSSIBILITY OF SUCH DAMAGE.
- */
-package org.dyn4j.dynamics.contact;
-
-import org.dyn4j.dynamics.Body;
-import org.dyn4j.dynamics.BodyFixture;
-import org.dyn4j.geometry.Vector2;
-
-/**
- * Represents a persisted contact point.
- * <p>
- * A persisted contact point is a contact point that was retained
- * from the last iteration and therefore contains the previous point,
- * normal, and depth.
- * @author William Bittle
- * @see ContactPoint
-<<<<<<< HEAD
- * @version 3.3.0
-=======
- * @version 3.2.5
->>>>>>> 5c61b3d5
- * @since 1.0.0
- */
-public class PersistedContactPoint extends ContactPoint {
-	/** The previous contact point */
-	protected final Vector2 oldPoint;
-	
-	/** The previous contact normal */
-	protected final Vector2 oldNormal;
-	
-	/** The previous penetration depth */
-	protected final double oldDepth;
-	
-	/**
-	 * Full constructor.
-	 * @param id the contact point id
-	 * @param body1 the first {@link Body} in contact
-	 * @param fixture1 the first {@link Body}'s {@link BodyFixture}
-	 * @param body2 the second {@link Body} in contact
-	 * @param fixture2 the second {@link Body}'s {@link BodyFixture}
-	 * @param point the world space contact point
-	 * @param normal the world space contact normal
-	 * @param depth the penetration depth
-	 * @param oldPoint the previous world space contact point
-	 * @param oldNormal the previous world space contact normal
-	 * @param oldDepth the previous penetration depth
-	 * @param sensor true if the contact is a sensor contact
-	 */
-	public PersistedContactPoint(ContactPointId id, 
-			Body body1, BodyFixture fixture1, Body body2, BodyFixture fixture2, 
-			Vector2 point, Vector2 normal, double depth,
-			Vector2 oldPoint, Vector2 oldNormal, double oldDepth,
-			boolean sensor) {
-		super(id, body1, fixture1, body2, fixture2, point, normal, depth, sensor);
-		this.oldPoint = oldPoint;
-		this.oldNormal = oldNormal;
-		this.oldDepth = oldDepth;
-	}
-	
-	/**
-	 * Helper constructor for a contact constraint and contact.
-	 * @param newConstraint the new constraint
-	 * @param newContact the new contact
-	 * @param oldConstraint the old constraint
-	 * @param oldContact the old contact
-	 */
-	public PersistedContactPoint(ContactConstraint newConstraint, Contact newContact, ContactConstraint oldConstraint, Contact oldContact) {
-		super(newConstraint, newContact);
-		this.oldDepth = oldContact.depth;
-		this.oldNormal = oldConstraint.normal;
-		this.oldPoint = oldContact.p;
-	}
-	
-	/**
-	 * Copy constructor (shallow).
-	 * @param pcp the {@link PersistedContactPoint} to copy
-	 */
-	public PersistedContactPoint(PersistedContactPoint pcp) {
-		super(pcp);
-		this.oldPoint = pcp.oldPoint;
-		this.oldNormal = pcp.oldNormal;
-		this.oldDepth = pcp.oldDepth;
-	}
-	
-	/* (non-Javadoc)
-	 * @see java.lang.Object#toString()
-	 */
-	@Override
-	public String toString() {
-		StringBuilder sb = new StringBuilder();
-		sb.append("PersistedContactPoint[Id=").append(this.id)
-		  .append("|Body1=").append(this.body1.getId())
-		  .append("|Fixture1=").append(this.fixture1.getId())
-		  .append("|Body2=").append(this.body2.getId())
-		  .append("|Fixture2=").append(this.fixture2.getId())
-		  .append("|Point=").append(this.point)
-		  .append("|Normal=").append(this.normal)
-		  .append("|Depth=").append(this.depth)
-		  .append("|PreviousPoint=").append(this.oldPoint)
-		  .append("|PreviousNormal=").append(this.oldNormal)
-		  .append("|PreviousDepth=").append(this.oldDepth)
-		  .append("]");
-		return sb.toString();
-	}
-	
-	/**
-	 * Returns the old contact point.
-	 * @return {@link Vector2}
-	 */
-	public Vector2 getOldPoint() {
-		return this.oldPoint;
-	}
-	
-	/**
-	 * Returns the old contact normal.
-	 * @return {@link Vector2}
-	 */
-	public Vector2 getOldNormal() {
-		return this.oldNormal;
-	}
-	
-	/**
-	 * Returns the old depth.
-	 * @return double
-	 */
-	public double getOldDepth() {
-		return this.oldDepth;
-	}
-}
+/*
+ * Copyright (c) 2010-2016 William Bittle  http://www.dyn4j.org/
+ * All rights reserved.
+ * 
+ * Redistribution and use in source and binary forms, with or without modification, are permitted 
+ * provided that the following conditions are met:
+ * 
+ *   * Redistributions of source code must retain the above copyright notice, this list of conditions 
+ *     and the following disclaimer.
+ *   * Redistributions in binary form must reproduce the above copyright notice, this list of conditions 
+ *     and the following disclaimer in the documentation and/or other materials provided with the 
+ *     distribution.
+ *   * Neither the name of dyn4j nor the names of its contributors may be used to endorse or 
+ *     promote products derived from this software without specific prior written permission.
+ * 
+ * THIS SOFTWARE IS PROVIDED BY THE COPYRIGHT HOLDERS AND CONTRIBUTORS "AS IS" AND ANY EXPRESS OR 
+ * IMPLIED WARRANTIES, INCLUDING, BUT NOT LIMITED TO, THE IMPLIED WARRANTIES OF MERCHANTABILITY AND 
+ * FITNESS FOR A PARTICULAR PURPOSE ARE DISCLAIMED. IN NO EVENT SHALL THE COPYRIGHT OWNER OR 
+ * CONTRIBUTORS BE LIABLE FOR ANY DIRECT, INDIRECT, INCIDENTAL, SPECIAL, EXEMPLARY, OR CONSEQUENTIAL 
+ * DAMAGES (INCLUDING, BUT NOT LIMITED TO, PROCUREMENT OF SUBSTITUTE GOODS OR SERVICES; LOSS OF USE, 
+ * DATA, OR PROFITS; OR BUSINESS INTERRUPTION) HOWEVER CAUSED AND ON ANY THEORY OF LIABILITY, WHETHER 
+ * IN CONTRACT, STRICT LIABILITY, OR TORT (INCLUDING NEGLIGENCE OR OTHERWISE) ARISING IN ANY WAY OUT 
+ * OF THE USE OF THIS SOFTWARE, EVEN IF ADVISED OF THE POSSIBILITY OF SUCH DAMAGE.
+ */
+package org.dyn4j.dynamics.contact;
+
+import org.dyn4j.dynamics.Body;
+import org.dyn4j.dynamics.BodyFixture;
+import org.dyn4j.geometry.Vector2;
+
+/**
+ * Represents a persisted contact point.
+ * <p>
+ * A persisted contact point is a contact point that was retained
+ * from the last iteration and therefore contains the previous point,
+ * normal, and depth.
+ * @author William Bittle
+ * @see ContactPoint
+ * @version 3.3.0
+ * @since 1.0.0
+ */
+public class PersistedContactPoint extends ContactPoint {
+	/** The previous contact point */
+	protected final Vector2 oldPoint;
+	
+	/** The previous contact normal */
+	protected final Vector2 oldNormal;
+	
+	/** The previous penetration depth */
+	protected final double oldDepth;
+	
+	/**
+	 * Full constructor.
+	 * @param id the contact point id
+	 * @param body1 the first {@link Body} in contact
+	 * @param fixture1 the first {@link Body}'s {@link BodyFixture}
+	 * @param body2 the second {@link Body} in contact
+	 * @param fixture2 the second {@link Body}'s {@link BodyFixture}
+	 * @param point the world space contact point
+	 * @param normal the world space contact normal
+	 * @param depth the penetration depth
+	 * @param oldPoint the previous world space contact point
+	 * @param oldNormal the previous world space contact normal
+	 * @param oldDepth the previous penetration depth
+	 * @param sensor true if the contact is a sensor contact
+	 */
+	public PersistedContactPoint(ContactPointId id, 
+			Body body1, BodyFixture fixture1, Body body2, BodyFixture fixture2, 
+			Vector2 point, Vector2 normal, double depth,
+			Vector2 oldPoint, Vector2 oldNormal, double oldDepth,
+			boolean sensor) {
+		super(id, body1, fixture1, body2, fixture2, point, normal, depth, sensor);
+		this.oldPoint = oldPoint;
+		this.oldNormal = oldNormal;
+		this.oldDepth = oldDepth;
+	}
+	
+	/**
+	 * Helper constructor for a contact constraint and contact.
+	 * @param newConstraint the new constraint
+	 * @param newContact the new contact
+	 * @param oldConstraint the old constraint
+	 * @param oldContact the old contact
+	 */
+	public PersistedContactPoint(ContactConstraint newConstraint, Contact newContact, ContactConstraint oldConstraint, Contact oldContact) {
+		super(newConstraint, newContact);
+		this.oldDepth = oldContact.depth;
+		this.oldNormal = oldConstraint.normal;
+		this.oldPoint = oldContact.p;
+	}
+	
+	/**
+	 * Copy constructor (shallow).
+	 * @param pcp the {@link PersistedContactPoint} to copy
+	 */
+	public PersistedContactPoint(PersistedContactPoint pcp) {
+		super(pcp);
+		this.oldPoint = pcp.oldPoint;
+		this.oldNormal = pcp.oldNormal;
+		this.oldDepth = pcp.oldDepth;
+	}
+	
+	/* (non-Javadoc)
+	 * @see java.lang.Object#toString()
+	 */
+	@Override
+	public String toString() {
+		StringBuilder sb = new StringBuilder();
+		sb.append("PersistedContactPoint[Id=").append(this.id)
+		  .append("|Body1=").append(this.body1.getId())
+		  .append("|Fixture1=").append(this.fixture1.getId())
+		  .append("|Body2=").append(this.body2.getId())
+		  .append("|Fixture2=").append(this.fixture2.getId())
+		  .append("|Point=").append(this.point)
+		  .append("|Normal=").append(this.normal)
+		  .append("|Depth=").append(this.depth)
+		  .append("|PreviousPoint=").append(this.oldPoint)
+		  .append("|PreviousNormal=").append(this.oldNormal)
+		  .append("|PreviousDepth=").append(this.oldDepth)
+		  .append("]");
+		return sb.toString();
+	}
+	
+	/**
+	 * Returns the old contact point.
+	 * @return {@link Vector2}
+	 */
+	public Vector2 getOldPoint() {
+		return this.oldPoint;
+	}
+	
+	/**
+	 * Returns the old contact normal.
+	 * @return {@link Vector2}
+	 */
+	public Vector2 getOldNormal() {
+		return this.oldNormal;
+	}
+	
+	/**
+	 * Returns the old depth.
+	 * @return double
+	 */
+	public double getOldDepth() {
+		return this.oldDepth;
+	}
+}