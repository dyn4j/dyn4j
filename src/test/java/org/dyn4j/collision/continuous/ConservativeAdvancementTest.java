/*
 * Copyright (c) 2010-2021 William Bittle  http://www.dyn4j.org/
 * All rights reserved.
 * 
 * Redistribution and use in source and binary forms, with or without modification, are permitted 
 * provided that the following conditions are met:
 * 
 *   * Redistributions of source code must retain the above copyright notice, this list of conditions 
 *     and the following disclaimer.
 *   * Redistributions in binary form must reproduce the above copyright notice, this list of conditions 
 *     and the following disclaimer in the documentation and/or other materials provided with the 
 *     distribution.
 *   * Neither the name of the copyright holder nor the names of its contributors may be used to endorse or 
 *     promote products derived from this software without specific prior written permission.
 * 
 * THIS SOFTWARE IS PROVIDED BY THE COPYRIGHT HOLDERS AND CONTRIBUTORS "AS IS" AND ANY EXPRESS OR 
 * IMPLIED WARRANTIES, INCLUDING, BUT NOT LIMITED TO, THE IMPLIED WARRANTIES OF MERCHANTABILITY AND 
 * FITNESS FOR A PARTICULAR PURPOSE ARE DISCLAIMED. IN NO EVENT SHALL THE COPYRIGHT HOLDER OR 
 * CONTRIBUTORS BE LIABLE FOR ANY DIRECT, INDIRECT, INCIDENTAL, SPECIAL, EXEMPLARY, OR CONSEQUENTIAL 
 * DAMAGES (INCLUDING, BUT NOT LIMITED TO, PROCUREMENT OF SUBSTITUTE GOODS OR SERVICES; LOSS OF USE, 
 * DATA, OR PROFITS; OR BUSINESS INTERRUPTION) HOWEVER CAUSED AND ON ANY THEORY OF LIABILITY, WHETHER 
 * IN CONTRACT, STRICT LIABILITY, OR TORT (INCLUDING NEGLIGENCE OR OTHERWISE) ARISING IN ANY WAY OUT 
 * OF THE USE OF THIS SOFTWARE, EVEN IF ADVISED OF THE POSSIBILITY OF SUCH DAMAGE.
 */
package org.dyn4j.collision.continuous;

import org.dyn4j.collision.narrowphase.DistanceDetector;
import org.dyn4j.collision.narrowphase.Gjk;
import org.dyn4j.geometry.Convex;
import org.dyn4j.geometry.Geometry;
import org.dyn4j.geometry.Transform;
import org.dyn4j.geometry.Vector2;
import org.junit.Before;
import org.junit.Test;

import junit.framework.TestCase;

/**
 * Test class for the {@link ConservativeAdvancement} class.
 * @author William Bittle
<<<<<<< HEAD
 * @version 4.1.0
=======
 * @version 4.0.1
>>>>>>> 0a67375f
 * @since 1.2.0
 */
public class ConservativeAdvancementTest {
	/** Identity Transform instance */
	private static final Transform IDENTITY = new Transform();
	
	/** A test time step */
	private static final double TIME_STEP = 1.0 / 60.0;
	
	/** The time of impact detector */
	private ConservativeAdvancement detector;
	
	/** The first convex */
	private Convex c1;
	
	/** The second convex */
	private Convex c2;
	
	/**
	 * Sets up the test.
	 */
	@Before
	public void setup() {
		this.detector = new ConservativeAdvancement();
		
		this.c1 = Geometry.createUnitCirclePolygon(5, 0.1);
		this.c2 = Geometry.createRectangle(20.0, 0.5);
	}
	
	/**
	 * Tests the time of impact computation when the bodies
	 * intersect after the midpoint of the dynamic body's trajectory.
	 */
	@Test
	public void afterMidPoint() {
		//               0
		//               |
		//               |
		//  -------------------------------- stationary
		//               V
		//               E
		
		Transform t1 = new Transform();
		t1.translate(0.0, 1.5);
		
		Vector2 dp1 = new Vector2(0.0, -120.0 * TIME_STEP);
		
		// detect the time of impact
		TimeOfImpact toi = new TimeOfImpact();
		boolean collision = this.detector.getTimeOfImpact(this.c1, t1, dp1, 0.0, this.c2, IDENTITY, new Vector2(), 0.0, toi);
		TestCase.assertTrue(collision);
		
		// test the TOI
		TestCase.assertEquals(0.577, toi.getTime(), 1.0e-3);
		
		// test the final transform the body should be at before the collision
		Transform tx = t1.lerped(dp1, 0.0, toi.getTime());
		TestCase.assertEquals(0.000, tx.getTranslationX(), 1.0e-3);
		TestCase.assertEquals(0.346, tx.getTranslationY(), 1.0e-3);
	}
	
	/**
	 * Tests the time of impact computation when the bodies
	 * intersect before the midpoint of the dynamic body's trajectory.
	 */
	@Test
	public void beforeMidPoint() {
		//               0
		//               |
		//  -------------------------------- stationary
		//               |
		//               V
		//               E

		Transform t1 = new Transform();
		t1.translate(0.0, 1.0);
		
		Vector2 dp1 = new Vector2(0.0, -120.0 * TIME_STEP);
		
		// detect the time of impact
		TimeOfImpact toi = new TimeOfImpact();
		boolean collision = this.detector.getTimeOfImpact(this.c1, t1, dp1, 0.0, this.c2, IDENTITY, new Vector2(), 0.0, toi);
		TestCase.assertTrue(collision);
		
		// test the TOI
		TestCase.assertEquals(0.327, toi.getTime(), 1.0e-3);
		
		// test the final transform the body should be at before the collision
		Transform tx = t1.lerped(dp1, 0.0, toi.getTime());
		TestCase.assertEquals(0.000, tx.getTranslationX(), 1.0e-3);
		TestCase.assertEquals(0.346, tx.getTranslationY(), 1.0e-3);
	}
	
	/**
	 * Tests the time of impact computation when the bodies are 
	 * moving in the same direction where the faster should collide
	 * with the slower.
	 */
	@Test
	public void sameDirection() {
		// S--------------------->E
		//     S------>E
		
		Transform t1 = new Transform();
		t1.translate(0.0, 1.5);
		Vector2 dp1 = new Vector2(120.0 * TIME_STEP, 0.0);
		
		Convex c2 = Geometry.createSquare(0.2);
		Transform t2 = new Transform();
		t2.translate(0.5, 1.5);
		Vector2 dp2 = new Vector2(30.0 * TIME_STEP, 0.0);
		
		// detect the time of impact
		TimeOfImpact toi = new TimeOfImpact();
		boolean collision = this.detector.getTimeOfImpact(this.c1, t1, dp1, 0.0, c2, t2, dp2, 0.0, toi);
		TestCase.assertTrue(collision);
		
		// test the TOI
		TestCase.assertEquals(0.200, toi.getTime(), 1.0e-3);
		
		// test the final transform the body should be at before the collision
		Transform tx = t1.lerped(dp1, 0.0, toi.getTime());
		TestCase.assertEquals(0.400, tx.getTranslationX(), 1.0e-3);
		TestCase.assertEquals(1.500, tx.getTranslationY(), 1.0e-3);
	}
	
	/**
	 * Tests the time of impact computation when two bodies are
	 * moving in opposing directions.
	 */
	@Test
	public void oppositeDirection() {
		// S--------------------->E
		//                     E<----S
		
		Transform t1 = new Transform();
		t1.translate(0.0, 1.5);
		Vector2 dp1 = new Vector2(120.0 * TIME_STEP, 0.0);
		
		Convex c2 = Geometry.createSquare(0.5);
		Transform t2 = new Transform();
		t2.translate(2.0, 1.5);
		Vector2 dp2 = new Vector2(-30.0 * TIME_STEP, 0.0);
		
		// detect the time of impact
		TimeOfImpact toi = new TimeOfImpact();
		boolean collision = this.detector.getTimeOfImpact(this.c1, t1, dp1, 0.0, c2, t2, dp2, 0.0, toi);
		TestCase.assertTrue(collision);
		
		// test the TOI
		TestCase.assertEquals(0.659, toi.getTime(), 1.0e-3);
		
		// test the final transform the body should be at before the collision
		Transform tx1 = t1.lerped(dp1, 0.0, toi.getTime());
		TestCase.assertEquals(1.319, tx1.getTranslationX(), 1.0e-3);
		TestCase.assertEquals(1.500, tx1.getTranslationY(), 1.0e-3);
		Transform tx2 = t2.lerped(dp2, 0.0, toi.getTime());
		TestCase.assertEquals(1.670, tx2.getTranslationX(), 1.0e-3);
		TestCase.assertEquals(1.500, tx2.getTranslationY(), 1.0e-3);
	}
	
	/**
	 * Tests the time of impact computation where the two bodies
	 * are moving orthogonal to one another.
	 */
	@Test
	public void orthogonalDirection() {
		//          E
		//          ^
		//          |
		// S--------------------->E
		//          |
		//          S
		
		Transform t1 = new Transform();
		t1.translate(0.0, 1.5);
		Vector2 dp1 = new Vector2(120.0 * TIME_STEP, 0.0);
		
		Convex c2 = Geometry.createSquare(0.2);
		Transform t2 = new Transform();
		t2.translate(1.0, 1.25);
		Vector2 dp2 = new Vector2(0.0, 30.0 * TIME_STEP);
		
		// detect the time of impact
		TimeOfImpact toi = new TimeOfImpact();
		boolean collision = this.detector.getTimeOfImpact(this.c1, t1, dp1, 0.0, c2, t2, dp2, 0.0, toi);
		TestCase.assertTrue(collision);
		
		// test the TOI
		TestCase.assertEquals(0.400, toi.getTime(), 1.0e-3);
		
		// test the final transform the body should be at before the collision
		Transform tx1 = t1.lerped(dp1, 0.0, toi.getTime());
		TestCase.assertEquals(0.800, tx1.getTranslationX(), 1.0e-3);
		TestCase.assertEquals(1.500, tx1.getTranslationY(), 1.0e-3);
		Transform tx2 = t2.lerped(dp2, 0.0, toi.getTime());
		TestCase.assertEquals(1.000, tx2.getTranslationX(), 1.0e-3);
		TestCase.assertEquals(1.450, tx2.getTranslationY(), 1.0e-3);
	}
	
	/**
	 * Tests the time of impact computation in a failure case
	 * where the two bodies are moving in the same direction
	 * but the bodies do not collide.
	 */
	@Test
	public void sameDirectionNoCollision() {
		//                  S--------------------->E
		// S----------->E
		
		Transform t1 = new Transform();
		t1.translate(0.0, 1.0);
		Vector2 dp1 = new Vector2(120.0 * TIME_STEP, 0.0);
		
		Convex c2 = Geometry.createSquare(0.5);
		Transform t2 = new Transform();
		t2.translate(0.0, 1.5);
		Vector2 dp2 = new Vector2(30.0 * TIME_STEP, 0.0);
		
		// detect the time of impact
		TimeOfImpact toi = new TimeOfImpact();
		boolean collision = this.detector.getTimeOfImpact(this.c1, t1, dp1, 0.0, c2, t2, dp2, 0.0, toi);
		TestCase.assertFalse(collision);
	}
	
	/**
	 * Tests the time of impact computation in a failure case
	 * where the two bodies are moving in the same direction
	 * but the bodies do not collide.
	 */
	@Test
	public void sameDirectionNoCollision2() {
		// S--------------------->E
		//               S----------->E
		
		Transform t1 = new Transform();
		t1.translate(0.0, 1.0);
		Vector2 dp1 = new Vector2(120.0 * TIME_STEP, 0.0);
		
		Convex c2 = Geometry.createSquare(0.5);
		Transform t2 = new Transform();
		t2.translate(1.6, 1.5);
		Vector2 dp2 = new Vector2(60.0 * TIME_STEP, 0.0);
		
		// detect the time of impact
		TimeOfImpact toi = new TimeOfImpact();
		boolean collision = this.detector.getTimeOfImpact(this.c1, t1, dp1, 0.0, c2, t2, dp2, 0.0, toi);
		TestCase.assertFalse(collision);
	}
	
	/**
	 * Tests the time of impact computation in a failure case
	 * where the two bodies are moving orthogonal to one another
	 * but do not collide.
	 */
	@Test
	public void orthogonalDirectionNoCollision() {
		//          E
		//          ^
		//          |
		// S--------------------->E
		//          |
		//          S
		
		Transform t1 = new Transform();
		t1.translate(0.0, 1.0);
		Vector2 dp1 = new Vector2(120.0 * TIME_STEP, 0.0);
		
		Convex c2 = Geometry.createSquare(0.1);
		Transform t2 = new Transform();
		t2.translate(1.0, 1.3);
		Vector2 dp2 = new Vector2(0.0, 60.0 * TIME_STEP);
		
		// detect the time of impact
		TimeOfImpact toi = new TimeOfImpact();
		boolean collision = this.detector.getTimeOfImpact(this.c1, t1, dp1, 0.0, c2, t2, dp2, 0.0, toi);
		TestCase.assertFalse(collision);
	}
	
	/**
	 * Tests the set distance detector method.
	 */
	@Test
	public void setDistanceDetector() {
		DistanceDetector dd = new Gjk();
		this.detector.setDistanceDetector(dd);
		
		TestCase.assertSame(dd, this.detector.getDistanceDetector());
	}
	
	/**
	 * Tests the set distance detector method passing a
	 * null value.
	 */
	@Test(expected = NullPointerException.class)
	public void setNullDistanceDetector() {
		this.detector.setDistanceDetector(null);
	}
	
	/**
	 * Tests the creation of the class with a null detector.
	 */
	@Test(expected = NullPointerException.class)
	public void createWithNullDistanceDetector() {
		new ConservativeAdvancement(null);
	}
	
	/**
	 * Tests the successful creation of the class.
	 */
	@Test
	public void createSuccess() {
		DistanceDetector dd = new Gjk();
		ConservativeAdvancement ca = new ConservativeAdvancement(dd);
		
		TestCase.assertEquals(dd, ca.getDistanceDetector());
		TestCase.assertEquals(ConservativeAdvancement.DEFAULT_DISTANCE_EPSILON, ca.getDistanceEpsilon());
		TestCase.assertEquals(ConservativeAdvancement.DEFAULT_MAX_ITERATIONS, ca.getMaxIterations());
	}
	
	/**
	 * Tests the set tolerance method.
	 */
	@Test
	public void setTolerance() {
		this.detector.setDistanceEpsilon(0.3);
		TestCase.assertEquals(0.3, this.detector.getDistanceEpsilon());
		
		this.detector.setDistanceEpsilon(0.000002);
		TestCase.assertEquals(0.000002, this.detector.getDistanceEpsilon());
	}
	
	/**
	 * Tests the set tolerance method passing a zero value.
	 */
	@Test(expected = IllegalArgumentException.class)
	public void setZeroTolerance() {
		this.detector.setDistanceEpsilon(0);
	}
	
	/**
	 * Tests the set tolerance method passing a negative value.
	 */
	@Test(expected = IllegalArgumentException.class)
	public void setNegativeTolerance() {
		this.detector.setDistanceEpsilon(-0.00003);
	}
	
	/**
	 * Tests the set max iterations method.
	 */
	@Test
	public void setMaxIterations() {
		this.detector.setMaxIterations(23);
		TestCase.assertEquals(23, this.detector.getMaxIterations());
		
		this.detector.setMaxIterations(10);
		TestCase.assertEquals(10, this.detector.getMaxIterations());
	}
	
	/**
	 * Tests the set max iterations method passing a zero value.
	 */
	@Test(expected = IllegalArgumentException.class)
	public void setZeroMaxIterations() {
		this.detector.setMaxIterations(0);
	}
	
	/**
	 * Tests the set max iterations method passing a negative value.
	 */
	@Test(expected = IllegalArgumentException.class)
	public void setNegativeMaxIterations() {
		this.detector.setMaxIterations(-2);
	}
	
	/**
	 * Tests the set max iterations method passing a value less than 5.
	 */
	@Test(expected = IllegalArgumentException.class)
	public void setLessThanTenMaxIterations() {
		this.detector.setMaxIterations(4);
	}
	
	/**
	 * Tests a body rotating very fast against a static body.
	 */
	@Test
	public void fastRotationAgainstStatic() {
		Convex c1 = Geometry.createRectangle(2.0, 0.2);
		Transform t1 = new Transform();
		t1.translate(0.5, 0.0);
		t1.rotate(Math.toRadians(-40.0), t1.getTranslationX(), t1.getTranslationY());
		Vector2 dp1 = new Vector2();
		double da1 = Math.toRadians(80.0) * 60.0 * TIME_STEP;
		
		Convex c2 = Geometry.createRectangle(10.0, 0.5);
		Transform t2 = new Transform();
		t2.translate(-5.0, 0.0);
		Vector2 dp2 = new Vector2();
		
		// detect the time of impact
		TimeOfImpact toi = new TimeOfImpact();
		boolean collision = this.detector.getTimeOfImpact(c1, t1, dp1, da1, c2, t2, dp2, 0.0, toi);
		TestCase.assertTrue(collision);
		
		// get the final transform given the time of impact
		Transform tx1f = t1.lerped(dp1, da1, toi.getTime());
		
		// make sure the time of impact is small in this case
		TestCase.assertEquals(0.039, toi.getTime(), 1.0e-3);
		// the rotation shouldn't be much more than -40
		TestCase.assertEquals(-0.643, tx1f.getRotationAngle(), 1.0e-3);
	}
	
	/**
	 * Tests a body rotating very fast against a
	 * another body rotating very fast.
	 */
	@Test
	public void fastRotationAgainstFastRotation() {
		Convex c1 = Geometry.createRectangle(2.0, 0.2);
		Transform t1 = new Transform();
		t1.translate(0.5, 0.0);
		t1.rotate(Math.toRadians(-40.0), t1.getTranslationX(), t1.getTranslationY());
		Vector2 dp1 = new Vector2();
		double da1 = Math.toRadians(80.0) * 60.0 * TIME_STEP;
		
		Convex c2 = Geometry.createRectangle(10.0, 0.5);
		Transform t2 = new Transform();
		t2.translate(-5.0, 0.0);
		t2.rotate(Math.toRadians(-20.0), t2.getTranslationX(), t2.getTranslationY());
		Vector2 dp2 = new Vector2();
		double da2 = Math.toRadians(60.0) * 60.0 * TIME_STEP;
		
		// detect the time of impact
		TimeOfImpact toi = new TimeOfImpact();
		boolean collision = this.detector.getTimeOfImpact(c1, t1, dp1, da1, c2, t2, dp2, da2, toi);
		TestCase.assertTrue(collision);
		
		// get the final transform given the time of impact
		Transform tx1f = t1.lerped(dp1, da1, toi.getTime());
		Transform tx2f = t2.lerped(dp2, da2, toi.getTime());
		
		// make sure the time of impact is small in this case
		TestCase.assertEquals(0.293, toi.getTime(), 1.0e-3);
		// the rotation shouldn't be much more than -40
		TestCase.assertEquals(-0.288, tx1f.getRotationAngle(), 1.0e-3);
		TestCase.assertEquals(-0.041, tx2f.getRotationAngle(), 1.0e-3);
	}
	
	/**
	 * Tests a body rotating very fast against a
	 * another body rotating very fast where no collision
	 * occurs.
	 */
	@Test
	public void fastRotationAgainstFastRotationNoCollision() {
		Convex c1 = Geometry.createRectangle(2.0, 0.2);
		Transform t1 = new Transform();
		t1.translate(0.5, 0.0);
		t1.rotate(Math.toRadians(-40.0), t1.getTranslationX(), t1.getTranslationY());
		Vector2 dp1 = new Vector2();
		double da1 = Math.toRadians(80.0 * 60.0) * TIME_STEP;
		
		Convex c2 = Geometry.createRectangle(10.0, 0.5);
		Transform t2 = new Transform();
		t2.translate(-5.0, 0.0);
		t2.rotate(Math.toRadians(-80.0), t2.getTranslationX(), t2.getTranslationY());
		Vector2 dp2 = new Vector2();
		double da2 = Math.toRadians(60.0 * 60.0) * TIME_STEP;
		
		// detect the time of impact
		TimeOfImpact toi = new TimeOfImpact();
		boolean collision = this.detector.getTimeOfImpact(c1, t1, dp1, da1, c2, t2, dp2, da2, toi);
		TestCase.assertFalse(collision);
	}

	/**
	 * Tests two bodies that are separated and moving, but moving 
	 * in the same direction at the same speed.
	 */
	@Test
	public void equidistantSameVelocityTest() {
		Convex c1 = Geometry.createSquare(1.0);
		Transform t1 = new Transform();
		Vector2 dp1 = new Vector2(1.0, 0.0);
		double da1 = 0.0;
		
		Convex c2 = Geometry.createSquare(1.0);
		Transform t2 = new Transform();
		t2.translate(3.0, 0.0);
		Vector2 dp2 = new Vector2(1.0, 0.0);
		double da2 = 0.0;
		
		// detect the time of impact
		TimeOfImpact toi = new TimeOfImpact();
		boolean collision = this.detector.getTimeOfImpact(c1, t1, dp1, da1, c2, t2, dp2, da2, toi);
		TestCase.assertFalse(collision);
	}

	/**
	 * Tests two bodies that are not initially separated.
	 */
	@Test
	public void separationTooSmall() {
		Convex c1 = Geometry.createSquare(1.0);
		Transform t1 = new Transform();
		Vector2 dp1 = new Vector2(1.0, 0.0);
		double da1 = 0.0;
		
		Convex c2 = Geometry.createSquare(1.0);
		Transform t2 = new Transform();
		t2.translate(1.000001, 0.0);
		Vector2 dp2 = new Vector2(1.0, 0.0);
		double da2 = 0.0;
		
		// detect the time of impact
		TimeOfImpact toi = new TimeOfImpact();
		boolean collision = this.detector.getTimeOfImpact(c1, t1, dp1, da1, c2, t2, dp2, da2, toi);
		TestCase.assertFalse(collision);
	}
}
<|MERGE_RESOLUTION|>--- conflicted
+++ resolved
@@ -1,568 +1,567 @@
-/*
- * Copyright (c) 2010-2021 William Bittle  http://www.dyn4j.org/
- * All rights reserved.
- * 
- * Redistribution and use in source and binary forms, with or without modification, are permitted 
- * provided that the following conditions are met:
- * 
- *   * Redistributions of source code must retain the above copyright notice, this list of conditions 
- *     and the following disclaimer.
- *   * Redistributions in binary form must reproduce the above copyright notice, this list of conditions 
- *     and the following disclaimer in the documentation and/or other materials provided with the 
- *     distribution.
- *   * Neither the name of the copyright holder nor the names of its contributors may be used to endorse or 
- *     promote products derived from this software without specific prior written permission.
- * 
- * THIS SOFTWARE IS PROVIDED BY THE COPYRIGHT HOLDERS AND CONTRIBUTORS "AS IS" AND ANY EXPRESS OR 
- * IMPLIED WARRANTIES, INCLUDING, BUT NOT LIMITED TO, THE IMPLIED WARRANTIES OF MERCHANTABILITY AND 
- * FITNESS FOR A PARTICULAR PURPOSE ARE DISCLAIMED. IN NO EVENT SHALL THE COPYRIGHT HOLDER OR 
- * CONTRIBUTORS BE LIABLE FOR ANY DIRECT, INDIRECT, INCIDENTAL, SPECIAL, EXEMPLARY, OR CONSEQUENTIAL 
- * DAMAGES (INCLUDING, BUT NOT LIMITED TO, PROCUREMENT OF SUBSTITUTE GOODS OR SERVICES; LOSS OF USE, 
- * DATA, OR PROFITS; OR BUSINESS INTERRUPTION) HOWEVER CAUSED AND ON ANY THEORY OF LIABILITY, WHETHER 
- * IN CONTRACT, STRICT LIABILITY, OR TORT (INCLUDING NEGLIGENCE OR OTHERWISE) ARISING IN ANY WAY OUT 
- * OF THE USE OF THIS SOFTWARE, EVEN IF ADVISED OF THE POSSIBILITY OF SUCH DAMAGE.
- */
-package org.dyn4j.collision.continuous;
-
-import org.dyn4j.collision.narrowphase.DistanceDetector;
-import org.dyn4j.collision.narrowphase.Gjk;
-import org.dyn4j.geometry.Convex;
-import org.dyn4j.geometry.Geometry;
-import org.dyn4j.geometry.Transform;
-import org.dyn4j.geometry.Vector2;
-import org.junit.Before;
-import org.junit.Test;
-
-import junit.framework.TestCase;
-
-/**
- * Test class for the {@link ConservativeAdvancement} class.
- * @author William Bittle
-<<<<<<< HEAD
- * @version 4.1.0
-=======
- * @version 4.0.1
->>>>>>> 0a67375f
- * @since 1.2.0
- */
-public class ConservativeAdvancementTest {
-	/** Identity Transform instance */
-	private static final Transform IDENTITY = new Transform();
-	
-	/** A test time step */
-	private static final double TIME_STEP = 1.0 / 60.0;
-	
-	/** The time of impact detector */
-	private ConservativeAdvancement detector;
-	
-	/** The first convex */
-	private Convex c1;
-	
-	/** The second convex */
-	private Convex c2;
-	
-	/**
-	 * Sets up the test.
-	 */
-	@Before
-	public void setup() {
-		this.detector = new ConservativeAdvancement();
-		
-		this.c1 = Geometry.createUnitCirclePolygon(5, 0.1);
-		this.c2 = Geometry.createRectangle(20.0, 0.5);
-	}
-	
-	/**
-	 * Tests the time of impact computation when the bodies
-	 * intersect after the midpoint of the dynamic body's trajectory.
-	 */
-	@Test
-	public void afterMidPoint() {
-		//               0
-		//               |
-		//               |
-		//  -------------------------------- stationary
-		//               V
-		//               E
-		
-		Transform t1 = new Transform();
-		t1.translate(0.0, 1.5);
-		
-		Vector2 dp1 = new Vector2(0.0, -120.0 * TIME_STEP);
-		
-		// detect the time of impact
-		TimeOfImpact toi = new TimeOfImpact();
-		boolean collision = this.detector.getTimeOfImpact(this.c1, t1, dp1, 0.0, this.c2, IDENTITY, new Vector2(), 0.0, toi);
-		TestCase.assertTrue(collision);
-		
-		// test the TOI
-		TestCase.assertEquals(0.577, toi.getTime(), 1.0e-3);
-		
-		// test the final transform the body should be at before the collision
-		Transform tx = t1.lerped(dp1, 0.0, toi.getTime());
-		TestCase.assertEquals(0.000, tx.getTranslationX(), 1.0e-3);
-		TestCase.assertEquals(0.346, tx.getTranslationY(), 1.0e-3);
-	}
-	
-	/**
-	 * Tests the time of impact computation when the bodies
-	 * intersect before the midpoint of the dynamic body's trajectory.
-	 */
-	@Test
-	public void beforeMidPoint() {
-		//               0
-		//               |
-		//  -------------------------------- stationary
-		//               |
-		//               V
-		//               E
-
-		Transform t1 = new Transform();
-		t1.translate(0.0, 1.0);
-		
-		Vector2 dp1 = new Vector2(0.0, -120.0 * TIME_STEP);
-		
-		// detect the time of impact
-		TimeOfImpact toi = new TimeOfImpact();
-		boolean collision = this.detector.getTimeOfImpact(this.c1, t1, dp1, 0.0, this.c2, IDENTITY, new Vector2(), 0.0, toi);
-		TestCase.assertTrue(collision);
-		
-		// test the TOI
-		TestCase.assertEquals(0.327, toi.getTime(), 1.0e-3);
-		
-		// test the final transform the body should be at before the collision
-		Transform tx = t1.lerped(dp1, 0.0, toi.getTime());
-		TestCase.assertEquals(0.000, tx.getTranslationX(), 1.0e-3);
-		TestCase.assertEquals(0.346, tx.getTranslationY(), 1.0e-3);
-	}
-	
-	/**
-	 * Tests the time of impact computation when the bodies are 
-	 * moving in the same direction where the faster should collide
-	 * with the slower.
-	 */
-	@Test
-	public void sameDirection() {
-		// S--------------------->E
-		//     S------>E
-		
-		Transform t1 = new Transform();
-		t1.translate(0.0, 1.5);
-		Vector2 dp1 = new Vector2(120.0 * TIME_STEP, 0.0);
-		
-		Convex c2 = Geometry.createSquare(0.2);
-		Transform t2 = new Transform();
-		t2.translate(0.5, 1.5);
-		Vector2 dp2 = new Vector2(30.0 * TIME_STEP, 0.0);
-		
-		// detect the time of impact
-		TimeOfImpact toi = new TimeOfImpact();
-		boolean collision = this.detector.getTimeOfImpact(this.c1, t1, dp1, 0.0, c2, t2, dp2, 0.0, toi);
-		TestCase.assertTrue(collision);
-		
-		// test the TOI
-		TestCase.assertEquals(0.200, toi.getTime(), 1.0e-3);
-		
-		// test the final transform the body should be at before the collision
-		Transform tx = t1.lerped(dp1, 0.0, toi.getTime());
-		TestCase.assertEquals(0.400, tx.getTranslationX(), 1.0e-3);
-		TestCase.assertEquals(1.500, tx.getTranslationY(), 1.0e-3);
-	}
-	
-	/**
-	 * Tests the time of impact computation when two bodies are
-	 * moving in opposing directions.
-	 */
-	@Test
-	public void oppositeDirection() {
-		// S--------------------->E
-		//                     E<----S
-		
-		Transform t1 = new Transform();
-		t1.translate(0.0, 1.5);
-		Vector2 dp1 = new Vector2(120.0 * TIME_STEP, 0.0);
-		
-		Convex c2 = Geometry.createSquare(0.5);
-		Transform t2 = new Transform();
-		t2.translate(2.0, 1.5);
-		Vector2 dp2 = new Vector2(-30.0 * TIME_STEP, 0.0);
-		
-		// detect the time of impact
-		TimeOfImpact toi = new TimeOfImpact();
-		boolean collision = this.detector.getTimeOfImpact(this.c1, t1, dp1, 0.0, c2, t2, dp2, 0.0, toi);
-		TestCase.assertTrue(collision);
-		
-		// test the TOI
-		TestCase.assertEquals(0.659, toi.getTime(), 1.0e-3);
-		
-		// test the final transform the body should be at before the collision
-		Transform tx1 = t1.lerped(dp1, 0.0, toi.getTime());
-		TestCase.assertEquals(1.319, tx1.getTranslationX(), 1.0e-3);
-		TestCase.assertEquals(1.500, tx1.getTranslationY(), 1.0e-3);
-		Transform tx2 = t2.lerped(dp2, 0.0, toi.getTime());
-		TestCase.assertEquals(1.670, tx2.getTranslationX(), 1.0e-3);
-		TestCase.assertEquals(1.500, tx2.getTranslationY(), 1.0e-3);
-	}
-	
-	/**
-	 * Tests the time of impact computation where the two bodies
-	 * are moving orthogonal to one another.
-	 */
-	@Test
-	public void orthogonalDirection() {
-		//          E
-		//          ^
-		//          |
-		// S--------------------->E
-		//          |
-		//          S
-		
-		Transform t1 = new Transform();
-		t1.translate(0.0, 1.5);
-		Vector2 dp1 = new Vector2(120.0 * TIME_STEP, 0.0);
-		
-		Convex c2 = Geometry.createSquare(0.2);
-		Transform t2 = new Transform();
-		t2.translate(1.0, 1.25);
-		Vector2 dp2 = new Vector2(0.0, 30.0 * TIME_STEP);
-		
-		// detect the time of impact
-		TimeOfImpact toi = new TimeOfImpact();
-		boolean collision = this.detector.getTimeOfImpact(this.c1, t1, dp1, 0.0, c2, t2, dp2, 0.0, toi);
-		TestCase.assertTrue(collision);
-		
-		// test the TOI
-		TestCase.assertEquals(0.400, toi.getTime(), 1.0e-3);
-		
-		// test the final transform the body should be at before the collision
-		Transform tx1 = t1.lerped(dp1, 0.0, toi.getTime());
-		TestCase.assertEquals(0.800, tx1.getTranslationX(), 1.0e-3);
-		TestCase.assertEquals(1.500, tx1.getTranslationY(), 1.0e-3);
-		Transform tx2 = t2.lerped(dp2, 0.0, toi.getTime());
-		TestCase.assertEquals(1.000, tx2.getTranslationX(), 1.0e-3);
-		TestCase.assertEquals(1.450, tx2.getTranslationY(), 1.0e-3);
-	}
-	
-	/**
-	 * Tests the time of impact computation in a failure case
-	 * where the two bodies are moving in the same direction
-	 * but the bodies do not collide.
-	 */
-	@Test
-	public void sameDirectionNoCollision() {
-		//                  S--------------------->E
-		// S----------->E
-		
-		Transform t1 = new Transform();
-		t1.translate(0.0, 1.0);
-		Vector2 dp1 = new Vector2(120.0 * TIME_STEP, 0.0);
-		
-		Convex c2 = Geometry.createSquare(0.5);
-		Transform t2 = new Transform();
-		t2.translate(0.0, 1.5);
-		Vector2 dp2 = new Vector2(30.0 * TIME_STEP, 0.0);
-		
-		// detect the time of impact
-		TimeOfImpact toi = new TimeOfImpact();
-		boolean collision = this.detector.getTimeOfImpact(this.c1, t1, dp1, 0.0, c2, t2, dp2, 0.0, toi);
-		TestCase.assertFalse(collision);
-	}
-	
-	/**
-	 * Tests the time of impact computation in a failure case
-	 * where the two bodies are moving in the same direction
-	 * but the bodies do not collide.
-	 */
-	@Test
-	public void sameDirectionNoCollision2() {
-		// S--------------------->E
-		//               S----------->E
-		
-		Transform t1 = new Transform();
-		t1.translate(0.0, 1.0);
-		Vector2 dp1 = new Vector2(120.0 * TIME_STEP, 0.0);
-		
-		Convex c2 = Geometry.createSquare(0.5);
-		Transform t2 = new Transform();
-		t2.translate(1.6, 1.5);
-		Vector2 dp2 = new Vector2(60.0 * TIME_STEP, 0.0);
-		
-		// detect the time of impact
-		TimeOfImpact toi = new TimeOfImpact();
-		boolean collision = this.detector.getTimeOfImpact(this.c1, t1, dp1, 0.0, c2, t2, dp2, 0.0, toi);
-		TestCase.assertFalse(collision);
-	}
-	
-	/**
-	 * Tests the time of impact computation in a failure case
-	 * where the two bodies are moving orthogonal to one another
-	 * but do not collide.
-	 */
-	@Test
-	public void orthogonalDirectionNoCollision() {
-		//          E
-		//          ^
-		//          |
-		// S--------------------->E
-		//          |
-		//          S
-		
-		Transform t1 = new Transform();
-		t1.translate(0.0, 1.0);
-		Vector2 dp1 = new Vector2(120.0 * TIME_STEP, 0.0);
-		
-		Convex c2 = Geometry.createSquare(0.1);
-		Transform t2 = new Transform();
-		t2.translate(1.0, 1.3);
-		Vector2 dp2 = new Vector2(0.0, 60.0 * TIME_STEP);
-		
-		// detect the time of impact
-		TimeOfImpact toi = new TimeOfImpact();
-		boolean collision = this.detector.getTimeOfImpact(this.c1, t1, dp1, 0.0, c2, t2, dp2, 0.0, toi);
-		TestCase.assertFalse(collision);
-	}
-	
-	/**
-	 * Tests the set distance detector method.
-	 */
-	@Test
-	public void setDistanceDetector() {
-		DistanceDetector dd = new Gjk();
-		this.detector.setDistanceDetector(dd);
-		
-		TestCase.assertSame(dd, this.detector.getDistanceDetector());
-	}
-	
-	/**
-	 * Tests the set distance detector method passing a
-	 * null value.
-	 */
-	@Test(expected = NullPointerException.class)
-	public void setNullDistanceDetector() {
-		this.detector.setDistanceDetector(null);
-	}
-	
-	/**
-	 * Tests the creation of the class with a null detector.
-	 */
-	@Test(expected = NullPointerException.class)
-	public void createWithNullDistanceDetector() {
-		new ConservativeAdvancement(null);
-	}
-	
-	/**
-	 * Tests the successful creation of the class.
-	 */
-	@Test
-	public void createSuccess() {
-		DistanceDetector dd = new Gjk();
-		ConservativeAdvancement ca = new ConservativeAdvancement(dd);
-		
-		TestCase.assertEquals(dd, ca.getDistanceDetector());
-		TestCase.assertEquals(ConservativeAdvancement.DEFAULT_DISTANCE_EPSILON, ca.getDistanceEpsilon());
-		TestCase.assertEquals(ConservativeAdvancement.DEFAULT_MAX_ITERATIONS, ca.getMaxIterations());
-	}
-	
-	/**
-	 * Tests the set tolerance method.
-	 */
-	@Test
-	public void setTolerance() {
-		this.detector.setDistanceEpsilon(0.3);
-		TestCase.assertEquals(0.3, this.detector.getDistanceEpsilon());
-		
-		this.detector.setDistanceEpsilon(0.000002);
-		TestCase.assertEquals(0.000002, this.detector.getDistanceEpsilon());
-	}
-	
-	/**
-	 * Tests the set tolerance method passing a zero value.
-	 */
-	@Test(expected = IllegalArgumentException.class)
-	public void setZeroTolerance() {
-		this.detector.setDistanceEpsilon(0);
-	}
-	
-	/**
-	 * Tests the set tolerance method passing a negative value.
-	 */
-	@Test(expected = IllegalArgumentException.class)
-	public void setNegativeTolerance() {
-		this.detector.setDistanceEpsilon(-0.00003);
-	}
-	
-	/**
-	 * Tests the set max iterations method.
-	 */
-	@Test
-	public void setMaxIterations() {
-		this.detector.setMaxIterations(23);
-		TestCase.assertEquals(23, this.detector.getMaxIterations());
-		
-		this.detector.setMaxIterations(10);
-		TestCase.assertEquals(10, this.detector.getMaxIterations());
-	}
-	
-	/**
-	 * Tests the set max iterations method passing a zero value.
-	 */
-	@Test(expected = IllegalArgumentException.class)
-	public void setZeroMaxIterations() {
-		this.detector.setMaxIterations(0);
-	}
-	
-	/**
-	 * Tests the set max iterations method passing a negative value.
-	 */
-	@Test(expected = IllegalArgumentException.class)
-	public void setNegativeMaxIterations() {
-		this.detector.setMaxIterations(-2);
-	}
-	
-	/**
-	 * Tests the set max iterations method passing a value less than 5.
-	 */
-	@Test(expected = IllegalArgumentException.class)
-	public void setLessThanTenMaxIterations() {
-		this.detector.setMaxIterations(4);
-	}
-	
-	/**
-	 * Tests a body rotating very fast against a static body.
-	 */
-	@Test
-	public void fastRotationAgainstStatic() {
-		Convex c1 = Geometry.createRectangle(2.0, 0.2);
-		Transform t1 = new Transform();
-		t1.translate(0.5, 0.0);
-		t1.rotate(Math.toRadians(-40.0), t1.getTranslationX(), t1.getTranslationY());
-		Vector2 dp1 = new Vector2();
-		double da1 = Math.toRadians(80.0) * 60.0 * TIME_STEP;
-		
-		Convex c2 = Geometry.createRectangle(10.0, 0.5);
-		Transform t2 = new Transform();
-		t2.translate(-5.0, 0.0);
-		Vector2 dp2 = new Vector2();
-		
-		// detect the time of impact
-		TimeOfImpact toi = new TimeOfImpact();
-		boolean collision = this.detector.getTimeOfImpact(c1, t1, dp1, da1, c2, t2, dp2, 0.0, toi);
-		TestCase.assertTrue(collision);
-		
-		// get the final transform given the time of impact
-		Transform tx1f = t1.lerped(dp1, da1, toi.getTime());
-		
-		// make sure the time of impact is small in this case
-		TestCase.assertEquals(0.039, toi.getTime(), 1.0e-3);
-		// the rotation shouldn't be much more than -40
-		TestCase.assertEquals(-0.643, tx1f.getRotationAngle(), 1.0e-3);
-	}
-	
-	/**
-	 * Tests a body rotating very fast against a
-	 * another body rotating very fast.
-	 */
-	@Test
-	public void fastRotationAgainstFastRotation() {
-		Convex c1 = Geometry.createRectangle(2.0, 0.2);
-		Transform t1 = new Transform();
-		t1.translate(0.5, 0.0);
-		t1.rotate(Math.toRadians(-40.0), t1.getTranslationX(), t1.getTranslationY());
-		Vector2 dp1 = new Vector2();
-		double da1 = Math.toRadians(80.0) * 60.0 * TIME_STEP;
-		
-		Convex c2 = Geometry.createRectangle(10.0, 0.5);
-		Transform t2 = new Transform();
-		t2.translate(-5.0, 0.0);
-		t2.rotate(Math.toRadians(-20.0), t2.getTranslationX(), t2.getTranslationY());
-		Vector2 dp2 = new Vector2();
-		double da2 = Math.toRadians(60.0) * 60.0 * TIME_STEP;
-		
-		// detect the time of impact
-		TimeOfImpact toi = new TimeOfImpact();
-		boolean collision = this.detector.getTimeOfImpact(c1, t1, dp1, da1, c2, t2, dp2, da2, toi);
-		TestCase.assertTrue(collision);
-		
-		// get the final transform given the time of impact
-		Transform tx1f = t1.lerped(dp1, da1, toi.getTime());
-		Transform tx2f = t2.lerped(dp2, da2, toi.getTime());
-		
-		// make sure the time of impact is small in this case
-		TestCase.assertEquals(0.293, toi.getTime(), 1.0e-3);
-		// the rotation shouldn't be much more than -40
-		TestCase.assertEquals(-0.288, tx1f.getRotationAngle(), 1.0e-3);
-		TestCase.assertEquals(-0.041, tx2f.getRotationAngle(), 1.0e-3);
-	}
-	
-	/**
-	 * Tests a body rotating very fast against a
-	 * another body rotating very fast where no collision
-	 * occurs.
-	 */
-	@Test
-	public void fastRotationAgainstFastRotationNoCollision() {
-		Convex c1 = Geometry.createRectangle(2.0, 0.2);
-		Transform t1 = new Transform();
-		t1.translate(0.5, 0.0);
-		t1.rotate(Math.toRadians(-40.0), t1.getTranslationX(), t1.getTranslationY());
-		Vector2 dp1 = new Vector2();
-		double da1 = Math.toRadians(80.0 * 60.0) * TIME_STEP;
-		
-		Convex c2 = Geometry.createRectangle(10.0, 0.5);
-		Transform t2 = new Transform();
-		t2.translate(-5.0, 0.0);
-		t2.rotate(Math.toRadians(-80.0), t2.getTranslationX(), t2.getTranslationY());
-		Vector2 dp2 = new Vector2();
-		double da2 = Math.toRadians(60.0 * 60.0) * TIME_STEP;
-		
-		// detect the time of impact
-		TimeOfImpact toi = new TimeOfImpact();
-		boolean collision = this.detector.getTimeOfImpact(c1, t1, dp1, da1, c2, t2, dp2, da2, toi);
-		TestCase.assertFalse(collision);
-	}
-
-	/**
-	 * Tests two bodies that are separated and moving, but moving 
-	 * in the same direction at the same speed.
-	 */
-	@Test
-	public void equidistantSameVelocityTest() {
-		Convex c1 = Geometry.createSquare(1.0);
-		Transform t1 = new Transform();
-		Vector2 dp1 = new Vector2(1.0, 0.0);
-		double da1 = 0.0;
-		
-		Convex c2 = Geometry.createSquare(1.0);
-		Transform t2 = new Transform();
-		t2.translate(3.0, 0.0);
-		Vector2 dp2 = new Vector2(1.0, 0.0);
-		double da2 = 0.0;
-		
-		// detect the time of impact
-		TimeOfImpact toi = new TimeOfImpact();
-		boolean collision = this.detector.getTimeOfImpact(c1, t1, dp1, da1, c2, t2, dp2, da2, toi);
-		TestCase.assertFalse(collision);
-	}
-
-	/**
-	 * Tests two bodies that are not initially separated.
-	 */
-	@Test
-	public void separationTooSmall() {
-		Convex c1 = Geometry.createSquare(1.0);
-		Transform t1 = new Transform();
-		Vector2 dp1 = new Vector2(1.0, 0.0);
-		double da1 = 0.0;
-		
-		Convex c2 = Geometry.createSquare(1.0);
-		Transform t2 = new Transform();
-		t2.translate(1.000001, 0.0);
-		Vector2 dp2 = new Vector2(1.0, 0.0);
-		double da2 = 0.0;
-		
-		// detect the time of impact
-		TimeOfImpact toi = new TimeOfImpact();
-		boolean collision = this.detector.getTimeOfImpact(c1, t1, dp1, da1, c2, t2, dp2, da2, toi);
-		TestCase.assertFalse(collision);
-	}
-}
+/*
+ * Copyright (c) 2010-2021 William Bittle  http://www.dyn4j.org/
+ * All rights reserved.
+ * 
+ * Redistribution and use in source and binary forms, with or without modification, are permitted 
+ * provided that the following conditions are met:
+ * 
+ *   * Redistributions of source code must retain the above copyright notice, this list of conditions 
+ *     and the following disclaimer.
+ *   * Redistributions in binary form must reproduce the above copyright notice, this list of conditions 
+ *     and the following disclaimer in the documentation and/or other materials provided with the 
+ *     distribution.
+ *   * Neither the name of the copyright holder nor the names of its contributors may be used to endorse or 
+ *     promote products derived from this software without specific prior written permission.
+ * 
+ * THIS SOFTWARE IS PROVIDED BY THE COPYRIGHT HOLDERS AND CONTRIBUTORS "AS IS" AND ANY EXPRESS OR 
+ * IMPLIED WARRANTIES, INCLUDING, BUT NOT LIMITED TO, THE IMPLIED WARRANTIES OF MERCHANTABILITY AND 
+ * FITNESS FOR A PARTICULAR PURPOSE ARE DISCLAIMED. IN NO EVENT SHALL THE COPYRIGHT HOLDER OR 
+ * CONTRIBUTORS BE LIABLE FOR ANY DIRECT, INDIRECT, INCIDENTAL, SPECIAL, EXEMPLARY, OR CONSEQUENTIAL 
+ * DAMAGES (INCLUDING, BUT NOT LIMITED TO, PROCUREMENT OF SUBSTITUTE GOODS OR SERVICES; LOSS OF USE, 
+ * DATA, OR PROFITS; OR BUSINESS INTERRUPTION) HOWEVER CAUSED AND ON ANY THEORY OF LIABILITY, WHETHER 
+ * IN CONTRACT, STRICT LIABILITY, OR TORT (INCLUDING NEGLIGENCE OR OTHERWISE) ARISING IN ANY WAY OUT 
+ * OF THE USE OF THIS SOFTWARE, EVEN IF ADVISED OF THE POSSIBILITY OF SUCH DAMAGE.
+ */
+package org.dyn4j.collision.continuous;
+
+import org.dyn4j.collision.narrowphase.DistanceDetector;
+import org.dyn4j.collision.narrowphase.Gjk;
+import org.dyn4j.geometry.Convex;
+import org.dyn4j.geometry.Geometry;
+import org.dyn4j.geometry.Transform;
+import org.dyn4j.geometry.Vector2;
+import org.junit.Before;
+import org.junit.Test;
+
+import junit.framework.TestCase;
+
+/**
+ * Test class for the {@link ConservativeAdvancement} class.
+ * <p>
+ * All bodies in this test must be infinite mass so that the
+ * World class doesn't solve their TOI when a step is performed.
+ * @author William Bittle
+ * @version 4.1.0
+ * @since 1.2.0
+ */
+public class ConservativeAdvancementTest {
+	/** Identity Transform instance */
+	private static final Transform IDENTITY = new Transform();
+	
+	/** A test time step */
+	private static final double TIME_STEP = 1.0 / 60.0;
+	
+	/** The time of impact detector */
+	private ConservativeAdvancement detector;
+	
+	/** The first convex */
+	private Convex c1;
+	
+	/** The second convex */
+	private Convex c2;
+	
+	/**
+	 * Sets up the test.
+	 */
+	@Before
+	public void setup() {
+		this.detector = new ConservativeAdvancement();
+		
+		this.c1 = Geometry.createUnitCirclePolygon(5, 0.1);
+		this.c2 = Geometry.createRectangle(20.0, 0.5);
+	}
+	
+	/**
+	 * Tests the time of impact computation when the bodies
+	 * intersect after the midpoint of the dynamic body's trajectory.
+	 */
+	@Test
+	public void afterMidPoint() {
+		//               0
+		//               |
+		//               |
+		//  -------------------------------- stationary
+		//               V
+		//               E
+		
+		Transform t1 = new Transform();
+		t1.translate(0.0, 1.5);
+		
+		Vector2 dp1 = new Vector2(0.0, -120.0 * TIME_STEP);
+		
+		// detect the time of impact
+		TimeOfImpact toi = new TimeOfImpact();
+		boolean collision = this.detector.getTimeOfImpact(this.c1, t1, dp1, 0.0, this.c2, IDENTITY, new Vector2(), 0.0, 0.0, 1.0, toi);
+		TestCase.assertTrue(collision);
+		
+		// test the TOI
+		TestCase.assertEquals(0.577, toi.getTime(), 1.0e-3);
+		
+		// test the final transform the body should be at before the collision
+		Transform tx = t1.lerped(dp1, 0.0, toi.getTime());
+		TestCase.assertEquals(0.000, tx.getTranslationX(), 1.0e-3);
+		TestCase.assertEquals(0.346, tx.getTranslationY(), 1.0e-3);
+	}
+	
+	/**
+	 * Tests the time of impact computation when the bodies
+	 * intersect before the midpoint of the dynamic body's trajectory.
+	 */
+	@Test
+	public void beforeMidPoint() {
+		//               0
+		//               |
+		//  -------------------------------- stationary
+		//               |
+		//               V
+		//               E
+
+		Transform t1 = new Transform();
+		t1.translate(0.0, 1.0);
+		
+		Vector2 dp1 = new Vector2(0.0, -120.0 * TIME_STEP);
+		
+		// detect the time of impact
+		TimeOfImpact toi = new TimeOfImpact();
+		boolean collision = this.detector.getTimeOfImpact(this.c1, t1, dp1, 0.0, this.c2, IDENTITY, new Vector2(), 0.0, 0.0, 1.0, toi);
+		TestCase.assertTrue(collision);
+		
+		// test the TOI
+		TestCase.assertEquals(0.327, toi.getTime(), 1.0e-3);
+		
+		// test the final transform the body should be at before the collision
+		Transform tx = t1.lerped(dp1, 0.0, toi.getTime());
+		TestCase.assertEquals(0.000, tx.getTranslationX(), 1.0e-3);
+		TestCase.assertEquals(0.346, tx.getTranslationY(), 1.0e-3);
+	}
+	
+	/**
+	 * Tests the time of impact computation when the bodies are 
+	 * moving in the same direction where the faster should collide
+	 * with the slower.
+	 */
+	@Test
+	public void sameDirection() {
+		// S--------------------->E
+		//     S------>E
+		
+		Transform t1 = new Transform();
+		t1.translate(0.0, 1.5);
+		Vector2 dp1 = new Vector2(120.0 * TIME_STEP, 0.0);
+		
+		Convex c2 = Geometry.createSquare(0.2);
+		Transform t2 = new Transform();
+		t2.translate(0.5, 1.5);
+		Vector2 dp2 = new Vector2(30.0 * TIME_STEP, 0.0);
+		
+		// detect the time of impact
+		TimeOfImpact toi = new TimeOfImpact();
+		boolean collision = this.detector.getTimeOfImpact(this.c1, t1, dp1, 0.0, c2, t2, dp2, 0.0, 0.0, 1.0, toi);
+		TestCase.assertTrue(collision);
+		
+		// test the TOI
+		TestCase.assertEquals(0.200, toi.getTime(), 1.0e-3);
+		
+		// test the final transform the body should be at before the collision
+		Transform tx = t1.lerped(dp1, 0.0, toi.getTime());
+		TestCase.assertEquals(0.400, tx.getTranslationX(), 1.0e-3);
+		TestCase.assertEquals(1.500, tx.getTranslationY(), 1.0e-3);
+	}
+	
+	/**
+	 * Tests the time of impact computation when two bodies are
+	 * moving in opposing directions.
+	 */
+	@Test
+	public void oppositeDirection() {
+		// S--------------------->E
+		//                     E<----S
+		
+		Transform t1 = new Transform();
+		t1.translate(0.0, 1.5);
+		Vector2 dp1 = new Vector2(120.0 * TIME_STEP, 0.0);
+		
+		Convex c2 = Geometry.createSquare(0.5);
+		Transform t2 = new Transform();
+		t2.translate(2.0, 1.5);
+		Vector2 dp2 = new Vector2(-30.0 * TIME_STEP, 0.0);
+		
+		// detect the time of impact
+		TimeOfImpact toi = new TimeOfImpact();
+		boolean collision = this.detector.getTimeOfImpact(this.c1, t1, dp1, 0.0, c2, t2, dp2, 0.0, 0.0, 1.0, toi);
+		TestCase.assertTrue(collision);
+		
+		// test the TOI
+		TestCase.assertEquals(0.659, toi.getTime(), 1.0e-3);
+		
+		// test the final transform the body should be at before the collision
+		Transform tx1 = t1.lerped(dp1, 0.0, toi.getTime());
+		TestCase.assertEquals(1.319, tx1.getTranslationX(), 1.0e-3);
+		TestCase.assertEquals(1.500, tx1.getTranslationY(), 1.0e-3);
+		Transform tx2 = t2.lerped(dp2, 0.0, toi.getTime());
+		TestCase.assertEquals(1.670, tx2.getTranslationX(), 1.0e-3);
+		TestCase.assertEquals(1.500, tx2.getTranslationY(), 1.0e-3);
+	}
+	
+	/**
+	 * Tests the time of impact computation where the two bodies
+	 * are moving orthogonal to one another.
+	 */
+	@Test
+	public void orthogonalDirection() {
+		//          E
+		//          ^
+		//          |
+		// S--------------------->E
+		//          |
+		//          S
+		
+		Transform t1 = new Transform();
+		t1.translate(0.0, 1.5);
+		Vector2 dp1 = new Vector2(120.0 * TIME_STEP, 0.0);
+		
+		Convex c2 = Geometry.createSquare(0.2);
+		Transform t2 = new Transform();
+		t2.translate(1.0, 1.25);
+		Vector2 dp2 = new Vector2(0.0, 30.0 * TIME_STEP);
+		
+		// detect the time of impact
+		TimeOfImpact toi = new TimeOfImpact();
+		boolean collision = this.detector.getTimeOfImpact(this.c1, t1, dp1, 0.0, c2, t2, dp2, 0.0, 0.0, 1.0, toi);
+		TestCase.assertTrue(collision);
+		
+		// test the TOI
+		TestCase.assertEquals(0.400, toi.getTime(), 1.0e-3);
+		
+		// test the final transform the body should be at before the collision
+		Transform tx1 = t1.lerped(dp1, 0.0, toi.getTime());
+		TestCase.assertEquals(0.800, tx1.getTranslationX(), 1.0e-3);
+		TestCase.assertEquals(1.500, tx1.getTranslationY(), 1.0e-3);
+		Transform tx2 = t2.lerped(dp2, 0.0, toi.getTime());
+		TestCase.assertEquals(1.000, tx2.getTranslationX(), 1.0e-3);
+		TestCase.assertEquals(1.450, tx2.getTranslationY(), 1.0e-3);
+	}
+	
+	/**
+	 * Tests the time of impact computation in a failure case
+	 * where the two bodies are moving in the same direction
+	 * but the bodies do not collide.
+	 */
+	@Test
+	public void sameDirectionNoCollision() {
+		//                  S--------------------->E
+		// S----------->E
+		
+		Transform t1 = new Transform();
+		t1.translate(0.0, 1.0);
+		Vector2 dp1 = new Vector2(120.0 * TIME_STEP, 0.0);
+		
+		Convex c2 = Geometry.createSquare(0.5);
+		Transform t2 = new Transform();
+		t2.translate(0.0, 1.5);
+		Vector2 dp2 = new Vector2(30.0 * TIME_STEP, 0.0);
+		
+		// detect the time of impact
+		TimeOfImpact toi = new TimeOfImpact();
+		boolean collision = this.detector.getTimeOfImpact(this.c1, t1, dp1, 0.0, c2, t2, dp2, 0.0, 0.0, 1.0, toi);
+		TestCase.assertFalse(collision);
+	}
+	
+	/**
+	 * Tests the time of impact computation in a failure case
+	 * where the two bodies are moving in the same direction
+	 * but the bodies do not collide.
+	 */
+	@Test
+	public void sameDirectionNoCollision2() {
+		// S--------------------->E
+		//               S----------->E
+		
+		Transform t1 = new Transform();
+		t1.translate(0.0, 1.0);
+		Vector2 dp1 = new Vector2(120.0 * TIME_STEP, 0.0);
+		
+		Convex c2 = Geometry.createSquare(0.5);
+		Transform t2 = new Transform();
+		t2.translate(1.6, 1.5);
+		Vector2 dp2 = new Vector2(60.0 * TIME_STEP, 0.0);
+		
+		// detect the time of impact
+		TimeOfImpact toi = new TimeOfImpact();
+		boolean collision = this.detector.getTimeOfImpact(this.c1, t1, dp1, 0.0, c2, t2, dp2, 0.0, 0.0, 1.0, toi);
+		TestCase.assertFalse(collision);
+	}
+	
+	/**
+	 * Tests the time of impact computation in a failure case
+	 * where the two bodies are moving orthogonal to one another
+	 * but do not collide.
+	 */
+	@Test
+	public void orthogonalDirectionNoCollision() {
+		//          E
+		//          ^
+		//          |
+		// S--------------------->E
+		//          |
+		//          S
+		
+		Transform t1 = new Transform();
+		t1.translate(0.0, 1.0);
+		Vector2 dp1 = new Vector2(120.0 * TIME_STEP, 0.0);
+		
+		Convex c2 = Geometry.createSquare(0.1);
+		Transform t2 = new Transform();
+		t2.translate(1.0, 1.3);
+		Vector2 dp2 = new Vector2(0.0, 60.0 * TIME_STEP);
+		
+		// detect the time of impact
+		TimeOfImpact toi = new TimeOfImpact();
+		boolean collision = this.detector.getTimeOfImpact(this.c1, t1, dp1, 0.0, c2, t2, dp2, 0.0, 0.0, 1.0, toi);
+		TestCase.assertFalse(collision);
+	}
+	
+	/**
+	 * Tests the set distance detector method.
+	 */
+	@Test
+	public void setDistanceDetector() {
+		DistanceDetector dd = new Gjk();
+		this.detector.setDistanceDetector(dd);
+		
+		TestCase.assertSame(dd, this.detector.getDistanceDetector());
+	}
+	
+	/**
+	 * Tests the set distance detector method passing a
+	 * null value.
+	 */
+	@Test(expected = NullPointerException.class)
+	public void setNullDistanceDetector() {
+		this.detector.setDistanceDetector(null);
+	}
+	
+	/**
+	 * Tests the creation of the class with a null detector.
+	 */
+	@Test(expected = NullPointerException.class)
+	public void createWithNullDistanceDetector() {
+		new ConservativeAdvancement(null);
+	}
+	
+	/**
+	 * Tests the successful creation of the class.
+	 */
+	@Test
+	public void createSuccess() {
+		DistanceDetector dd = new Gjk();
+		ConservativeAdvancement ca = new ConservativeAdvancement(dd);
+		
+		TestCase.assertEquals(dd, ca.getDistanceDetector());
+		TestCase.assertEquals(ConservativeAdvancement.DEFAULT_DISTANCE_EPSILON, ca.getDistanceEpsilon());
+		TestCase.assertEquals(ConservativeAdvancement.DEFAULT_MAX_ITERATIONS, ca.getMaxIterations());
+	}
+	
+	/**
+	 * Tests the set tolerance method.
+	 */
+	@Test
+	public void setTolerance() {
+		this.detector.setDistanceEpsilon(0.3);
+		TestCase.assertEquals(0.3, this.detector.getDistanceEpsilon());
+		
+		this.detector.setDistanceEpsilon(0.000002);
+		TestCase.assertEquals(0.000002, this.detector.getDistanceEpsilon());
+	}
+	
+	/**
+	 * Tests the set tolerance method passing a zero value.
+	 */
+	@Test(expected = IllegalArgumentException.class)
+	public void setZeroTolerance() {
+		this.detector.setDistanceEpsilon(0);
+	}
+	
+	/**
+	 * Tests the set tolerance method passing a negative value.
+	 */
+	@Test(expected = IllegalArgumentException.class)
+	public void setNegativeTolerance() {
+		this.detector.setDistanceEpsilon(-0.00003);
+	}
+	
+	/**
+	 * Tests the set max iterations method.
+	 */
+	@Test
+	public void setMaxIterations() {
+		this.detector.setMaxIterations(23);
+		TestCase.assertEquals(23, this.detector.getMaxIterations());
+		
+		this.detector.setMaxIterations(10);
+		TestCase.assertEquals(10, this.detector.getMaxIterations());
+	}
+	
+	/**
+	 * Tests the set max iterations method passing a zero value.
+	 */
+	@Test(expected = IllegalArgumentException.class)
+	public void setZeroMaxIterations() {
+		this.detector.setMaxIterations(0);
+	}
+	
+	/**
+	 * Tests the set max iterations method passing a negative value.
+	 */
+	@Test(expected = IllegalArgumentException.class)
+	public void setNegativeMaxIterations() {
+		this.detector.setMaxIterations(-2);
+	}
+	
+	/**
+	 * Tests the set max iterations method passing a value less than 5.
+	 */
+	@Test(expected = IllegalArgumentException.class)
+	public void setLessThanTenMaxIterations() {
+		this.detector.setMaxIterations(4);
+	}
+	
+	/**
+	 * Tests a body rotating very fast against a static body.
+	 */
+	@Test
+	public void fastRotationAgainstStatic() {
+		Convex c1 = Geometry.createRectangle(2.0, 0.2);
+		Transform t1 = new Transform();
+		t1.translate(0.5, 0.0);
+		t1.rotate(Math.toRadians(-40.0), t1.getTranslationX(), t1.getTranslationY());
+		Vector2 dp1 = new Vector2();
+		double da1 = Math.toRadians(80.0) * 60.0 * TIME_STEP;
+		
+		Convex c2 = Geometry.createRectangle(10.0, 0.5);
+		Transform t2 = new Transform();
+		t2.translate(-5.0, 0.0);
+		Vector2 dp2 = new Vector2();
+		
+		// detect the time of impact
+		TimeOfImpact toi = new TimeOfImpact();
+		boolean collision = this.detector.getTimeOfImpact(c1, t1, dp1, da1, c2, t2, dp2, 0.0, 0.0, 1.0, toi);
+		TestCase.assertTrue(collision);
+		
+		// get the final transform given the time of impact
+		Transform tx1f = t1.lerped(dp1, da1, toi.getTime());
+		
+		// make sure the time of impact is small in this case
+		TestCase.assertEquals(0.039, toi.getTime(), 1.0e-3);
+		// the rotation shouldn't be much more than -40
+		TestCase.assertEquals(-0.643, tx1f.getRotationAngle(), 1.0e-3);
+	}
+	
+	/**
+	 * Tests a body rotating very fast against a
+	 * another body rotating very fast.
+	 */
+	@Test
+	public void fastRotationAgainstFastRotation() {
+		Convex c1 = Geometry.createRectangle(2.0, 0.2);
+		Transform t1 = new Transform();
+		t1.translate(0.5, 0.0);
+		t1.rotate(Math.toRadians(-40.0), t1.getTranslationX(), t1.getTranslationY());
+		Vector2 dp1 = new Vector2();
+		double da1 = Math.toRadians(80.0) * 60.0 * TIME_STEP;
+		
+		Convex c2 = Geometry.createRectangle(10.0, 0.5);
+		Transform t2 = new Transform();
+		t2.translate(-5.0, 0.0);
+		t2.rotate(Math.toRadians(-20.0), t2.getTranslationX(), t2.getTranslationY());
+		Vector2 dp2 = new Vector2();
+		double da2 = Math.toRadians(60.0) * 60.0 * TIME_STEP;
+		
+		// detect the time of impact
+		TimeOfImpact toi = new TimeOfImpact();
+		boolean collision = this.detector.getTimeOfImpact(c1, t1, dp1, da1, c2, t2, dp2, da2, 0.0, 1.0, toi);
+		TestCase.assertTrue(collision);
+		
+		// get the final transform given the time of impact
+		Transform tx1f = t1.lerped(dp1, da1, toi.getTime());
+		Transform tx2f = t2.lerped(dp2, da2, toi.getTime());
+		
+		// make sure the time of impact is small in this case
+		TestCase.assertEquals(0.293, toi.getTime(), 1.0e-3);
+		// the rotation shouldn't be much more than -40
+		TestCase.assertEquals(-0.288, tx1f.getRotationAngle(), 1.0e-3);
+		TestCase.assertEquals(-0.041, tx2f.getRotationAngle(), 1.0e-3);
+	}
+	
+	/**
+	 * Tests a body rotating very fast against a
+	 * another body rotating very fast where no collision
+	 * occurs.
+	 */
+	@Test
+	public void fastRotationAgainstFastRotationNoCollision() {
+		Convex c1 = Geometry.createRectangle(2.0, 0.2);
+		Transform t1 = new Transform();
+		t1.translate(0.5, 0.0);
+		t1.rotate(Math.toRadians(-40.0), t1.getTranslationX(), t1.getTranslationY());
+		Vector2 dp1 = new Vector2();
+		double da1 = Math.toRadians(80.0 * 60.0) * TIME_STEP;
+		
+		Convex c2 = Geometry.createRectangle(10.0, 0.5);
+		Transform t2 = new Transform();
+		t2.translate(-5.0, 0.0);
+		t2.rotate(Math.toRadians(-80.0), t2.getTranslationX(), t2.getTranslationY());
+		Vector2 dp2 = new Vector2();
+		double da2 = Math.toRadians(60.0 * 60.0) * TIME_STEP;
+		
+		// detect the time of impact
+		TimeOfImpact toi = new TimeOfImpact();
+		boolean collision = this.detector.getTimeOfImpact(c1, t1, dp1, da1, c2, t2, dp2, da2, 0.0, 1.0, toi);
+		TestCase.assertFalse(collision);
+	}
+
+	/**
+	 * Tests two bodies that are separated and moving, but moving 
+	 * in the same direction at the same speed.
+	 */
+	@Test
+	public void equidistantSameVelocityTest() {
+		Convex c1 = Geometry.createSquare(1.0);
+		Transform t1 = new Transform();
+		Vector2 dp1 = new Vector2(1.0, 0.0);
+		double da1 = 0.0;
+		
+		Convex c2 = Geometry.createSquare(1.0);
+		Transform t2 = new Transform();
+		t2.translate(3.0, 0.0);
+		Vector2 dp2 = new Vector2(1.0, 0.0);
+		double da2 = 0.0;
+		
+		// detect the time of impact
+		TimeOfImpact toi = new TimeOfImpact();
+		boolean collision = this.detector.getTimeOfImpact(c1, t1, dp1, da1, c2, t2, dp2, da2, 0.0, 1.0, toi);
+		TestCase.assertFalse(collision);
+	}
+
+	/**
+	 * Tests two bodies that are not initially separated.
+	 */
+	@Test
+	public void separationTooSmall() {
+		Convex c1 = Geometry.createSquare(1.0);
+		Transform t1 = new Transform();
+		Vector2 dp1 = new Vector2(1.0, 0.0);
+		double da1 = 0.0;
+		
+		Convex c2 = Geometry.createSquare(1.0);
+		Transform t2 = new Transform();
+		t2.translate(1.000001, 0.0);
+		Vector2 dp2 = new Vector2(1.0, 0.0);
+		double da2 = 0.0;
+		
+		// detect the time of impact
+		TimeOfImpact toi = new TimeOfImpact();
+		boolean collision = this.detector.getTimeOfImpact(c1, t1, dp1, da1, c2, t2, dp2, da2, 0.0, 1.0, toi);
+		TestCase.assertFalse(collision);
+	}
+}